import datetime

import numericalunits
import numpy as np
import pytest

from rocketpy import (
    CylindricalTank,
    Environment,
    EnvironmentAnalysis,
    Flight,
    Fluid,
    Function,
    GenericMotor,
    HybridMotor,
    LevelBasedTank,
    LiquidMotor,
    MassBasedTank,
    NoseCone,
    Parachute,
    RailButtons,
    Rocket,
    SolidMotor,
    SphericalTank,
    Tail,
    TrapezoidalFins,
    UllageBasedTank,
)

# Pytest configuration


def pytest_addoption(parser):
    """Add option to run slow tests. This is used to skip slow tests by default.

    Parameters
    ----------
    parser : _pytest.config.argparsing.Parser
        Parser object to which the option is added.
    """
    parser.addoption(
        "--runslow", action="store_true", default=False, help="run slow tests"
    )


def pytest_configure(config):
    """Add marker to run slow tests. This is used to skip slow tests by default.

    Parameters
    ----------
    config : _pytest.config.Config
        Config object to which the marker is added.
    """
    config.addinivalue_line("markers", "slow: mark test as slow to run")


def pytest_collection_modifyitems(config, items):
    """Skip slow tests by default. This is used to skip slow tests by default.

    Parameters
    ----------
    config : _pytest.config.Config
        Config object to which the marker is added.
    items : list
        List of tests to be modified.
    """
    if config.getoption("--runslow"):
        # --runslow given in cli: do not skip slow tests
        return
    skip_slow = pytest.mark.skip(reason="need --runslow option to run")
    for item in items:
        if "slow" in item.keywords:
            item.add_marker(skip_slow)


# Fixtures
## Motors and rockets


@pytest.fixture
def cesaroni_m1670():  # old name: solid_motor
    """Create a simple object of the SolidMotor class to be used in the tests.
    This is the same motor that has been used in the getting started guide for
    years.

    Returns
    -------
    rocketpy.SolidMotor
        A simple object of the SolidMotor class
    """
    example_motor = SolidMotor(
        thrust_source="data/motors/Cesaroni_M1670.eng",
        burn_time=3.9,
        dry_mass=1.815,
        dry_inertia=(0.125, 0.125, 0.002),
        center_of_dry_mass_position=0.317,
        nozzle_position=0,
        grain_number=5,
        grain_density=1815,
        nozzle_radius=33 / 1000,
        throat_radius=11 / 1000,
        grain_separation=5 / 1000,
        grain_outer_radius=33 / 1000,
        grain_initial_height=120 / 1000,
        grains_center_of_mass_position=0.397,
        grain_initial_inner_radius=15 / 1000,
        interpolation_method="linear",
        coordinate_system_orientation="nozzle_to_combustion_chamber",
    )
    return example_motor


@pytest.fixture
def cesaroni_m1670_shifted():  # old name: solid_motor
    """Create a simple object of the SolidMotor class to be used in the tests.
    This is the same motor that has been used in the getting started guide for
    years. The difference relies in the thrust_source, which was shifted for
    testing purposes.

    Returns
    -------
    rocketpy.SolidMotor
        A simple object of the SolidMotor class
    """
    example_motor = SolidMotor(
        thrust_source="tests/fixtures/motor/Cesaroni_M1670_shifted.eng",
        burn_time=3.9,
        dry_mass=1.815,
        dry_inertia=(0.125, 0.125, 0.002),
        center_of_dry_mass_position=0.317,
        nozzle_position=0,
        grain_number=5,
        grain_density=1815,
        nozzle_radius=33 / 1000,
        throat_radius=11 / 1000,
        grain_separation=5 / 1000,
        grain_outer_radius=33 / 1000,
        grain_initial_height=120 / 1000,
        grains_center_of_mass_position=0.397,
        grain_initial_inner_radius=15 / 1000,
        interpolation_method="linear",
        coordinate_system_orientation="nozzle_to_combustion_chamber",
        reshape_thrust_curve=(5, 3000),
    )
    return example_motor


@pytest.fixture
def calisto_motorless():
    """Create a simple object of the Rocket class to be used in the tests. This
    is the same rocket that has been used in the getting started guide for years
    but without a motor.

    Returns
    -------
    rocketpy.Rocket
        A simple object of the Rocket class
    """
    calisto = Rocket(
        radius=0.0635,
        mass=14.426,
        inertia=(6.321, 6.321, 0.034),
        power_off_drag="data/calisto/powerOffDragCurve.csv",
        power_on_drag="data/calisto/powerOnDragCurve.csv",
        center_of_mass_without_motor=0,
        coordinate_system_orientation="tail_to_nose",
    )
    return calisto


@pytest.fixture
def calisto(calisto_motorless, cesaroni_m1670):  # old name: rocket
    """Create a simple object of the Rocket class to be used in the tests. This
    is the same rocket that has been used in the getting started guide for
    years. The Calisto rocket is the Projeto Jupiter's project launched at the
    2019 Spaceport America Cup.

    Parameters
    ----------
    calisto_motorless : rocketpy.Rocket
        An object of the Rocket class. This is a pytest fixture too.
    cesaroni_m1670 : rocketpy.SolidMotor
        An object of the SolidMotor class. This is a pytest fixture too.

    Returns
    -------
    rocketpy.Rocket
        A simple object of the Rocket class
    """
    calisto = calisto_motorless
    calisto.add_motor(cesaroni_m1670, position=-1.373)
    return calisto


@pytest.fixture
def calisto_nose_to_tail(cesaroni_m1670):
    """Create a simple object of the Rocket class to be used in the tests. This
    is the same as the calisto fixture, but with the coordinate system
    orientation set to "nose_to_tail" instead of "tail_to_nose". This allows to
    check if the coordinate system orientation is being handled correctly in
    the code.

    Parameters
    ----------
    cesaroni_m1670 : rocketpy.SolidMotor
        An object of the SolidMotor class. This is a pytest fixture too.

    Returns
    -------
    rocketpy.Rocket
        The Calisto rocket with the coordinate system orientation set to
        "nose_to_tail". Rail buttons are already set, as well as the motor.
    """
    calisto = Rocket(
        radius=0.0635,
        mass=14.426,
        inertia=(6.321, 6.321, 0.034),
        power_off_drag="data/calisto/powerOffDragCurve.csv",
        power_on_drag="data/calisto/powerOnDragCurve.csv",
        center_of_mass_without_motor=0,
        coordinate_system_orientation="nose_to_tail",
    )
    calisto.add_motor(cesaroni_m1670, position=1.373)
    calisto.set_rail_buttons(
        upper_button_position=-0.082,
        lower_button_position=0.618,
        angular_position=45,
    )
    return calisto


@pytest.fixture
def calisto_liquid_modded(calisto_motorless, liquid_motor):
    """Create a simple object of the Rocket class to be used in the tests. This
    is an example of the Calisto rocket with a liquid motor.

    Parameters
    ----------
    calisto_motorless : rocketpy.Rocket
        An object of the Rocket class. This is a pytest fixture too.
    liquid_motor : rocketpy.LiquidMotor

    Returns
    -------
    rocketpy.Rocket
        A simple object of the Rocket class
    """
    calisto = calisto_motorless
    calisto.add_motor(liquid_motor, position=-1.373)
    return calisto


@pytest.fixture
def calisto_hybrid_modded(calisto_motorless, hybrid_motor):
    """Create a simple object of the Rocket class to be used in the tests. This
    is an example of the Calisto rocket with a hybrid motor.

    Parameters
    ----------
    calisto_motorless : rocketpy.Rocket
        An object of the Rocket class. This is a pytest fixture too.
    hybrid_motor : rocketpy.HybridMotor

    Returns
    -------
    rocketpy.Rocket
        A simple object of the Rocket class
    """
    calisto = calisto_motorless
    calisto.add_motor(hybrid_motor, position=-1.373)
    return calisto


@pytest.fixture
def calisto_robust(
    calisto,
    calisto_nose_cone,
    calisto_tail,
    calisto_trapezoidal_fins,
    calisto_rail_buttons,
    calisto_main_chute,
    calisto_drogue_chute,
):
    """Create an object class of the Rocket class to be used in the tests. This
    is the same Calisto rocket that was defined in the calisto fixture, but with
    all the aerodynamic surfaces and parachutes added. This avoids repeating the
    same code in all tests.

    Parameters
    ----------
    calisto : rocketpy.Rocket
        An object of the Rocket class. This is a pytest fixture too.
    calisto_nose_cone : rocketpy.NoseCone
        The nose cone of the Calisto rocket. This is a pytest fixture too.
    calisto_tail : rocketpy.Tail
        The boat tail of the Calisto rocket. This is a pytest fixture too.
    calisto_trapezoidal_fins : rocketpy.TrapezoidalFins
        The trapezoidal fins of the Calisto rocket. This is a pytest fixture
    calisto_rail_buttons : rocketpy.RailButtons
        The rail buttons of the Calisto rocket. This is a pytest fixture too.
    calisto_main_chute : rocketpy.Parachute
        The main parachute of the Calisto rocket. This is a pytest fixture too.
    calisto_drogue_chute : rocketpy.Parachute
        The drogue parachute of the Calisto rocket. This is a pytest fixture

    Returns
    -------
    rocketpy.Rocket
        An object of the Rocket class
    """
    # we follow this format: calisto.add_surfaces(surface, position)
    calisto.add_surfaces(calisto_nose_cone, 1.160)
    calisto.add_surfaces(calisto_tail, -1.313)
    calisto.add_surfaces(calisto_trapezoidal_fins, -1.168)
    # calisto.add_surfaces(calisto_rail_buttons, -1.168)
    # TODO: if I use the line above, the calisto won't have rail buttons attribute
    #       we need to apply a check in the add_surfaces method to set the rail buttons
    calisto.set_rail_buttons(
        upper_button_position=0.082,
        lower_button_position=-0.618,
        angular_position=45,
    )
    calisto.parachutes.append(calisto_main_chute)
    calisto.parachutes.append(calisto_drogue_chute)
    return calisto


@pytest.fixture
def calisto_air_brakes_clamp_on(calisto_robust, controller_function):
    """Create an object class of the Rocket class to be used in the tests. This
    is the same Calisto rocket that was defined in the calisto_robust fixture,
    but with air brakes added, with clamping.

    Parameters
    ----------
    calisto_robust : rocketpy.Rocket
        An object of the Rocket class. This is a pytest fixture.
    controller_function : function
        A function that controls the air brakes. This is a pytest fixture.

    Returns
    -------
    rocketpy.Rocket
        An object of the Rocket class
    """
    calisto = calisto_robust
    # remove parachutes
    calisto.parachutes = []
    calisto.add_air_brakes(
        drag_coefficient_curve="data/calisto/air_brakes_cd.csv",
        controller_function=controller_function,
        sampling_rate=10,
        clamp=True,
    )
    return calisto


@pytest.fixture
def calisto_air_brakes_clamp_off(calisto_robust, controller_function):
    """Create an object class of the Rocket class to be used in the tests. This
    is the same Calisto rocket that was defined in the calisto_robust fixture,
    but with air brakes added, without clamping.

    Parameters
    ----------
    calisto_robust : rocketpy.Rocket
        An object of the Rocket class. This is a pytest fixture.
    controller_function : function
        A function that controls the air brakes. This is a pytest fixture.

    Returns
    -------
    rocketpy.Rocket
        An object of the Rocket class
    """
    calisto = calisto_robust
    # remove parachutes
    calisto.parachutes = []
    calisto.add_air_brakes(
        drag_coefficient_curve="data/calisto/air_brakes_cd.csv",
        controller_function=controller_function,
        sampling_rate=10,
        clamp=False,
    )
    return calisto


@pytest.fixture
def pressurant_fluid():
    """An example of a pressurant fluid as N2 gas at
    273.15K and 30MPa.

    Returns
    -------
    rocketpy.Fluid
        An object of the Fluid class.
    """
    return Fluid(name="N2", density=300)


@pytest.fixture
def fuel_pressurant():
    """An example of a pressurant fluid as N2 gas at
    273.15K and 2MPa.

    Returns
    -------
    rocketpy.Fluid
        An object of the Fluid class.
    """
    return Fluid(name="N2", density=25)


@pytest.fixture
def oxidizer_pressurant():
    """An example of a pressurant fluid as N2 gas at
    273.15K and 3MPa.

    Returns
    -------
    rocketpy.Fluid
        An object of the Fluid class.
    """
    return Fluid(name="N2", density=35)


@pytest.fixture
def fuel_fluid():
    """An example of propane as fuel fluid at
    273.15K and 2MPa.

    Returns
    -------
    rocketpy.Fluid
        An object of the Fluid class.
    """
    return Fluid(name="Propane", density=500)


@pytest.fixture
def oxidizer_fluid():
    """An example of liquid oxygen as oxidizer fluid at
    100K and 3MPa.

    Returns
    -------
    rocketpy.Fluid
        An object of the Fluid class.
    """
    return Fluid(name="O2", density=1000)


@pytest.fixture
def pressurant_tank(pressurant_fluid):
    """An example of a pressurant cylindrical tank with spherical
    caps.

    Parameters
    ----------
    pressurant_fluid : rocketpy.Fluid
        Pressurizing fluid. This is a pytest fixture.

    Returns
    -------
    rocketpy.MassBasedTank
        An object of the CylindricalTank class.
    """
    geometry = CylindricalTank(0.135 / 2, 0.981, spherical_caps=True)
    pressurant_tank = MassBasedTank(
        name="Pressure Tank",
        geometry=geometry,
        liquid_mass=0,
        flux_time=(8, 20),
        gas_mass="data/SEBLM/pressurantMassFiltered.csv",
        gas=pressurant_fluid,
        liquid=pressurant_fluid,
    )

    return pressurant_tank


@pytest.fixture
def fuel_tank(fuel_fluid, fuel_pressurant):
    """An example of a fuel cylindrical tank with spherical
    caps.

    Parameters
    ----------
    fuel_fluid : rocketpy.Fluid
        Fuel fluid of the tank. This is a pytest fixture.
    fuel_pressurant : rocketpy.Fluid
        Pressurizing fluid of the fuel tank. This is a pytest
        fixture.

    Returns
    -------
    rocketpy.UllageBasedTank
    """
    geometry = CylindricalTank(0.0744, 0.8068, spherical_caps=True)
    ullage = (
        -Function("data/SEBLM/test124_Propane_Volume.csv") * 1e-3
        + geometry.total_volume
    )
    fuel_tank = UllageBasedTank(
        name="Propane Tank",
        flux_time=(8, 20),
        geometry=geometry,
        liquid=fuel_fluid,
        gas=fuel_pressurant,
        ullage=ullage,
    )

    return fuel_tank


@pytest.fixture
def oxidizer_tank(oxidizer_fluid, oxidizer_pressurant):
    """An example of a oxidizer cylindrical tank with spherical
    caps.

    Parameters
    ----------
    oxidizer_fluid : rocketpy.Fluid
        Oxidizer fluid of the tank. This is a pytest fixture.
    oxidizer_pressurant : rocketpy.Fluid
        Pressurizing fluid of the oxidizer tank. This is a pytest
        fixture.

    Returns
    -------
    rocketpy.UllageBasedTank
    """
    geometry = CylindricalTank(0.0744, 0.8068, spherical_caps=True)
    ullage = (
        -Function("data/SEBLM/test124_Lox_Volume.csv") * 1e-3 + geometry.total_volume
    )
    oxidizer_tank = UllageBasedTank(
        name="Lox Tank",
        flux_time=(8, 20),
        geometry=geometry,
        liquid=oxidizer_fluid,
        gas=oxidizer_pressurant,
        ullage=ullage,
    )

    return oxidizer_tank


@pytest.fixture
def liquid_motor(pressurant_tank, fuel_tank, oxidizer_tank):
    """An example of a liquid motor with pressurant, fuel and oxidizer tanks.

    Parameters
    ----------
    pressurant_tank : rocketpy.MassBasedTank
        Tank that contains pressurizing fluid. This is a pytest fixture.
    fuel_tank : rocketpy.UllageBasedTank
        Tank that contains the motor fuel. This is a pytest fixture.
    oxidizer_tank : rocketpy.UllageBasedTank
        Tank that contains the motor oxidizer. This is a pytest fixture.

    Returns
    -------
    rocketpy.LiquidMotor
    """
    liquid_motor = LiquidMotor(
        thrust_source="data/SEBLM/test124_Thrust_Curve.csv",
        burn_time=(8, 20),
        dry_mass=10,
        dry_inertia=(5, 5, 0.2),
        center_of_dry_mass_position=0,
        nozzle_position=-1.364,
        nozzle_radius=0.069 / 2,
    )
    liquid_motor.add_tank(pressurant_tank, position=2.007)
    liquid_motor.add_tank(fuel_tank, position=-1.048)
    liquid_motor.add_tank(oxidizer_tank, position=0.711)

    return liquid_motor


@pytest.fixture
def spherical_oxidizer_tank(oxidizer_fluid, oxidizer_pressurant):
    """An example of a oxidizer spherical tank.

    Parameters
    ----------
    oxidizer_fluid : rocketpy.Fluid
        Oxidizer fluid of the tank. This is a pytest fixture.
    oxidizer_pressurant : rocketpy.Fluid
        Pressurizing fluid of the oxidizer tank. This is a pytest
        fixture.

    Returns
    -------
    rocketpy.UllageBasedTank
    """
    geometry = SphericalTank(0.05)
    liquid_level = Function(lambda t: 0.1 * np.exp(-t / 2) - 0.05)
    oxidizer_tank = LevelBasedTank(
        name="Lox Tank",
        flux_time=10,
        geometry=geometry,
        liquid=oxidizer_fluid,
        gas=oxidizer_pressurant,
        liquid_height=liquid_level,
    )

    return oxidizer_tank


@pytest.fixture
def hybrid_motor(spherical_oxidizer_tank):
    """An example of a hybrid motor with spherical oxidizer
    tank and fuel grains.

    Parameters
    ----------
    spherical_oxidizer_tank : rocketpy.LevelBasedTank
        Example Tank that contains the motor oxidizer. This is a
        pytest fixture.

    Returns
    -------
    rocketpy.HybridMotor
    """
    motor = HybridMotor(
        thrust_source=lambda t: 2000 - 100 * t,
        burn_time=10,
        center_of_dry_mass_position=0,
        dry_inertia=(4, 4, 0.1),
        dry_mass=8,
        grain_density=1700,
        grain_number=4,
        grain_initial_height=0.1,
        grain_separation=0,
        grain_initial_inner_radius=0.04,
        grain_outer_radius=0.1,
        nozzle_position=-0.4,
        nozzle_radius=0.07,
        grains_center_of_mass_position=-0.1,
    )

    motor.add_tank(spherical_oxidizer_tank, position=0.3)

    return motor


@pytest.fixture
def generic_motor():
    """An example of a generic motor for low accuracy simulations.

    Returns
    -------
    rocketpy.GenericMotor
    """
    motor = GenericMotor(
        burn_time=(2, 7),
        thrust_source=lambda t: 2000 - 100 * (t - 2),
        chamber_height=0.5,
        chamber_radius=0.075,
        chamber_position=-0.25,
        propellant_initial_mass=5.0,
        nozzle_position=-0.5,
        nozzle_radius=0.075,
        dry_mass=8.0,
        dry_inertia=(0.2, 0.2, 0.08),
    )

    return motor


## AeroSurfaces


@pytest.fixture
def calisto_nose_cone():
    """The nose cone of the Calisto rocket.

    Returns
    -------
    rocketpy.NoseCone
        The nose cone of the Calisto rocket.
    """
    return NoseCone(
        length=0.55829,
        kind="vonkarman",
        base_radius=0.0635,
        rocket_radius=0.0635,
        name="calisto_nose_cone",
    )


@pytest.fixture
def calisto_tail():
    """The boat tail of the Calisto rocket.

    Returns
    -------
    rocketpy.Tail
        The boat tail of the Calisto rocket.
    """
    return Tail(
        top_radius=0.0635,
        bottom_radius=0.0435,
        length=0.060,
        rocket_radius=0.0635,
        name="calisto_tail",
    )


@pytest.fixture
def calisto_trapezoidal_fins():
    """The trapezoidal fins of the Calisto rocket.

    Returns
    -------
    rocketpy.TrapezoidalFins
        The trapezoidal fins of the Calisto rocket.
    """
    return TrapezoidalFins(
        n=4,
        span=0.100,
        root_chord=0.120,
        tip_chord=0.040,
        rocket_radius=0.0635,
        name="calisto_trapezoidal_fins",
        cant_angle=0,
        sweep_length=None,
        sweep_angle=None,
        airfoil=None,
    )


@pytest.fixture
def calisto_rail_buttons():
    """The rail buttons of the Calisto rocket.

    Returns
    -------
    rocketpy.RailButtons
        The rail buttons of the Calisto rocket.
    """
    return RailButtons(
        buttons_distance=0.7,
        angular_position=45,
        name="Rail Buttons",
    )


## Parachutes


@pytest.fixture
def calisto_drogue_parachute_trigger():
    """The trigger for the drogue parachute of the Calisto rocket.

    Returns
    -------
    function
        The trigger for the drogue parachute of the Calisto rocket.
    """

    def drogue_trigger(p, h, y):
        # activate drogue when vertical velocity is negative
        return True if y[5] < 0 else False

    return drogue_trigger


@pytest.fixture
def calisto_main_parachute_trigger():
    """The trigger for the main parachute of the Calisto rocket.

    Returns
    -------
    function
        The trigger for the main parachute of the Calisto rocket.
    """

    def main_trigger(p, h, y):
        # activate main when vertical velocity is <0 and altitude is below 800m
        return True if y[5] < 0 and h < 800 else False

    return main_trigger


@pytest.fixture
def calisto_main_chute(calisto_main_parachute_trigger):
    """The main parachute of the Calisto rocket.

    Parameters
    ----------
    calisto_main_parachute_trigger : function
        The trigger for the main parachute of the Calisto rocket. This is a
        pytest fixture too.

    Returns
    -------
    rocketpy.Parachute
        The main parachute of the Calisto rocket.
    """
    return Parachute(
        name="calisto_main_chute",
        cd_s=10.0,
        trigger=calisto_main_parachute_trigger,
        sampling_rate=105,
        lag=1.5,
        noise=(0, 8.3, 0.5),
    )


@pytest.fixture
def calisto_drogue_chute(calisto_drogue_parachute_trigger):
    """The drogue parachute of the Calisto rocket.

    Parameters
    ----------
    calisto_drogue_parachute_trigger : function
        The trigger for the drogue parachute of the Calisto rocket. This is a
        pytest fixture too.

    Returns
    -------
    rocketpy.Parachute
        The drogue parachute of the Calisto rocket.
    """
    return Parachute(
        name="calisto_drogue_chute",
        cd_s=1.0,
        trigger=calisto_drogue_parachute_trigger,
        sampling_rate=105,
        lag=1.5,
        noise=(0, 8.3, 0.5),
    )


## Flights


@pytest.fixture
def flight_calisto(calisto, example_env):  # old name: flight
    """A rocketpy.Flight object of the Calisto rocket. This uses the calisto
    without the aerodynamic surfaces and parachutes. The environment is the
    simplest possible, with no parameters set.

    Parameters
    ----------
    calisto : rocketpy.Rocket
        An object of the Rocket class. This is a pytest fixture too.
    example_env : rocketpy.Environment
        An object of the Environment class. This is a pytest fixture too.

    Returns
    -------
    rocketpy.Flight
        A rocketpy.Flight object of the Calisto rocket in the simplest possible
        conditions.
    """
    return Flight(
        environment=example_env,
        rocket=calisto,
        rail_length=5.2,
        inclination=85,
        heading=0,
        terminate_on_apogee=False,
    )


@pytest.fixture
def flight_calisto_nose_to_tail(calisto_nose_to_tail, example_env):
    """A rocketpy.Flight object of the Calisto rocket. This uses the calisto
    with "nose_to_tail" coordinate system orientation, just as described in the
    calisto_nose_to_tail fixture.

    Parameters
    ----------
    calisto_nose_to_tail : rocketpy.Rocket
        An object of the Rocket class. This is a pytest fixture too.
    example_env : rocketpy.Environment
        An object of the Environment class. This is a pytest fixture too.

    Returns
    -------
    rocketpy.Flight
        The Calisto rocket with the coordinate system orientation set to
        "nose_to_tail".
    """
    return Flight(
        environment=example_env,
        rocket=calisto_nose_to_tail,
        rail_length=5.2,
        inclination=85,
        heading=0,
        terminate_on_apogee=False,
    )


@pytest.fixture
def flight_calisto_robust(calisto_robust, example_env_robust):
    """A rocketpy.Flight object of the Calisto rocket. This uses the calisto
    with the aerodynamic surfaces and parachutes. The environment is a bit more
    complex than the one in the flight_calisto fixture. This time the latitude,
    longitude and elevation are set, as well as the datum and the date. The
    location refers to the Spaceport America Cup launch site, while the date is
    set to tomorrow at noon.

    Parameters
    ----------
    calisto_robust : rocketpy.Rocket
        An object of the Rocket class. This is a pytest fixture too.
    example_env_robust : rocketpy.Environment
        An object of the Environment class. This is a pytest fixture too.

    Returns
    -------
    rocketpy.Flight
        A rocketpy.Flight object of the Calisto rocket in a more complex
        condition.
    """
    return Flight(
        environment=example_env_robust,
        rocket=calisto_robust,
        rail_length=5.2,
        inclination=85,
        heading=0,
        terminate_on_apogee=False,
    )


@pytest.fixture
def flight_calisto_custom_wind(calisto_robust, example_env_robust):
    """A rocketpy.Flight object of the Calisto rocket. This uses the calisto
    with the aerodynamic surfaces and parachutes. The environment is a bit more
    complex than the one in the flight_calisto_robust fixture. Now the wind is
    set to 5m/s (x direction) and 2m/s (y direction), constant with altitude.

    Parameters
    ----------
    calisto_robust : rocketpy.Rocket
        An object of the Rocket class. This is a pytest fixture too.
    example_env_robust : rocketpy.Environment
        An object of the Environment class. This is a pytest fixture too.

    Returns
    -------
    rocketpy.Flight

    """
    env = example_env_robust
    env.set_atmospheric_model(
        type="custom_atmosphere",
        temperature=300,
        wind_u=[(0, 5), (4000, 5)],
        wind_v=[(0, 2), (4000, 2)],
    )
    return Flight(
        environment=env,
        rocket=calisto_robust,
        rail_length=5.2,
        inclination=85,
        heading=0,
        terminate_on_apogee=False,
    )


@pytest.fixture
def flight_calisto_air_brakes(calisto_air_brakes_clamp_on, example_env):
    """A rocketpy.Flight object of the Calisto rocket. This uses the calisto
    with the aerodynamic surfaces and air brakes. The environment is the
    simplest possible, with no parameters set. The air brakes are set to clamp
    the deployment level.

    Parameters
    ----------
    calisto_air_brakes_clamp_on : rocketpy.Rocket
        An object of the Rocket class.
    example_env : rocketpy.Environment
        An object of the Environment class.

    Returns
    -------
    rocketpy.Flight
        A rocketpy.Flight object of the Calisto rocket in a more complex
        condition.
    """
    return Flight(
        rocket=calisto_air_brakes_clamp_on,
        environment=example_env,
        rail_length=5.2,
        inclination=85,
        heading=0,
        time_overshoot=False,
        terminate_on_apogee=True,
    )


## Dimensionless motors and rockets


@pytest.fixture
def m():
    """Create a simple object of the numericalunits.m class to be used in the
    tests. This allows to avoid repeating the same code in all tests.

    Returns
    -------
    numericalunits.m
        A simple object of the numericalunits.m class
    """
    return numericalunits.m


@pytest.fixture
def kg():
    """Create a simple object of the numericalunits.kg class to be used in the
    tests. This allows to avoid repeating the same code in all tests.

    Returns
    -------
    numericalunits.kg
        A simple object of the numericalunits.kg class
    """
    return numericalunits.kg


@pytest.fixture
def dimensionless_cesaroni_m1670(kg, m):  # old name: dimensionless_motor
    """The dimensionless version of the Cesaroni M1670 motor. This is the same
    motor as defined in the cesaroni_m1670 fixture, but with all the parameters
    converted to dimensionless values. This allows to check if the dimensions
    are being handled correctly in the code.

    Parameters
    ----------
    kg : numericalunits.kg
        An object of the numericalunits.kg class. This is a pytest
    m : numericalunits.m
        An object of the numericalunits.m class. This is a pytest

    Returns
    -------
    rocketpy.SolidMotor
        An object of the SolidMotor class
    """
    example_motor = SolidMotor(
        thrust_source="data/motors/Cesaroni_M1670.eng",
        burn_time=3.9,
        dry_mass=1.815 * kg,
        dry_inertia=(
            0.125 * (kg * m**2),
            0.125 * (kg * m**2),
            0.002 * (kg * m**2),
        ),
        center_of_dry_mass_position=0.317 * m,
        grain_number=5,
        grain_separation=5 / 1000 * m,
        grain_density=1815 * (kg / m**3),
        grain_outer_radius=33 / 1000 * m,
        grain_initial_inner_radius=15 / 1000 * m,
        grain_initial_height=120 / 1000 * m,
        nozzle_radius=33 / 1000 * m,
        throat_radius=11 / 1000 * m,
        interpolation_method="linear",
        grains_center_of_mass_position=0.397 * m,
        nozzle_position=0 * m,
        coordinate_system_orientation="nozzle_to_combustion_chamber",
    )
    return example_motor


@pytest.fixture  # old name: dimensionless_rocket
def dimensionless_calisto(kg, m, dimensionless_cesaroni_m1670):
    """The dimensionless version of the Calisto rocket. This is the same rocket
    as defined in the calisto fixture, but with all the parameters converted to
    dimensionless values. This allows to check if the dimensions are being
    handled correctly in the code.

    Parameters
    ----------
    kg : numericalunits.kg
        An object of the numericalunits.kg class. This is a pytest fixture too.
    m : numericalunits.m
        An object of the numericalunits.m class. This is a pytest fixture too.
    dimensionless_cesaroni_m1670 : rocketpy.SolidMotor
        The dimensionless version of the Cesaroni M1670 motor. This is a pytest
        fixture too.

    Returns
    -------
    rocketpy.Rocket
        An object of the Rocket class
    """
    example_rocket = Rocket(
        radius=0.0635 * m,
        mass=14.426 * kg,
        inertia=(6.321 * (kg * m**2), 6.321 * (kg * m**2), 0.034 * (kg * m**2)),
        power_off_drag="data/calisto/powerOffDragCurve.csv",
        power_on_drag="data/calisto/powerOnDragCurve.csv",
        center_of_mass_without_motor=0 * m,
        coordinate_system_orientation="tail_to_nose",
    )
    example_rocket.add_motor(dimensionless_cesaroni_m1670, position=(-1.373) * m)
    return example_rocket


## Environment


@pytest.fixture
def example_env():
    """Create a simple object of the Environment class to be used in the tests.
    This allows to avoid repeating the same code in all tests. The environment
    set here is the simplest possible, with no parameters set.

    Returns
    -------
    rocketpy.Environment
        The simplest object of the Environment class
    """
    return Environment()


@pytest.fixture
def example_env_robust():
    """Create an object of the Environment class to be used in the tests. This
    allows to avoid repeating the same code in all tests. The environment set
    here is a bit more complex than the one in the example_env fixture. This
    time the latitude, longitude and elevation are set, as well as the datum and
    the date. The location refers to the Spaceport America Cup launch site,
    while the date is set to tomorrow at noon.

    Returns
    -------
    rocketpy.Environment
        An object of the Environment class
    """
    env = Environment(
        latitude=32.990254,
        longitude=-106.974998,
        elevation=1400,
        datum="WGS84",
    )
    tomorrow = datetime.date.today() + datetime.timedelta(days=1)
    env.set_date((tomorrow.year, tomorrow.month, tomorrow.day, 12))
    return env


@pytest.fixture
def env_analysis():
    """Create a simple object of the Environment Analysis class to be used in
    the tests. This allows to avoid repeating the same code in all tests.

    Returns
    -------
    EnvironmentAnalysis
        A simple object of the Environment Analysis class
    """
    env_analysis = EnvironmentAnalysis(
        start_date=datetime.datetime(2019, 10, 23),
        end_date=datetime.datetime(2021, 10, 23),
        latitude=39.3897,
        longitude=-8.28896388889,
        start_hour=6,
        end_hour=18,
        surface_data_file="./data/weather/EuroC_single_level_reanalysis_2002_2021.nc",
        pressure_level_data_file="./data/weather/EuroC_pressure_levels_reanalysis_2001-2021.nc",
        timezone=None,
        unit_system="metric",
        forecast_date=None,
        forecast_args=None,
        max_expected_altitude=None,
    )

    return env_analysis


## Functions


@pytest.fixture
def linear_func():
    """Create a linear function based on a list of points. The function
    represents y = x and may be used on different tests.

    Returns
    -------
    Function
        A linear function representing y = x.
    """
    return Function(
        [[0, 0], [1, 1], [2, 2], [3, 3]],
    )


@pytest.fixture
def linearly_interpolated_func():
    """Create a linearly interpolated function based on a list of points.

    Returns
    -------
    Function
        Linearly interpolated Function, with constant extrapolation
    """
    return Function(
        [[0, 0], [1, 7], [2, -3], [3, -1], [4, 3]],
        interpolation="linear",
        extrapolation="constant",
    )


@pytest.fixture
def spline_interpolated_func():
    """Create a spline interpolated function based on a list of points.

    Returns
    -------
    Function
        Spline interpolated, with natural extrapolation
    """
    return Function(
        [[0, 0], [1, 7], [2, -3], [3, -1], [4, 3]],
        interpolation="spline",
        extrapolation="natural",
    )


@pytest.fixture
def func_from_csv():
    """Create a function based on a csv file. The csv file contains the
    coordinates of the E473 airfoil at 10e6 degrees, but anything else could be
    used here as long as it is a csv file.

    Returns
    -------
    rocketpy.Function
        A function based on a csv file.
    """
    func = Function(
        source="tests/fixtures/airfoils/e473-10e6-degrees.csv",
    )
    return func


@pytest.fixture
def func_2d_from_csv():
    """Create a 2d function based on a csv file.

    Returns
    -------
    rocketpy.Function
        A function based on a csv file.
    """
    # Do not define any of the optional parameters so that the tests can check
    # if the defaults are being used correctly.
    func = Function(
        source="tests/fixtures/function/2d.csv",
    )
    return func


<<<<<<< HEAD
## Controller


@pytest.fixture
def controller_function():
    """Create a controller function that updates the air brakes deployment level
    based on the altitude and vertical velocity of the rocket. This is the same
    controller function that is used in the air brakes example in the
    documentation.

    Returns
    -------
    function
        A controller function
    """

    def controller_function(
        time, sampling_rate, state, state_history, observed_variables, air_brakes
    ):
        z = state[2]
        vz = state[5]
        previous_vz = state_history[-1][5]
        if time > 3.9:
            if z < 1500:
                air_brakes.set_deployment_level(0)
            else:
                new_deployment_level = (
                    air_brakes.deployment_level + 0.1 * vz + 0.01 * previous_vz**2
                )
                if (
                    new_deployment_level
                    > air_brakes.deployment_level + 0.2 / sampling_rate
                ):
                    new_deployment_level = (
                        air_brakes.deployment_level + 0.2 / sampling_rate
                    )
                elif (
                    new_deployment_level
                    < air_brakes.deployment_level - 0.2 / sampling_rate
                ):
                    new_deployment_level = (
                        air_brakes.deployment_level - 0.2 / sampling_rate
                    )
                else:
                    new_deployment_level = air_brakes.deployment_level
                air_brakes.set_deployment_level(new_deployment_level)

    return controller_function
=======
@pytest.fixture
def lambda_quad_func():
    """Create a lambda function based on a string.

    Returns
    -------
    Function
        A lambda function based on a string.
    """
    func = lambda x: x**2
    return Function(
        source=func,
    )
>>>>>>> 08d3a42f
<|MERGE_RESOLUTION|>--- conflicted
+++ resolved
@@ -1259,10 +1259,7 @@
     return func
 
 
-<<<<<<< HEAD
 ## Controller
-
-
 @pytest.fixture
 def controller_function():
     """Create a controller function that updates the air brakes deployment level
@@ -1308,7 +1305,7 @@
                 air_brakes.set_deployment_level(new_deployment_level)
 
     return controller_function
-=======
+
 @pytest.fixture
 def lambda_quad_func():
     """Create a lambda function based on a string.
@@ -1321,5 +1318,4 @@
     func = lambda x: x**2
     return Function(
         source=func,
-    )
->>>>>>> 08d3a42f
+    )