--- conflicted
+++ resolved
@@ -7,7 +7,6 @@
 from rocketpy import SolidMotor
 
 burn_time = 3.9
-<<<<<<< HEAD
 grain_number = 5
 grain_separation = 5 / 1000
 grain_density = 1815
@@ -16,31 +15,16 @@
 grain_initial_height = 120 / 1000
 nozzle_radius = 33 / 1000
 throat_radius = 11 / 1000
-=======
-grainNumber = 5
-grainSeparation = 5 / 1000
-grainDensity = 1815
-grainOuterRadius = 33 / 1000
-grainInitialInnerRadius = 15 / 1000
-grainInitialHeight = 120 / 1000
-nozzleRadius = 33 / 1000
-throatRadius = 11 / 1000
->>>>>>> ce77babb
 
 
 @patch("matplotlib.pyplot.show")
 def test_motor(mock_show):
     example_motor = SolidMotor(
-<<<<<<< HEAD
         thrust_source="data/motors/Cesaroni_M1670.eng",
-=======
-        thrustSource="data/motors/Cesaroni_M1670.eng",
->>>>>>> ce77babb
         burn_time=3.9,
         dry_mass=1.815,
         dry_inertia=(0.125, 0.125, 0.002),
         center_of_dry_mass=0.317,
-<<<<<<< HEAD
         nozzle_position=0,
         grain_number=5,
         grain_density=1815,
@@ -53,20 +37,6 @@
         grain_initial_inner_radius=15 / 1000,
         interpolation_method="linear",
         coordinate_system_orientation="nozzle_to_combustion_chamber",
-=======
-        nozzlePosition=0,
-        grainNumber=5,
-        grainDensity=1815,
-        nozzleRadius=33 / 1000,
-        throatRadius=11 / 1000,
-        grainSeparation=5 / 1000,
-        grainOuterRadius=33 / 1000,
-        grainInitialHeight=120 / 1000,
-        grainsCenterOfMassPosition=0.397,
-        grainInitialInnerRadius=15 / 1000,
-        interpolationMethod="linear",
-        coordinateSystemOrientation="nozzleToCombustionChamber",
->>>>>>> ce77babb
     )
 
     assert example_motor.all_info() == None
@@ -78,36 +48,20 @@
     )
     grain_mass = grain_vol * grain_density
 
-<<<<<<< HEAD
     assert solid_motor.max_thrust == 2200.0
     assert solid_motor.max_thrust_time == 0.15
     assert solid_motor.burn_time[1] == burn_time
     assert solid_motor.total_impulse == solid_motor.thrust.integral(0, burn_time)
     assert (
         solid_motor.average_thrust
-=======
-    assert solid_motor.maxThrust == 2200.0
-    assert solid_motor.maxThrustTime == 0.15
-    assert solid_motor.burn_time[1] == burn_time
-    assert solid_motor.totalImpulse == solid_motor.thrust.integral(0, burn_time)
-    assert (
-        solid_motor.averageThrust
->>>>>>> ce77babb
         == solid_motor.thrust.integral(0, burn_time) / burn_time
     )
     assert solid_motor.grainInitialVolume == grain_vol
     assert solid_motor.grainInitialMass == grain_mass
-<<<<<<< HEAD
     assert solid_motor.propellant_initial_mass == grain_number * grain_mass
     assert solid_motor.exhaust_velocity(0) == solid_motor.thrust.integral(
         0, burn_time
     ) / (grain_number * grain_mass)
-=======
-    assert solid_motor.propellantInitialMass == grainNumber * grain_mass
-    assert solid_motor.exhaustVelocity(0) == solid_motor.thrust.integral(
-        0, burn_time
-    ) / (grainNumber * grain_mass)
->>>>>>> ce77babb
 
 
 def test_grain_geometry_progession_asserts_extreme_values(solid_motor):
@@ -131,15 +85,9 @@
     )
     grain_mass = grain_vol * grain_density
 
-<<<<<<< HEAD
     assert np.allclose(solid_motor.propellant_mass.get_source()[-1][-1], 0)
     assert np.allclose(
         solid_motor.propellant_mass.get_source()[0][-1], grain_number * grain_mass
-=======
-    assert np.allclose(solid_motor.propellantMass.getSource()[-1][-1], 0)
-    assert np.allclose(
-        solid_motor.propellantMass.getSource()[0][-1], grainNumber * grain_mass
->>>>>>> ce77babb
     )
 
 
@@ -164,53 +112,33 @@
         * grain_number
     )
 
-<<<<<<< HEAD
     assert np.allclose(solid_motor.burn_area.get_source()[0][-1], initial_burn_area)
     assert np.allclose(
         solid_motor.burn_area.get_source()[-1][-1], final_burn_area, atol=1e-6
-=======
-    assert np.allclose(solid_motor.burnArea.getSource()[0][-1], initial_burn_area)
-    assert np.allclose(
-        solid_motor.burnArea.getSource()[-1][-1], final_burn_area, atol=1e-6
->>>>>>> ce77babb
     )
 
 
 def test_evaluate_inertia_11_asserts_extreme_values(solid_motor):
-<<<<<<< HEAD
-    grain_vol = grain_initial_height * (
-        np.pi * (grain_outer_radius**2 - grain_initial_inner_radius**2)
-=======
-    grain_vol = grainInitialHeight * (
-        np.pi * (grainOuterRadius**2 - grainInitialInnerRadius**2)
->>>>>>> ce77babb
+    grain_vol = grain_initial_height * (
+        np.pi * (grain_outer_radius**2 - grain_initial_inner_radius**2)
     )
     grain_mass = grain_vol * grain_density
 
     grainInertia_11_initial = grain_mass * (
-<<<<<<< HEAD
         (1 / 4) * (grain_outer_radius**2 + grain_initial_inner_radius**2)
         + (1 / 12) * grain_initial_height**2
-=======
-        (1 / 4) * (grainOuterRadius**2 + grainInitialInnerRadius**2)
-        + (1 / 12) * grainInitialHeight**2
->>>>>>> ce77babb
     )
 
     initial_value = (grain_number - 1) / 2
     d = np.linspace(-initial_value, initial_value, grain_number)
     d = d * (grain_initial_height + grain_separation)
 
-<<<<<<< HEAD
     inertia_11_initial = grain_number * grainInertia_11_initial + grain_mass * np.sum(
-=======
-    inertia_11_initial = grainNumber * grainInertia_11_initial + grain_mass * np.sum(
->>>>>>> ce77babb
         d**2
     )
 
-    assert np.allclose(
-<<<<<<< HEAD
+    # not passing because I_33 is not discrete anymore
+    assert np.allclose(
         solid_motor.propellant_I_11.get_source()[0][-1], inertia_11_initial, atol=0.01
     )
     assert np.allclose(solid_motor.propellant_I_11.get_source()[-1][-1], 0, atol=1e-6)
@@ -219,40 +147,20 @@
 def test_evaluate_inertia_33_asserts_extreme_values(solid_motor):
     grain_vol = grain_initial_height * (
         np.pi * (grain_outer_radius**2 - grain_initial_inner_radius**2)
-=======
-        solid_motor.propellant_I_11.getSource()[0][-1], inertia_11_initial, atol=0.01
-    )
-    assert np.allclose(solid_motor.propellant_I_11.getSource()[-1][-1], 0, atol=1e-6)
-
-
-def test_evaluate_inertia_33_asserts_extreme_values(solid_motor):
-    grain_vol = grainInitialHeight * (
-        np.pi * (grainOuterRadius**2 - grainInitialInnerRadius**2)
->>>>>>> ce77babb
     )
     grain_mass = grain_vol * grain_density
 
     grain_I_33_initial = (
-<<<<<<< HEAD
         grain_mass
         * (1 / 2.0)
         * (grain_initial_inner_radius**2 + grain_outer_radius**2)
-=======
-        grain_mass * (1 / 2.0) * (grainInitialInnerRadius**2 + grainOuterRadius**2)
->>>>>>> ce77babb
     )
 
     # not passing because I_33 is not discrete anymore
     assert np.allclose(
-<<<<<<< HEAD
         solid_motor.propellant_I_33.get_source()[0][-1], grain_I_33_initial, atol=0.01
     )
     assert np.allclose(solid_motor.propellant_I_33.get_source()[-1][-1], 0, atol=1e-6)
-=======
-        solid_motor.propellant_I_33.getSource()[0][-1], grain_I_33_initial, atol=0.01
-    )
-    assert np.allclose(solid_motor.propellant_I_33.getSource()[-1][-1], 0, atol=1e-6)
->>>>>>> ce77babb
 
 
 def tests_import_eng_asserts_read_values_correctly(solid_motor):
@@ -323,16 +231,11 @@
 
 def test_reshape_thrust_curve_asserts_resultant_thrust_curve_correct():
     example_motor = SolidMotor(
-<<<<<<< HEAD
         thrust_source="tests/fixtures/motor/Cesaroni_M1670_shifted.eng",
-=======
-        thrustSource="tests/fixtures/motor/Cesaroni_M1670_shifted.eng",
->>>>>>> ce77babb
         burn_time=3.9,
         dry_mass=1.815,
         dry_inertia=(0.125, 0.125, 0.002),
         center_of_dry_mass=0.317,
-<<<<<<< HEAD
         nozzle_position=0,
         grain_number=5,
         grain_density=1815,
@@ -349,24 +252,6 @@
     )
 
     thrust_reshaped = example_motor.thrust.get_source()
-=======
-        nozzlePosition=0,
-        grainNumber=5,
-        grainDensity=1815,
-        nozzleRadius=33 / 1000,
-        throatRadius=11 / 1000,
-        grainSeparation=5 / 1000,
-        grainOuterRadius=33 / 1000,
-        grainInitialHeight=120 / 1000,
-        grainsCenterOfMassPosition=0.397,
-        grainInitialInnerRadius=15 / 1000,
-        interpolationMethod="linear",
-        coordinateSystemOrientation="nozzleToCombustionChamber",
-        reshapeThrustCurve=(5, 3000),
-    )
-
-    thrust_reshaped = example_motor.thrust.getSource()
->>>>>>> ce77babb
     assert thrust_reshaped[1][0] == 0.155 * (5 / 4)
     assert thrust_reshaped[-1][0] == 5
 
