# -*- coding: utf-8 -*-

__author__ = "Giovani Hidalgo Ceotto, Franz Masatoshi Yuri"
__copyright__ = "Copyright 20XX, Projeto Jupiter"
__license__ = "MIT"

import re
import math
import bisect
import warnings
import time
from datetime import datetime, timedelta
from inspect import signature, getsourcelines
from collections import namedtuple

import numpy as np
from scipy import integrate
from scipy import linalg
import matplotlib.pyplot as plt
from mpl_toolkits.mplot3d import Axes3D
from matplotlib import cm
from numpy import genfromtxt

from .Function import Function


class Rocket:

    """Keeps all rocket and parachute information.

    Attributes
    ----------
        Geometrical attributes:
        Rocket.radius : float
            Rocket's largest radius in meters.
        Rocket.area : float
            Rocket's circular cross section largest frontal area in squared
            meters.
        Rocket.distanceRocketNozzle : float
            Distance between rocket's center of mass, without propellant,
            to the exit face of the nozzle, in meters. Always positive.
        Rocket.distanceRocketPropellant : float
            Distance between rocket's center of mass, without propellant,
            to the center of mass of propellant, in meters. Always positive.

        Mass and Inertia attributes:
        Rocket.mass : float
            Rocket's mass without propellant in kg.
        Rocket.inertiaI : float
            Rocket's moment of inertia, without propellant, with respect to
            to an axis perpendicular to the rocket's axis of cylindrical
            symmetry, in kg*m^2.
        Rocket.inertiaZ : float
            Rocket's moment of inertia, without propellant, with respect to
            the rocket's axis of cylindrical symmetry, in kg*m^2.
        Rocket.centerOfMass : Function
            Distance of the rocket's center of mass, including propellant,
            to rocket's center of mass without propellant, in meters.
            Expressed as a function of time.
        Rocket.reducedMass : Function
            Function of time expressing the reduced mass of the rocket,
            defined as the product of the propellant mass and the mass
            of the rocket without propellant, divided by the sum of the
            propellant mass and the rocket mass.
        Rocket.totalMass : Function
            Function of time expressing the total mass of the rocket,
            defined as the sum of the propellant mass and the rocket
            mass without propellant.
        Rocket.thrustToWeight : Function
            Function of time expressing the motor thrust force divided by rocket
            weight. The gravitational acceleration is assumed as 9.80665 m/s^2.

        Excentricity attributes:
        Rocket.cpExcentricityX : float
            Center of pressure position relative to center of mass in the x
            axis, perpendicular to axis of cylindrical symmetry, in meters.
        Rocket.cpExcentricityY : float
            Center of pressure position relative to center of mass in the y
            axis, perpendicular to axis of cylindrical symmetry, in meters.
        Rocket.thrustExcentricityY : float
            Thrust vector position relative to center of mass in the y
            axis, perpendicular to axis of cylindrical symmetry, in meters.
        Rocket.thrustExcentricityX : float
            Thrust vector position relative to center of mass in the x
            axis, perpendicular to axis of cylindrical symmetry, in meters.

        Parachute attributes:
        Rocket.parachutes : list
            List of parachutes of the rocket.
            Each parachute has the following attributes:
            name : string
                Parachute name, such as drogue and main. Has no impact in
                simulation, as it is only used to display data in a more
                organized matter.
            CdS : float
                Drag coefficient times reference area for parachute. It is
                used to compute the drag force exerted on the parachute by
                the equation F = ((1/2)*rho*V^2)*CdS, that is, the drag
                force is the dynamic pressure computed on the parachute
                times its CdS coefficient. Has units of area and must be
                given in squared meters.
            trigger : function
                Function which defines if the parachute ejection system is
                to be triggered. It must take as input the freestream
                pressure in pascal and the state vector of the simulation,
                which is defined by [x, y, z, vx, vy, vz, e0, e1, e2, e3, wx, wy, wz].
                It will be called according to the sampling rate given next.
                It should return True if the parachute ejection system is
                to be triggered and False otherwise.
            samplingRate : float, optional
                Sampling rate in which the trigger function works. It is used to
                simulate the refresh rate of onboard sensors such as barometers.
                Default value is 100. Value must be given in hertz.
            lag : float, optional
                Time between the parachute ejection system is triggered and the
                parachute is fully opened. During this time, the simulation will
                consider the rocket as flying without a parachute. Default value
                is 0. Must be given in seconds.
            noise : tuple, list, optional
                List in the format (mean, standard deviation, time-correlation).
                The values are used to add noise to the pressure signal which is
                passed to the trigger function. Default value is (0, 0, 0). Units
                are in pascal.
            noiseSignal : list
                List of (t, noise signal) corresponding to signal passed to
                trigger function. Completed after running a simulation.
            noisyPressureSignal : list
                List of (t, noisy pressure signal) that is passed to the
                trigger function. Completed after running a simulation.
            cleanPressureSignal : list
                List of (t, clean pressure signal) corresponding to signal passed to
                trigger function. Completed after running a simulation.
            noiseSignalFunction : Function
                Function of noiseSignal.
            noisyPressureSignalFunction : Function
                Function of noisyPressureSignal.
            cleanPressureSignalFunction : Function
                Function of cleanPressureSignal.

        Aerodynamic attributes
        Rocket.aerodynamicSurfaces : list
            List of aerodynamic surfaces of the rocket.
        Rocket.staticMargin : float
            Float value corresponding to rocket static margin when
            loaded with propellant in units of rocket diameter or
            calibers.
        Rocket.powerOffDrag : Function
            Rocket's drag coefficient as a function of Mach number when the
            motor is off.
        Rocket.powerOnDrag : Function
            Rocket's drag coefficient as a function of Mach number when the
            motor is on.

        Motor attributes:
        Rocket.motor : Motor
            Rocket's motor. See Motor class for more details.
    """

    def __init__(
        self,
        motor,
        mass,
        inertiaI,
        inertiaZ,
        radius,
        distanceRocketNozzle,
        distanceRocketPropellant,
        powerOffDrag,
        powerOnDrag,
    ):
        """Initializes Rocket class, process inertial, geometrical and
        aerodynamic parameters.

        Parameters
        ----------
        motor : Motor
            Motor used in the rocket. See Motor class for more information.
        mass : int, float
            Unloaded rocket total mass (without propelant) in kg.
        inertiaI : int, float
            Unloaded rocket lateral (perpendicular to axis of symmetry)
            moment of inertia (without propelant) in kg m^2.
        inertiaZ : int, float
            Unloaded rocket axial moment of inertia (without propelant)
            in kg m^2.
        radius : int, float
            Rocket biggest outer radius in meters.
        distanceRocketNozzle : int, float
            Distance from rocket's unloaded center of mass to nozzle outlet,
            in meters. Generally negative, meaning a negative position in the
            z axis which has an origin in the rocket's center of mass (without
            propellant) and points towards the nose cone.
        distanceRocketPropellant : int, float
            Distance from rocket's unloaded center of mass to propellant
            center of mass, in meters. Generally negative, meaning a negative
            position in the z axis which has an origin in the rocket's center
            of mass (with out propellant) and points towards the nose cone.
        powerOffDrag : int, float, callable, string, array
            Rocket's drag coefficient when the motor is off. Can be given as an
            entry to the Function class. See help(Function) for more
            information. If int or float is given, it is assumed constant. If
            callable, string or array is given, it must be a function of Mach
            number only.
        powerOnDrag : int, float, callable, string, array
            Rocket's drag coefficient when the motor is on. Can be given as an
            entry to the Function class. See help(Function) for more
            information. If int or float is given, it is assumed constant. If
            callable, string or array is given, it must be a function of Mach
            number only.

        Returns
        -------
        None
        """
        # Define rocket inertia attributes in SI units
        self.mass = mass
        self.inertiaI = inertiaI
        self.inertiaZ = inertiaZ
        self.centerOfMass = distanceRocketPropellant * motor.mass / (mass + motor.mass)

        # Define rocket geometrical parameters in SI units
        self.radius = radius
        self.area = np.pi * self.radius ** 2

        # Center of mass distance to points of interest
        self.distanceRocketNozzle = distanceRocketNozzle
        self.distanceRocketPropellant = distanceRocketPropellant

        # Excentricity data initialization
        self.cpExcentricityX = 0
        self.cpExcentricityY = 0
        self.thrustExcentricityY = 0
        self.thrustExcentricityX = 0

        # Parachute data initialization
        self.parachutes = []

        # Rail button data initialization
        self.railButtons = None

        # Aerodynamic data initialization
        self.aerodynamicSurfaces = []
        self.cpPosition = 0
        self.staticMargin = Function(
            lambda x: 0, inputs="Time (s)", outputs="Static Margin (c)"
        )

        # Define aerodynamic drag coefficients
        self.powerOffDrag = Function(
            powerOffDrag,
            "Mach Number",
            "Drag Coefficient with Power Off",
            "spline",
            "constant",
        )
        self.powerOnDrag = Function(
            powerOnDrag,
            "Mach Number",
            "Drag Coefficient with Power On",
            "spline",
            "constant",
        )

        # Define motor to be used
        self.motor = motor

        # Important dynamic inertial quantities
        self.reducedMass = None
        self.totalMass = None

        # Calculate dynamic inertial quantities
        self.evaluateReducedMass()
        self.evaluateTotalMass()
        self.thrustToWeight = self.motor.thrust / (9.80665 * self.totalMass)
        self.thrustToWeight.setInputs("Time (s)")
        self.thrustToWeight.setOutputs("Thrust/Weight")

        # Evaluate static margin (even though no aerodynamic surfaces are present yet)
        self.evaluateStaticMargin()

        return None

    def evaluateReducedMass(self):
        """Calculates and returns the rocket's total reduced mass. The
        reduced mass is defined as the product of the propellant mass
        and the mass of the rocket without propellant, divided by the
        sum of the propellant mass and the rocket mass. The function
        returns an object of the Function class and is defined as a
        function of time.

        Parameters
        ----------
        None

        Returns
        -------
        self.reducedMass : Function
            Function of time expressing the reduced mass of the rocket,
            defined as the product of the propellant mass and the mass
            of the rocket without propellant, divided by the sum of the
            propellant mass and the rocket mass.
        """
        # Make sure there is a motor associated with the rocket
        if self.motor is None:
            print("Please associate this rocket with a motor!")
            return False

        # Retrieve propellant mass as a function of time
        motorMass = self.motor.mass

        # Retrieve constant rocket mass without propellant
        mass = self.mass

        # Calculate reduced mass
        self.reducedMass = motorMass * mass / (motorMass + mass)
        self.reducedMass.setOutputs("Reduced Mass (kg)")

        # Return reduced mass
        return self.reducedMass

    def evaluateTotalMass(self):
        """Calculates and returns the rocket's total mass. The total
        mass is defined as the sum of the propellant mass and the
        rocket mass without propellant. The function returns an object
        of the Function class and is defined as a function of time.

        Parameters
        ----------
        None

        Returns
        -------
        self.totalMass : Function
            Function of time expressing the total mass of the rocket,
            defined as the sum of the propellant mass and the rocket
            mass without propellant.
        """
        # Make sure there is a motor associated with the rocket
        if self.motor is None:
            print("Please associate this rocket with a motor!")
            return False

        # Calculate total mass by summing up propellant and dry mass
        self.totalMass = self.mass + self.motor.mass
        self.totalMass.setOutputs("Total Mass (Rocket + Propellant) (kg)")

        # Return total mass
        return self.totalMass

    def evaluateStaticMargin(self):
        """Calculates and returns the rocket's static margin when
        loaded with propellant. The static margin is saved and returned
        in units of rocket diameter or calibers.

        Parameters
        ----------
        None

        Returns
        -------
        self.staticMargin : float
            Float value corresponding to rocket static margin when
            loaded with propellant in units of rocket diameter or
            calibers.
        """
        # Initialize total lift coeficient derivative and center of pressure
        self.totalLiftCoeffDer = 0
        self.cpPosition = 0

        # Calculate total lift coeficient derivative and center of pressure
        if len(self.aerodynamicSurfaces) > 0:
            for aerodynamicSurface in self.aerodynamicSurfaces:
                self.totalLiftCoeffDer += Function(
                    lambda x: aerodynamicSurface[1](x, 0), extrapolation="natural"
                ).differentiate(x=1e-2, dx=1e-3)
                self.cpPosition += (
                    Function(
                        lambda x: aerodynamicSurface[1](x, 0), extrapolation="natural"
                    ).differentiate(x=1e-2, dx=1e-3)
                    * aerodynamicSurface[0][2]
                )
            self.cpPosition /= self.totalLiftCoeffDer

        # Calculate static margin
        self.staticMargin = (self.centerOfMass - self.cpPosition) / (2 * self.radius)
        self.staticMargin.setInputs("Time (s)")
        self.staticMargin.setOutputs("Static Margin (c)")
        self.staticMargin.setDiscrete(
            lower=0, upper=self.motor.burnOutTime, samples=200
        )

        # Return self
        return self

    def addTail(self, topRadius, bottomRadius, length, distanceToCM):
        """Create a new tail or rocket diameter change, storing its
        parameters as part of the aerodynamicSurfaces list. Its
        parameters are the axial position along the rocket and its
        derivative of the coefficient of lift in respect to angle of
        attack.

        Parameters
        ----------
        topRadius : int, float
            Tail top radius in meters, considering positive direction
            from center of mass to nose cone.
        bottomRadius : int, float
            Tail bottom radius in meters, considering positive direction
            from center of mass to nose cone.
        length : int, float
            Tail length or height in meters. Must be a positive value.
        distanceToCM : int, float
            Tail position relative to rocket unloaded center of mass,
            considering positive direction from center of mass to nose
            cone. Consider the point belonging to the tail which is
            closest to the unloaded center of mass to calculate
            distance.

        Returns
        -------
        cldata : Function
            Object of the Function class. Contains tail's lift data.
        self : Rocket
            Object of the Rocket class.
        """
        # Calculate ratio between top and bottom radius
        r = topRadius / bottomRadius

        # Retrieve reference radius
        rref = self.radius

        # Calculate cp position relative to cm
        if distanceToCM < 0:
            cpz = distanceToCM - (length / 3) * (1 + (1 - r) / (1 - r ** 2))
        else:
            cpz = distanceToCM + (length / 3) * (1 + (1 - r) / (1 - r ** 2))

        # Calculate clalpha
        clalpha = -2 * (1 - r ** (-2)) * (topRadius / rref) ** 2
        cldata = Function(
            lambda x, mach: clalpha * x,
            ["Alpha (rad)", "Mach"],
            "Cl",
            interpolation="linear",
        )

        # Store values as new aerodynamic surface
        tail = [(0, 0, cpz), cldata, "Tail"]
        self.aerodynamicSurfaces.append(tail)

        # Refresh static margin calculation
        self.evaluateStaticMargin()

        # Return self
        return self.aerodynamicSurfaces[-1]

    def addNose(self, length, kind, distanceToCM):
        """Creates a nose cone, storing its parameters as part of the
        aerodynamicSurfaces list. Its parameters are the axial position
        along the rocket and its derivative of the coefficient of lift
        in respect to angle of attack.


        Parameters
        ----------
        length : int, float
            Nose cone length or height in meters. Must be a postive
            value.
        kind : string
            Nose cone type. Von Karman, conical, ogive, and lvhaack are
            supported.
        distanceToCM : int, float
            Nose cone position relative to rocket unloaded center of
            mass, considering positive direction from center of mass to
            nose cone. Consider the center point belonging to the nose
            cone base to calculate distance.

        Returns
        -------
        cldata : Function
            Object of the Function class. Contains nose's lift data.
        self : Rocket
            Object of the Rocket class.
        """
        # Analyze type
        if kind == "conical":
            k = 1 - 1 / 3
        elif kind == "ogive":
            k = 1 - 0.534
        elif kind == "lvhaack":
            k = 1 - 0.437
        else:
            k = 0.5

        # Calculate cp position relative to cm
        if distanceToCM > 0:
            cpz = distanceToCM + k * length
        else:
            cpz = distanceToCM - k * length

        # Calculate clalpha
        clalpha = 2
        cldata = Function(
            lambda x, mach: clalpha * x,
            ["Alpha (rad)", "Mach"],
            "Cl",
            interpolation="linear",
            extrapolation="natural",
        )

        # Store values
        nose = [(0, 0, cpz), cldata, "Nose Cone"]
        self.aerodynamicSurfaces.append(nose)

        # Refresh static margin calculation
        self.evaluateStaticMargin()

        # Return self
        return self.aerodynamicSurfaces[-1]

    def addFins(
        self,
        n,
        span,
        rootChord,
        tipChord,
        distanceToCM,
        radius=0,
        cantAngle=0,
        airfoil=False,
    ):
        """Create a fin set, storing its parameters as part of the
        aerodynamicSurfaces list. Its parameters are the axial position
        along the rocket and its derivative of the coefficient of lift
        in respect to angle of attack.

        Parameters
        ----------
        n : int
            Number of fins, from 2 to infinity.
        span : int, float
            Fin span in meters.
        rootChord : int, float
            Fin root chord in meters.
        tipChord : int, float
            Fin tip chord in meters.
        distanceToCM : int, float
            Fin set position relative to rocket unloaded center of
            mass, considering positive direction from center of mass to
            nose cone. Consider the center point belonging to the top
            of the fins to calculate distance.
        radius : int, float, optional
            Reference radius to calculate lift coefficient. If 0, which
            is default, use rocket radius. Otherwise, enter the radius
            of the rocket in the section of the fins, as this impacts
            its lift coefficient.
        cantAngle : int, float, optional
            Fins cant angle with respect to the rocket centerline. Must 
            be given in degrees.
        airfoil : bool, optional
            Fin's lift curve. It must be a .csv file. The .csv file shall
            contain no headers and the first column must specify time in
            seconds, while the second column specifies lift coefficient. Lift
            coeffitient is adimentional.

        Returns
        -------
        cldata : Function
            Object of the Function class. Contains fin's lift data.
        self : Rocket
            Object of the Rocket class.
        """

        # Retrieve parameters for calculations
        Cr = rootChord
        Ct = tipChord
        Yr = rootChord + tipChord
        s = span
        Af = Yr * s / 2  # fin area
        gamac = np.arctan((Cr - Ct) / (2 * span))  # mid chord angle
        Ymac = (
            (s / 3) * (Cr + 2 * Ct) / Yr
        )  # span wise position of fin's mean aerodynamic chord
        Lf = np.sqrt((rootChord / 2 - tipChord / 2) ** 2 + span ** 2)
        radius = self.radius if radius == 0 else radius
        d = 2 * radius
        cantAngleRad = np.radians(cantAngle)
        trapezoidalConstant = ((Yr) / 2) * (radius ** 2) * s
        trapezoidalConstant += ((Cr + 2 * Ct) / 3) * radius * (s ** 2)
        trapezoidalConstant += ((Cr + 3 * Ct) / 12) * (s ** 3)

        # Save geometric parameters for later Fin Flutter Analysis and Roll Moment Calculation
        self.rootChord = Cr
        self.tipChord = Ct
        self.span = s
        self.distanceRocketFins = distanceToCM

        # Auxiliary functions

        # Defines beta parameter
        def beta(mach):
            if mach < 0.8:
                return np.sqrt(1 - mach ** 2)
            elif mach < 1.1:
                return np.sqrt(1 - 0.8 ** 2)
            else:
                return np.sqrt(mach ** 2 - 1)

        def finNumCorrection(n):
            correctorFactor = [2.37, 2.74, 2.99, 3.24]
            if n >= 5 and n <= 8:
                return correctorFactor[n - 5]
            else:
                return n / 2

        # Calculate cp position relative to cm
        if distanceToCM < 0:
            cpz = distanceToCM - (
                ((Cr - Ct) / 3) * ((Cr + 2 * Ct) / (Cr + Ct))
                + (1 / 6) * (Cr + Ct - Cr * Ct / (Cr + Ct))
            )
        else:
            cpz = distanceToCM + (
                ((Cr - Ct) / 3) * ((Cr + 2 * Ct) / (Cr + Ct))
                + (1 / 6) * (Cr + Ct - Cr * Ct / (Cr + Ct))
            )

<<<<<<< HEAD
        if airfoil:  # Calculate lift parameters for generic airfoil. Documented at

            # Fin–body interference correction
            const = 1 + radius / (s + radius)
=======
        # Calculate lift parameters for planar fins
        if not airfoil:
            # Calculate clalpha
            clalpha = (4 * n * (s / d) ** 2) / (1 + np.sqrt(1 + (2 * Lf / Yr) ** 2))
            clalpha *= 1 + radius / (s + radius)

            # # Create a function of lift values by attack angle
            cldata = Function(
                lambda x: clalpha * x, "Alpha (rad)", "Cl", interpolation="linear"
            )
            # Parameters for Roll Moment. Documented at: https://github.com/Projeto-Jupiter/RocketPy/blob/develop/docs/technical/aerodynamics/Roll_Equations.pdf
            clfDelta = n * (Ymac + radius) * clalpha / d
            cldOmega = (
                n * clalpha * np.cos(cantAngleRad) * trapezoidalConstant / (Af * d)
            )
            rollParameters = (
                [clfDelta, cldOmega, cantAngleRad] if cantAngleRad != 0 else [0, 0, 0]
            )
>>>>>>> 5a15e823

            # Aplies number of fins correction to lift coefficient
            const *= finNumCorrection(n) / 2

            # Calculates clalpha * alpha
            cldata = Function(
                lambda x, mach: x
                * const
                * 2
                * np.pi
                * (s ** 2 / Af)
                / (
                    1 + np.sqrt(1 + ((beta(mach) * s ** 2) / (Af * np.cos(gamac))) ** 2)
                ),
                ["Alpha (rad)", "Mach"],
                "Cl",
                interpolation="linear",
                extrapolation="natural",
            )

            # Calculates clalpha
            clalpha = Function(
                lambda x: cldata(x, 0), extrapolation="natural"
            ).differentiate(x=1e-2, dx=1e-3)

        else:  # Calculate lift parameters for trapezoildal planar fins

            # Calculates clalpha
            clalpha = (4 * n * (s / d) ** 2) / (1 + np.sqrt(1 + (2 * Lf / Yr) ** 2))

            # Fin–body interference correction
            clalpha *= 1 + radius / (s + radius)

            # Create a function of lift values by attack angle
            cldata = Function(
                lambda x, mach: clalpha * x,
                ["Alpha (rad)", "Mach"],
                "Cl",
                interpolation="linear",
                extrapolation="natural",
            )

<<<<<<< HEAD
        # Parameters for Roll Moment. Documented at: https://github.com/Projeto-Jupiter/RocketPy/blob/develop/docs/technical/aerodynamics/Roll_Equations.pdf
        clfDelta = n * (Ymac + radius) * clalpha / d
        cldOmega = n * clalpha * np.cos(cantAngleRad) * trapezoidalConstant / (Af * d)
        rollParameters = (
            [clfDelta, cldOmega, cantAngleRad] if cantAngleRad != 0 else [0, 0, 0]
        )
=======
            # Takes an approximation to an angular coefficient
            clalpha = cldata.differentiate(x=0, dx=1e-2)

            # Parameters for Roll Moment. Documented at: https://github.com/Projeto-Jupiter/RocketPy/blob/develop/docs/technical/aerodynamics/Roll_Equations.pdf
            clfDelta = n * (Ymac + radius) * clalpha / d
            cldOmega = (
                n * clalpha * np.cos(cantAngleRad) * trapezoidalConstant / (Af * d)
            )
            rollParameters = (
                [clfDelta, cldOmega, cantAngleRad] if cantAngleRad != 0 else [0, 0, 0]
            )
>>>>>>> 5a15e823

        # Store values
        fin = [(0, 0, cpz), cldata, rollParameters, "Fins"]
        self.aerodynamicSurfaces.append(fin)

        # Refresh static margin calculation
        self.evaluateStaticMargin()

        # Return self
        return self.aerodynamicSurfaces[-1]

    def addParachute(
        self, name, CdS, trigger, samplingRate=100, lag=0, noise=(0, 0, 0)
    ):
        """Creates a new parachute, storing its parameters such as
        opening delay, drag coefficients and trigger function.

        Parameters
        ----------
        name : string
            Parachute name, such as drogue and main. Has no impact in
            simulation, as it is only used to display data in a more
            organized matter.
        CdS : float
            Drag coefficient times reference area for parachute. It is
            used to compute the drag force exerted on the parachute by
            the equation F = ((1/2)*rho*V^2)*CdS, that is, the drag
            force is the dynamic pressure computed on the parachute
            times its CdS coefficient. Has units of area and must be
            given in squared meters.
        trigger : function
            Function which defines if the parachute ejection system is
            to be triggered. It must take as input the freestream
            pressure in pascal and the state vector of the simulation,
            which is defined by [x, y, z, vx, vy, vz, e0, e1, e2, e3, wx, wy, wz].
            It will be called according to the sampling rate given next.
            It should return True if the parachute ejection system is
            to be triggered and False otherwise.
        samplingRate : float, optional
            Sampling rate in which the trigger function works. It is used to
            simulate the refresh rate of onboard sensors such as barometers.
            Default value is 100. Value must be given in hertz.
        lag : float, optional
            Time between the parachute ejection system is triggered and the
            parachute is fully opened. During this time, the simulation will
            consider the rocket as flying without a parachute. Default value
            is 0. Must be given in seconds.
        noise : tuple, list, optional
            List in the format (mean, standard deviation, time-correlation).
            The values are used to add noise to the pressure signal which is
            passed to the trigger function. Default value is (0, 0, 0). Units
            are in pascal.

        Returns
        -------
        parachute : Parachute Object
            Parachute object containing trigger, samplingRate, lag, CdS, noise
            and name as attributes. Furthermore, it stores cleanPressureSignal,
            noiseSignal and noisyPressureSignal which are filled in during
            Flight simulation.
        """
        # Create an object to serve as the parachute
        parachute = type("", (), {})()

        # Store Cds coefficient, lag, name and trigger function
        parachute.trigger = trigger
        parachute.samplingRate = samplingRate
        parachute.lag = lag
        parachute.CdS = CdS
        parachute.name = name
        parachute.noiseBias = noise[0]
        parachute.noiseDeviation = noise[1]
        parachute.noiseCorr = (noise[2], (1 - noise[2] ** 2) ** 0.5)
        alpha, beta = parachute.noiseCorr
        parachute.noiseSignal = [[-1e-6, np.random.normal(noise[0], noise[1])]]
        parachute.noiseFunction = lambda: alpha * parachute.noiseSignal[-1][
            1
        ] + beta * np.random.normal(noise[0], noise[1])
        parachute.cleanPressureSignal = []
        parachute.noisyPressureSignal = []

        # Add parachute to list of parachutes
        self.parachutes.append(parachute)

        # Return self
        return self.parachutes[-1]

    def setRailButtons(self, distanceToCM, angularPosition=45):
        """Adds rail buttons to the rocket, allowing for the
        calculation of forces exerted by them when the rocket is
        slinding in the launch rail. Furthermore, rail buttons are
        also needed for the simulation of the planar flight phase,
        when the rocket experiences 3 degrees of freedom motion while
        only one rail button is still in the launch rail.

        Parameters
        ----------
        distanceToCM : tuple, list, array
            Two values organized in a tuple, list or array which
            represent the distance of each of the two rail buttons
            to the center of mass of the rocket without propellant.
            If the rail button is positioned above the center of mass,
            its distance should be a positive value. If it is below,
            its distance should be a negative value. The order does
            not matter. All values should be in meters.
        angularPosition : float
            Angular postion of the rail buttons in degrees measured
            as the rotation around the symmetry axis of the rocket
            relative to one of the other principal axis.
            Default value is 45 degrees, generally used in rockets with
            4 fins.

        Returns
        -------
        None
        """
        # Order distance to CM
        if distanceToCM[0] < distanceToCM[1]:
            distanceToCM.reverse()
        # Save
        self.railButtons = self.railButtonPair(distanceToCM, angularPosition)

        return None

    def addCMExcentricity(self, x, y):
        """Moves line of action of aerodynamic and thrust forces by
        equal translation ammount to simulate an excentricity in the
        position of the center of mass of the rocket relative to its
        geometrical center line. Should not be used together with
        addCPExentricity and addThrustExentricity.

        Parameters
        ----------
        x : float
            Distance in meters by which the CM is to be translated in
            the x direction relative to geometrical center line.
        y : float
            Distance in meters by which the CM is to be translated in
            the y direction relative to geometrical center line.

        Returns
        -------
        self : Rocket
            Object of the Rocket class.
        """
        # Move center of pressure to -x and -y
        self.cpExcentricityX = -x
        self.cpExcentricityY = -y

        # Move thrust center by -x and -y
        self.thrustExcentricityY = -x
        self.thrustExcentricityX = -y

        # Return self
        return self

    def addCPExentricity(self, x, y):
        """Moves line of action of aerodynamic forces to simulate an
        excentricity in the position of the center of pressure relative
        to the center of mass of the rocket.

        Parameters
        ----------
        x : float
            Distance in meters by which the CP is to be translated in
            the x direction relative to the center of mass axial line.
        y : float
            Distance in meters by which the CP is to be translated in
            the y direction relative to the center of mass axial line.

        Returns
        -------
        self : Rocket
            Object of the Rocket class.
        """
        # Move center of pressure by x and y
        self.cpExcentricityX = x
        self.cpExcentricityY = y

        # Return self
        return self

    def addThrustExentricity(self, x, y):
        """Moves line of action of thrust forces to simulate a
        disalignment of the thrust vector and the center of mass.

        Parameters
        ----------
        x : float
            Distance in meters by which the line of action of the
            thrust force is to be translated in the x direction
            relative to the center of mass axial line.
        y : float
            Distance in meters by which the line of action of the
            thrust force is to be translated in the x direction
            relative to the center of mass axial line.

        Returns
        -------
        self : Rocket
            Object of the Rocket class.
        """
        # Move thrust line by x and y
        self.thrustExcentricityY = x
        self.thrustExcentricityX = y

        # Return self
        return self

    def info(self):
        """Prints out a summary of the data and graphs available about
        the Rocket.

        Parameters
        ----------
        None

        Return
        ------
        None
        """
        # Print inertia details
        print("Inertia Details")
        print("Rocket Dry Mass: " + str(self.mass) + " kg (No Propellant)")
        print("Rocket Total Mass: " + str(self.totalMass(0)) + " kg (With Propellant)")

        # Print rocket geometrical parameters
        print("\nGeometrical Parameters")
        print("Rocket Radius: " + str(self.radius) + " m")

        # Print rocket aerodynamics quantities
        print("\nAerodynamics Stability")
        print("Initial Static Margin: " + "{:.3f}".format(self.staticMargin(0)) + " c")
        print(
            "Final Static Margin: "
            + "{:.3f}".format(self.staticMargin(self.motor.burnOutTime))
            + " c"
        )

        # Print parachute data
        for chute in self.parachutes:
            print("\n" + chute.name.title() + " Parachute")
            print("CdS Coefficient: " + str(chute.CdS) + " m2")

        # Show plots
        print("\nAerodynamics Plots")
        self.powerOnDrag()

        # Return None
        return None

    def allInfo(self):
        """Prints out all data and graphs available about the Rocket.

        Parameters
        ----------
        None

        Return
        ------
        None
        """
        # Print inertia details
        print("Inertia Details")
        print("Rocket Mass: {:.3f} kg (No Propellant)".format(self.mass))
        print("Rocket Mass: {:.3f} kg (With Propellant)".format(self.totalMass(0)))
        print("Rocket Inertia I: {:.3f} kg*m2".format(self.inertiaI))
        print("Rocket Inertia Z: {:.3f} kg*m2".format(self.inertiaZ))

        # Print rocket geometrical parameters
        print("\nGeometrical Parameters")
        print("Rocket Maximum Radius: " + str(self.radius) + " m")
        print("Rocket Frontal Area: " + "{:.6f}".format(self.area) + " m2")
        print("\nRocket Distances")
        print(
            "Rocket Center of Mass - Nozzle Exit Distance: "
            + str(self.distanceRocketNozzle)
            + " m"
        )
        print(
            "Rocket Center of Mass - Propellant Center of Mass Distance: "
            + str(self.distanceRocketPropellant)
            + " m"
        )
        print(
            "Rocket Center of Mass - Rocket Loaded Center of Mass: "
            + "{:.3f}".format(self.centerOfMass(0))
            + " m"
        )
        print("\nAerodynamic Coponents Parameters")
        print("Currently not implemented.")

        # Print rocket aerodynamics quantities
        print("\nAerodynamics Lift Coefficient Derivatives")
        for aerodynamicSurface in self.aerodynamicSurfaces:
            name = aerodynamicSurface[-1]
            clalpha = Function(
                lambda x: aerodynamicSurface[1](x, 0), extrapolation="natural"
            ).differentiate(x=1e-2, dx=1e-3)
            print(
                name + " Lift Coefficient Derivative: {:.3f}".format(clalpha) + "/rad"
            )

        print("\nAerodynamics Center of Pressure")
        for aerodynamicSurface in self.aerodynamicSurfaces:
            name = aerodynamicSurface[-1]
            cpz = aerodynamicSurface[0][2]
            print(name + " Center of Pressure to CM: {:.3f}".format(cpz) + " m")
        print(
            "Distance - Center of Pressure to CM: "
            + "{:.3f}".format(self.cpPosition)
            + " m"
        )
        print("Initial Static Margin: " + "{:.3f}".format(self.staticMargin(0)) + " c")
        print(
            "Final Static Margin: "
            + "{:.3f}".format(self.staticMargin(self.motor.burnOutTime))
            + " c"
        )

        # Print parachute data
        for chute in self.parachutes:
            print("\n" + chute.name.title() + " Parachute")
            print("CdS Coefficient: " + str(chute.CdS) + " m2")
            if chute.trigger.__name__ == "<lambda>":
                line = getsourcelines(chute.trigger)[0][0]
                print(
                    "Ejection signal trigger: "
                    + line.split("lambda ")[1].split(",")[0].split("\n")[0]
                )
            else:
                print("Ejection signal trigger: " + chute.trigger.__name__)
            print("Ejection system refresh rate: " + str(chute.samplingRate) + " Hz.")
            print(
                "Time between ejection signal is triggered and the "
                "parachute is fully opened: " + str(chute.lag) + " s"
            )

        # Show plots
        print("\nMass Plots")
        self.totalMass()
        self.reducedMass()
        print("\nAerodynamics Plots")
        self.staticMargin()
        self.powerOnDrag()
        self.powerOffDrag()
        self.thrustToWeight.plot(lower=0, upper=self.motor.burnOutTime)

        # ax = plt.subplot(415)
        # ax.plot(  , self.rocket.motor.thrust()/(self.env.g() * self.rocket.totalMass()))
        # ax.set_xlim(0, self.rocket.motor.burnOutTime)
        # ax.set_xlabel("Time (s)")
        # ax.set_ylabel("Thrust/Weight")
        # ax.set_title("Thrust-Weight Ratio")

        # Return None
        return None

    def addFin(
        self,
        numberOfFins=4,
        cl=2 * np.pi,
        cpr=1,
        cpz=1,
        gammas=[0, 0, 0, 0],
        angularPositions=None,
    ):
        "Hey! I will document this function later"
        self.aerodynamicSurfaces = []
        pi = np.pi
        # Calculate angular postions if not given
        if angularPositions is None:
            angularPositions = np.array(range(numberOfFins)) * 2 * pi / numberOfFins
        else:
            angularPositions = np.array(angularPositions) * pi / 180
        # Convert gammas to degree
        if isinstance(gammas, (int, float)):
            gammas = [(pi / 180) * gammas for i in range(numberOfFins)]
        else:
            gammas = [(pi / 180) * gamma for gamma in gammas]
        for i in range(numberOfFins):
            # Get angular position and inclination for current fin
            angularPosition = angularPositions[i]
            gamma = gammas[i]
            # Calculate position vector
            cpx = cpr * np.cos(angularPosition)
            cpy = cpr * np.sin(angularPosition)
            positionVector = np.array([cpx, cpy, cpz])
            # Calculate chord vector
            auxVector = np.array([cpy, -cpx, 0]) / (cpr)
            chordVector = (
                np.cos(gamma) * np.array([0, 0, 1]) - np.sin(gamma) * auxVector
            )
            self.aerodynamicSurfaces.append([positionVector, chordVector])
        return None

    # Variables
    railButtonPair = namedtuple("railButtonPair", "distanceToCM angularPosition")<|MERGE_RESOLUTION|>--- conflicted
+++ resolved
@@ -625,31 +625,10 @@
                 + (1 / 6) * (Cr + Ct - Cr * Ct / (Cr + Ct))
             )
 
-<<<<<<< HEAD
         if airfoil:  # Calculate lift parameters for generic airfoil. Documented at
 
             # Fin–body interference correction
             const = 1 + radius / (s + radius)
-=======
-        # Calculate lift parameters for planar fins
-        if not airfoil:
-            # Calculate clalpha
-            clalpha = (4 * n * (s / d) ** 2) / (1 + np.sqrt(1 + (2 * Lf / Yr) ** 2))
-            clalpha *= 1 + radius / (s + radius)
-
-            # # Create a function of lift values by attack angle
-            cldata = Function(
-                lambda x: clalpha * x, "Alpha (rad)", "Cl", interpolation="linear"
-            )
-            # Parameters for Roll Moment. Documented at: https://github.com/Projeto-Jupiter/RocketPy/blob/develop/docs/technical/aerodynamics/Roll_Equations.pdf
-            clfDelta = n * (Ymac + radius) * clalpha / d
-            cldOmega = (
-                n * clalpha * np.cos(cantAngleRad) * trapezoidalConstant / (Af * d)
-            )
-            rollParameters = (
-                [clfDelta, cldOmega, cantAngleRad] if cantAngleRad != 0 else [0, 0, 0]
-            )
->>>>>>> 5a15e823
 
             # Aplies number of fins correction to lift coefficient
             const *= finNumCorrection(n) / 2
@@ -692,27 +671,13 @@
                 extrapolation="natural",
             )
 
-<<<<<<< HEAD
         # Parameters for Roll Moment. Documented at: https://github.com/Projeto-Jupiter/RocketPy/blob/develop/docs/technical/aerodynamics/Roll_Equations.pdf
         clfDelta = n * (Ymac + radius) * clalpha / d
         cldOmega = n * clalpha * np.cos(cantAngleRad) * trapezoidalConstant / (Af * d)
         rollParameters = (
             [clfDelta, cldOmega, cantAngleRad] if cantAngleRad != 0 else [0, 0, 0]
         )
-=======
-            # Takes an approximation to an angular coefficient
-            clalpha = cldata.differentiate(x=0, dx=1e-2)
-
-            # Parameters for Roll Moment. Documented at: https://github.com/Projeto-Jupiter/RocketPy/blob/develop/docs/technical/aerodynamics/Roll_Equations.pdf
-            clfDelta = n * (Ymac + radius) * clalpha / d
-            cldOmega = (
-                n * clalpha * np.cos(cantAngleRad) * trapezoidalConstant / (Af * d)
-            )
-            rollParameters = (
-                [clfDelta, cldOmega, cantAngleRad] if cantAngleRad != 0 else [0, 0, 0]
-            )
->>>>>>> 5a15e823
-
+        
         # Store values
         fin = [(0, 0, cpz), cldata, rollParameters, "Fins"]
         self.aerodynamicSurfaces.append(fin)
