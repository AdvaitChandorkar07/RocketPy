--- conflicted
+++ resolved
@@ -13,9 +13,6 @@
 
 from .Function import Function
 from .Parachute import Parachute
-<<<<<<< HEAD
-from .AeroSurfaces import NoseCone, TrapezoidalFins, EllipticalFins, Tail, RailButtons
-=======
 from .AeroSurface import (
     Fins,
     NoseCone,
@@ -25,7 +22,6 @@
     Tail,
 )
 from .Components import Components
->>>>>>> 8ddf5770
 from .Motor import EmptyMotor
 
 from .prints.rocket_prints import _RocketPrints
@@ -224,18 +220,11 @@
         self.parachutes = []
 
         # Aerodynamic data initialization
-<<<<<<< HEAD
-        self.aerodynamicSurfaces = []
-        self._nosecone = []
-        self._fins = []
-        self._tail = []
-=======
         self.aerodynamicSurfaces = Components()
 
         # Rail buttons data initialization
         self.rail_buttons = Components()
 
->>>>>>> 8ddf5770
         self.cpPosition = 0
         self.staticMargin = Function(
             lambda x: 0, inputs="Time (s)", outputs="Static Margin (c)"
@@ -283,27 +272,6 @@
         return None
 
     @property
-<<<<<<< HEAD
-    def nosecone(self):
-        if len(self._nosecone) == 1:
-            return self._nosecone[0]
-        else:
-            return self._nosecone
-
-    @property
-    def fins(self):
-        if len(self._fins) == 1:
-            return self._fins[0]
-        else:
-            return self._fins
-
-    @property
-    def tail(self):
-        if len(self._tail) == 1:
-            return self._tail[0]
-        else:
-            return self._tail
-=======
     def nosecones(self):
         return self.aerodynamicSurfaces.get_by_type(NoseCone)
 
@@ -314,7 +282,6 @@
     @property
     def tails(self):
         return self.aerodynamicSurfaces.get_by_type(Tail)
->>>>>>> 8ddf5770
 
     def evaluateTotalMass(self):
         """Calculates and returns the rocket's total mass. The total
@@ -444,17 +411,10 @@
 
         # Calculate total lift coefficient derivative and center of pressure
         if len(self.aerodynamicSurfaces) > 0:
-<<<<<<< HEAD
-            for aeroSurface, position in self.aerodynamicSurfaces:
-                self.totalLiftCoeffDer += aeroSurface.clalpha(0)
-                self.cpPosition += aeroSurface.clalpha(0) * (
-                    position - self._csys * aeroSurface.cpz
-=======
             for surface, position in self.aerodynamicSurfaces:
                 self.totalLiftCoeffDer += surface.clalpha(0)
                 self.cpPosition += surface.clalpha(0) * (
                     position - self._csys * surface.cpz
->>>>>>> 8ddf5770
                 )
             self.cpPosition /= self.totalLiftCoeffDer
 
@@ -504,50 +464,6 @@
         self.evaluateStaticMargin()
         return None
 
-<<<<<<< HEAD
-    def addSurface(self, surface, position):
-        """Adds an aerodynamic surface to the rocket. The aerodynamic surface
-        must be an instance of a class that inherits from the AerodynamicSurface
-
-        Parameters
-        ----------
-        surface : AerodynamicSurface, NoseCone, TrapezoidalFins, EllipticalFins, Tail
-            Aerodynamic surface to be added to the rocket. See AerodynamicSurface class
-            for more information.
-        position : int, float
-            Position, in m, of the aerodynamic surface's center of pressure relative to
-            the user defined rocket coordinate system. See `Rocket.coordinateSystemOrientation`
-            for more information regarding the rocket's coordinate system.
-
-        Returns
-        -------
-        None
-        """
-        self.aerodynamicSurfaces.append((surface, position))
-        surface.position = position
-        if isinstance(surface, NoseCone):
-            self._nosecone.append(surface)
-        elif isinstance(surface, (TrapezoidalFins, EllipticalFins)):
-            self._fins.append(surface)
-        elif isinstance(surface, Tail):
-            self._tail.append(surface)
-        self.evaluateStaticMargin()
-        return None
-
-    def addSurfaces(self, surfaces, positions):
-        """Adds multiple aerodynamic surfaces to the rocket. The aerodynamic surfaces
-        must be instances of classes that inherit from the AerodynamicSurface
-
-        Parameters
-        ----------
-        surfaces : list of AerodynamicSurface, NoseCone, TrapezoidalFins, EllipticalFins, Tail
-            List of aerodynamic surfaces to be added to the rocket. See AerodynamicSurface class
-            for more information.
-        positions : list of int, float
-            List of positions, in m, of the aerodynamic surfaces' center of pressure relative to
-            the user defined rocket coordinate system. See `Rocket.coordinateSystemOrientation`
-            for more information regarding the rocket's coordinate system.
-=======
     def addSurfaces(self, surfaces, positions):
         """Adds one or more aerodynamic surfaces to the rocket. The aerodynamic
         surface must be an instance of a class that inherits from the
@@ -571,24 +487,17 @@
             the root chord which is highest in the rocket coordinate system.
             For Tail type, position is relative to the point belonging to the
             tail which is highest in the rocket coordinate system.
->>>>>>> 8ddf5770
-
-        Returns
-        -------
-        None
-        """
-<<<<<<< HEAD
-        for surface, position in zip(surfaces, positions):
-            self.addSurface(surface, position)
-            surface.position = position
-=======
+
+        Returns
+        -------
+        None
+        """
         try:
             for surface, position in zip(surfaces, positions):
                 self.aerodynamicSurfaces.add(surface, position)
         except TypeError:
             self.aerodynamicSurfaces.add(surfaces, positions)
 
->>>>>>> 8ddf5770
         self.evaluateStaticMargin()
         return None
 
@@ -629,11 +538,7 @@
         tail = Tail(topRadius, bottomRadius, length, radius, name)
 
         # Add tail to aerodynamic surfaces
-<<<<<<< HEAD
-        self.addSurface(tail, position)
-=======
         self.addSurfaces(tail, position)
->>>>>>> 8ddf5770
 
         # Return self
         return tail
@@ -668,11 +573,7 @@
         nose = NoseCone(length, kind, self.radius, self.radius, name)
 
         # Add nose to the list of aerodynamic surfaces
-<<<<<<< HEAD
-        self.addSurface(nose, position)
-=======
         self.addSurfaces(nose, position)
->>>>>>> 8ddf5770
 
         # Return self
         return nose
@@ -780,11 +681,7 @@
         )
 
         # Add fin set to the list of aerodynamic surfaces
-<<<<<<< HEAD
-        self.addSurface(finSet, position)
-=======
         self.addSurfaces(finSet, position)
->>>>>>> 8ddf5770
 
         # Return the created aerodynamic surface
         return finSet
@@ -854,11 +751,7 @@
         finSet = EllipticalFins(n, rootChord, span, radius, cantAngle, airfoil, name)
 
         # Add fin set to the list of aerodynamic surfaces
-<<<<<<< HEAD
-        self.addSurface(finSet, position)
-=======
         self.addSurfaces(finSet, position)
->>>>>>> 8ddf5770
 
         # Return self
         return finSet
@@ -922,15 +815,6 @@
         # Return self
         return self.parachutes[-1]
 
-<<<<<<< HEAD
-    def setRailButtons(self, position, angular_position=45):
-        """Adds rail buttons to the rocket, allowing for the
-        calculation of forces exerted by them when the rocket is
-        sliding in the launch rail. Furthermore, rail buttons are
-        also needed for the simulation of the planar flight phase,
-        when the rocket experiences 3 degrees of freedom motion while
-        only one rail button is still in the launch rail.
-=======
     def setRailButtons(
         self, upper_button_position, lower_button_position, angular_position=45
     ):
@@ -938,7 +822,6 @@
         forces exerted by them when the rocket is sliding in the launch rail.
         For the simulation, only two buttons are needed, which are the two
         closest to the nozzle.
->>>>>>> 8ddf5770
 
         Parameters
         ----------
@@ -950,11 +833,7 @@
             Position of the rail button closest to the nozzle relative to
             the rocket's coordinate system, in meters.
             See `Rocket.coordinateSystemOrientation` for more information.
-<<<<<<< HEAD
-        angular_position : float
-=======
         angular_position : float, optional
->>>>>>> 8ddf5770
             Angular position of the rail buttons in degrees measured
             as the rotation around the symmetry axis of the rocket
             relative to one of the other principal axis.
@@ -966,22 +845,12 @@
         rail_buttons : RailButtons
             RailButtons object created
         """
-<<<<<<< HEAD
-        # Place top most rail button as the first element of the list
-        if self._csys * position[0] < self._csys * position[1]:
-            position.reverse()
-        # Save important attributes
-        rail_buttons = RailButtons(*position, angular_position)
-        self.rail_buttons = rail_buttons
-
-=======
         # Create a rail buttons object
         buttons_distance = abs(upper_button_position - lower_button_position)
         rail_buttons = RailButtons(
             buttons_distance=buttons_distance, angular_position=angular_position
         )
         self.rail_buttons.add(rail_buttons, lower_button_position)
->>>>>>> 8ddf5770
         return rail_buttons
 
     def addCMEccentricity(self, x, y):
