--- conflicted
+++ resolved
@@ -220,19 +220,11 @@
             if self.__dom_dim__ == 1:
                 source = source[source[:, 0].argsort()]
 
-<<<<<<< HEAD
                 self.x_array = source[:, 0]
-                self.x_min, self.x_max = self.x_array[0], self.x_array[-1]
+                self.xinitial, self.xfinal = self.x_array[0], self.x_array[-1]
 
                 self.y_array = source[:, 1]
-                self.y_min, self.y_max = self.y_array[0], self.y_array[-1]
-=======
-                self.xArray = source[:, 0]
-                self.xinitial, self.xfinal = self.xArray[0], self.xArray[-1]
-
-                self.yArray = source[:, 1]
-                self.yinitial, self.yfinal = self.yArray[0], self.yArray[-1]
->>>>>>> 939f2bab
+                self.y_initial, self.y_final = self.y_array[0], self.y_array[-1]
 
                 # Finally set data source as source
                 self.source = source
@@ -247,19 +239,11 @@
                     self.set_interpolation(self.__interpolation__)
             # Do things if function is multivariate
             else:
-<<<<<<< HEAD
-                self.x_array = source[:, 0]
-                self.x_min, self.x_max = self.x_array[0], self.x_array[-1]
-
-                self.y_array = source[:, 1]
-                self.y_min, self.y_max = self.y_array[0], self.y_array[-1]
-=======
                 self.xArray = source[:, 0]
                 self.xinitial, self.xfinal = self.xArray[0], self.xArray[-1]
 
                 self.yArray = source[:, 1]
                 self.yinitial, self.yfinal = self.yArray[0], self.yArray[-1]
->>>>>>> 939f2bab
 
                 self.zArray = source[:, 2]
                 self.zinitial, self.zfinal = self.zArray[0], self.zArray[-1]
@@ -267,16 +251,6 @@
                 # Finally set data source as source
                 self.source = source
                 if self.__interpolation__ is None:
-<<<<<<< HEAD
-                    self.set_interpolation("shepard")
-            # Update extrapolation method
-            if self.__extrapolation__ is None:
-                self.set_extrapolation()
-        # Return self
-        return self
-
-    def set_interpolation(self, method="spline"):
-=======
                     self.setInterpolation("shepard")
         # Return self
         return self
@@ -304,7 +278,6 @@
         return self.yArray.max()
 
     def setInterpolation(self, method="spline"):
->>>>>>> 939f2bab
         """Set interpolation method and process data is method requires.
 
         Parameters
@@ -368,15 +341,9 @@
         self : Function
         """
         # Retrieve general info
-<<<<<<< HEAD
-        x_data = self.x_array
-        y_data = self.y_array
-        x_min, x_max = self.x_min, self.x_max
-=======
         xData = self.xArray
         yData = self.yArray
         xmin, xmax = self.xinitial, self.xfinal
->>>>>>> 939f2bab
         if self.__extrapolation__ == "zero":
             extrapolation = 0  # Extrapolation is zero
         elif self.__extrapolation__ == "natural":
@@ -636,13 +603,8 @@
         this result. When it is evaluated, there are no extra function calling
         overheads neither multiple interpolations.
 
-<<<<<<< HEAD
-        >>> g.set_discrete_based_on_model(f)
-        Function from R1 to R1 : (Scalar) → (Scalar)
-=======
         >>> g.setDiscreteBasedOnModel(f)
         'Function from R1 to R1 : (Scalar) → (Scalar)'
->>>>>>> 939f2bab
         >>> h = f * g
         >>> h.source
         array([[ 0.,  0.],
@@ -679,18 +641,11 @@
             Zs = np.array(self.get_value(mesh))
             self.set_source(np.concatenate(([xs], [ys], [Zs])).transpose())
 
-<<<<<<< HEAD
         self.set_interpolation(model_function.__interpolation__)
         self.set_extrapolation(model_function.__extrapolation__)
-=======
         self.setInterpolation(self.__interpolation__)
-        self.setExtrapolation(self.__extrapolation__)
->>>>>>> 939f2bab
-        return self
-
     def reset(
         self,
-        inputs=None,
         outputs=None,
         interpolation=None,
         extrapolation=None,
@@ -836,17 +791,10 @@
             if isinstance(args[0], (int, float)):
                 args = [list(args)]
             x = np.array(args[0])
-<<<<<<< HEAD
-            x_data = self.x_array
-            y_data = self.y_array
-            x_min, x_max = self.x_min, self.x_max
-            coeffs = self.__polynomial_coefficients__
-=======
             xData = self.xArray
             yData = self.yArray
             xmin, xmax = self.xinitial, self.xfinal
             coeffs = self.__polynomialCoefficients__
->>>>>>> 939f2bab
             A = np.zeros((len(args[0]), coeffs.shape[0]))
             for i in range(coeffs.shape[0]):
                 A[:, i] = x**i
@@ -863,17 +811,10 @@
             if isinstance(args[0], (int, float, complex, np.integer)):
                 args = [list(args)]
             x = [arg for arg in args[0]]
-<<<<<<< HEAD
-            x_data = self.x_array
-            y_data = self.y_array
-            x_intervals = np.searchsorted(x_data, x)
-            x_min, x_max = self.x_min, self.x_max
-=======
             xData = self.xArray
             yData = self.yArray
             xIntervals = np.searchsorted(xData, x)
             xmin, xmax = self.xinitial, self.xfinal
->>>>>>> 939f2bab
             if self.__interpolation__ == "spline":
                 coeffs = self.__spline_coefficients__
                 for i in range(len(x)):
@@ -975,15 +916,9 @@
 
         # Interpolated Function
         # Retrieve general info
-<<<<<<< HEAD
-        x_data = self.x_array
-        y_data = self.y_array
-        x_min, x_max = self.x_min, self.x_max
-=======
         xData = self.xArray
         yData = self.yArray
         xmin, xmax = self.xinitial, self.xfinal
->>>>>>> 939f2bab
         if self.__extrapolation__ == "zero":
             extrapolation = 0  # Extrapolation is zero
         elif self.__extrapolation__ == "natural":
@@ -1145,11 +1080,7 @@
                 x_interval = np.searchsorted(x_data, x)
                 self.last_interval = x_interval if x_interval < len(x_data) else 0
             # Interval found... keep going
-<<<<<<< HEAD
-            x_min, x_max = self.x_min, self.x_max
-=======
             xmin, xmax = self.xinitial, self.xfinal
->>>>>>> 939f2bab
             if self.__interpolation__ == "spline":
                 coeffs = self.__spline_coefficients__
                 if x == x_min or x == x_max:
@@ -1424,19 +1355,6 @@
             upper = 10 if upper is None else upper
         else:
             # Determine boundaries
-<<<<<<< HEAD
-            x_data = self.x_array
-            x_min, x_max = self.x_min, self.x_max
-            lower = x_min if lower is None else lower
-            upper = x_max if upper is None else upper
-            # Plot data points if force_data = True
-            too_low = True if x_min >= lower else False
-            too_high = True if x_max <= upper else False
-            lo_ind = 0 if too_low else np.where(x_data >= lower)[0][0]
-            up_ind = len(x_data) - 1 if too_high else np.where(x_data <= upper)[0][0]
-            points = self.source[lo_ind : (up_ind + 1), :].T.tolist()
-            if force_data:
-=======
             xData = self.xArray
             xmin, xmax = self.xinitial, self.xfinal
             lower = xmin if lower is None else lower
@@ -1448,7 +1366,6 @@
             upInd = len(xData) - 1 if tooHigh else np.where(xData <= upper)[0][0]
             points = self.source[loInd : (upInd + 1), :].T.tolist()
             if forceData:
->>>>>>> 939f2bab
                 plt.scatter(points[0], points[1], marker="o")
         # Calculate function at mesh nodes
         x = np.linspace(lower, upper, samples)
@@ -2011,18 +1928,6 @@
             if (
                 isinstance(other.source, np.ndarray)
                 and isinstance(self.source, np.ndarray)
-<<<<<<< HEAD
-                and self.__interpolation__ == other.__interpolation__
-                and self.__inputs__ == other.__inputs__
-                and np.array_equal(self.x_array, other.x_array)
-            ):
-                # Operate on grid values
-                with np.errstate(divide="ignore"):
-                    ys = self.source[:, 1] / other.source[:, 1]
-                    ys = np.nan_to_num(ys)
-                xs = self.source[:, 0]
-                source = np.concatenate(([xs], [ys])).transpose()
-=======
                 and self.__domDim__ == other.__domDim__
                 and np.array_equal(self.xArray, other.xArray)
             ):
@@ -2030,7 +1935,6 @@
                 Ys = self.yArray + other.yArray
                 Xs = self.xArray
                 source = np.concatenate(([Xs], [Ys])).transpose()
->>>>>>> 939f2bab
                 # Retrieve inputs, outputs and interpolation
                 inputs = self.__inputs__[:]
                 outputs = self.__outputs__[0] + " + " + other.__outputs__[0]
@@ -2039,26 +1943,16 @@
                 # Create new Function object
                 return Function(source, inputs, outputs, interpolation)
             else:
-<<<<<<< HEAD
-                return Function(lambda x: (self.get_value_opt2(x) / other(x)))
-=======
                 return Function(lambda x: (self.getValue(x) + other(x)))
->>>>>>> 939f2bab
         # If other is Float except...
         except AttributeError:
             if isinstance(other, (float, int, complex)):
                 # Check if Function object source is array or callable
                 if isinstance(self.source, np.ndarray):
                     # Operate on grid values
-<<<<<<< HEAD
-                    ys = self.y_array / other
-                    xs = self.x_array
-                    source = np.concatenate(([xs], [ys])).transpose()
-=======
                     Ys = self.yArray + other
                     Xs = self.xArray
                     source = np.concatenate(([Xs], [Ys])).transpose()
->>>>>>> 939f2bab
                     # Retrieve inputs, outputs and interpolation
                     inputs = self.__inputs__[:]
                     outputs = self.__outputs__[0] + " + " + str(other)
@@ -2067,34 +1961,237 @@
                     # Create new Function object
                     return Function(source, inputs, outputs, interpolation)
                 else:
-<<<<<<< HEAD
+                    return Function(lambda x: (self.getValue(x) + other))
+            # Or if it is just a callable
+            elif callable(other):
+                return Function(lambda x: (self.getValue(x) + other(x)))
+
+    def __radd__(self, other):
+        """Sums 'other' and a Function object and returns a new Function
+        object which gives the result of the sum. Only implemented for
+        1D domains.
+
+        Parameters
+        ----------
+        other : int, float, callable
+            What self will be added to.
+
+        Returns
+        -------
+        result : Function
+            A Function object which gives the result of other(x)/+self(x).
+        """
+        return self + other
+
+    def __sub__(self, other):
+        """Subtracts from a Function object and returns a new Function object
+        which gives the result of the subtraction. Only implemented for 1D
+        domains.
+
+        Parameters
+        ----------
+        other : Function, int, float, callable
+            What self will be subtracted by. If other and self are Function
+            objects which are based on a list of points, have the exact same
+            domain (are defined in the same grid points) and have the same
+            dimension, then a special implementation is used.
+            This implementation is faster, however behavior between grid
+            points is only interpolated, not calculated as it would be;
+            the resultant Function has the same interpolation as self.
+
+        Returns
+        -------
+        result : Function
+            A Function object which gives the result of self(x)-other(x).
+        """
+        try:
+            return self + (-other)
+        except TypeError:
+            return Function(lambda x: (self.getValue(x) - other(x)))
+
+    def __rsub__(self, other):
+        """Subtracts a Function object from 'other' and returns a new Function
+        object which gives the result of the subtraction. Only implemented for
+        1D domains.
+
+        Parameters
+        ----------
+        other : int, float, callable
+            What self will subtract from.
+
+        Returns
+        -------
+        result : Function
+            A Function object which gives the result of other(x)-self(x).
+        """
+        return other + (-self)
+
+    def __mul__(self, other):
+        """Multiplies a Function object and returns a new Function object
+        which gives the result of the multiplication. Only implemented for 1D
+        domains.
+
+        Parameters
+        ----------
+        other : Function, int, float, callable
+            What self will be multiplied by. If other and self are Function
+            objects which are based on a list of points, have the exact same
+            domain (are defined in the same grid points) and have the same
+            dimension, then a special implementation is used.
+            This implementation is faster, however behavior between grid
+            points is only interpolated, not calculated as it would be;
+            the resultant Function has the same interpolation as self.
+
+        Returns
+        -------
+        result : Function
+            A Function object which gives the result of self(x)*other(x).
+        """
+        # If other is Function try...
+        try:
+            # Check if Function objects source is array or callable
+            # Check if Function objects have same interpolation and domain
+            if (
+                isinstance(other.source, np.ndarray)
+                and isinstance(self.source, np.ndarray)
+                and self.__domDim__ == other.__domDim__
+                and np.array_equal(self.xArray, other.xArray)
+            ):
+                # Operate on grid values
+                Ys = self.yArray * other.yArray
+                Xs = self.xArray
+                source = np.concatenate(([Xs], [Ys])).transpose()
+                # Retrieve inputs, outputs and interpolation
+                inputs = self.__inputs__[:]
+                outputs = self.__outputs__[0] + "*" + other.__outputs__[0]
+                outputs = "(" + outputs + ")"
+                interpolation = self.__interpolation__
+                # Create new Function object
+                return Function(source, inputs, outputs, interpolation)
+            else:
+                return Function(lambda x: (self.getValue(x) * other(x)))
+        # If other is Float except...
+        except AttributeError:
+            if isinstance(other, (float, int, complex)):
+                # Check if Function object source is array or callable
+                if isinstance(self.source, np.ndarray):
+                    # Operate on grid values
+                    Ys = self.yArray * other
+                    Xs = self.xArray
+                    source = np.concatenate(([Xs], [Ys])).transpose()
+                    # Retrieve inputs, outputs and interpolation
+                    inputs = self.__inputs__[:]
+                    outputs = self.__outputs__[0] + "*" + str(other)
+                    outputs = "(" + outputs + ")"
+                    interpolation = self.__interpolation__
+                    # Create new Function object
+                    return Function(source, inputs, outputs, interpolation)
+                else:
+                    return Function(lambda x: (self.getValue(x) * other))
+            # Or if it is just a callable
+            elif callable(other):
+                return Function(lambda x: (self.getValue(x) * other(x)))
+
+    def __rmul__(self, other):
+        """Multiplies 'other' by a Function object and returns a new Function
+        object which gives the result of the multiplication. Only implemented for
+        1D domains.
+
+        Parameters
+        ----------
+        other : int, float, callable
+            What self will be multiplied by.
+
+        Returns
+        -------
+        result : Function
+            A Function object which gives the result of other(x)*self(x).
+        """
+        return self * other
+
+    def __truediv__(self, other):
+        """Divides a Function object and returns a new Function object
+        which gives the result of the division. Only implemented for 1D
+        domains.
+
+        Parameters
+        ----------
+        other : Function, int, float, callable
+            What self will be divided by. If other and self are Function
+            objects which are based on a list of points, have the exact same
+            domain (are defined in the same grid points) and have the same
+            dimension, then a special implementation is used.
+            This implementation is faster, however behavior between grid
+            points is only interpolated, not calculated as it would be;
+            the resultant Function has the same interpolation as self.
+
+        Returns
+        -------
+        result : Function
+            A Function object which gives the result of self(x)/other(x).
+        """
+        # If other is Function try...
+        try:
+            # Check if Function objects source is array or callable
+            # Check if Function objects have same interpolation and domain
+            if (
+                isinstance(other.source, np.ndarray)
+                and isinstance(self.source, np.ndarray)
+                and self.__domDim__ == other.__domDim__
+                and np.array_equal(self.xArray, other.xArray)
+            ):
+                # Operate on grid values
+                with np.errstate(divide="ignore"):
+                    ys = self.source[:, 1] / other.source[:, 1]
+                    ys = np.nan_to_num(ys)
+                xs = self.source[:, 0]
+                source = np.concatenate(([xs], [ys])).transpose()
+                # Retrieve inputs, outputs and interpolation
+                inputs = self.__inputs__[:]
+                outputs = self.__outputs__[0] + "/" + other.__outputs__[0]
+                outputs = "(" + outputs + ")"
+                interpolation = self.__interpolation__
+                # Create new Function object
+                return Function(source, inputs, outputs, interpolation)
+            else:
+                return Function(lambda x: (self.get_value_opt2(x) / other(x)))
+        # If other is Float except...
+        except AttributeError:
+            if isinstance(other, (float, int, complex)):
+                # Check if Function object source is array or callable
+                if isinstance(self.source, np.ndarray):
+                    # Operate on grid values
+                    ys = self.y_array / other
+                    xs = self.x_array
+                    source = np.concatenate(([xs], [ys])).transpose()
+                    # Retrieve inputs, outputs and interpolation
+                    inputs = self.__inputs__[:]
+                    outputs = self.__outputs__[0] + "/" + str(other)
+                    outputs = "(" + outputs + ")"
+                    interpolation = self.__interpolation__
+                    # Create new Function object
+                    return Function(source, inputs, outputs, interpolation)
+                else:
                     return Function(lambda x: (self.get_value_opt2(x) / other))
             # Or if it is just a callable
             elif callable(other):
                 return Function(lambda x: (self.get_value_opt2(x) / other(x)))
-=======
-                    return Function(lambda x: (self.getValue(x) + other))
-            # Or if it is just a callable
-            elif callable(other):
-                return Function(lambda x: (self.getValue(x) + other(x)))
->>>>>>> 939f2bab
-
-    def __radd__(self, other):
-        """Sums 'other' and a Function object and returns a new Function
-        object which gives the result of the sum. Only implemented for
+
+    def __rtruediv__(self, other):
+        """Divides 'other' by a Function object and returns a new Function
+        object which gives the result of the division. Only implemented for
         1D domains.
 
         Parameters
         ----------
         other : int, float, callable
-            What self will be added to.
+            What self will divide.
 
         Returns
         -------
         result : Function
-            A Function object which gives the result of other(x)/+self(x).
-        """
-<<<<<<< HEAD
+            A Function object which gives the result of other(x)/self(x).
+        """
         # Check if Function object source is array and other is float
         if isinstance(other, (float, int, complex)):
             if isinstance(self.source, np.ndarray):
@@ -2114,19 +2211,16 @@
         # Or if it is just a callable
         elif callable(other):
             return Function(lambda x: (other(x) / self.get_value_opt2(x)))
-=======
-        return self + other
->>>>>>> 939f2bab
-
-    def __sub__(self, other):
-        """Subtracts from a Function object and returns a new Function object
-        which gives the result of the subtraction. Only implemented for 1D
-        domains.
+
+    def __pow__(self, other):
+        """Raises a Function object to the power of 'other' and
+        returns a new Function object which gives the result. Only
+        implemented for 1D domains.
 
         Parameters
         ----------
         other : Function, int, float, callable
-            What self will be subtracted by. If other and self are Function
+            What self will be raised to. If other and self are Function
             objects which are based on a list of points, have the exact same
             domain (are defined in the same grid points) and have the same
             dimension, then a special implementation is used.
@@ -2137,19 +2231,18 @@
         Returns
         -------
         result : Function
-            A Function object which gives the result of self(x)-other(x).
-        """
+            A Function object which gives the result of self(x)**other(x).
+        """
+        # If other is Function try...
         try:
-<<<<<<< HEAD
             # Check if Function objects source is array or callable
             # Check if Function objects have same interpolation and domain
             if (
                 isinstance(other.source, np.ndarray)
                 and isinstance(self.source, np.ndarray)
-                and self.__interpolation__ == other.__interpolation__
-                and self.__inputs__ == other.__inputs__
-                and np.any(self.x_array - other.x_array) == False
-                and np.array_equal(self.x_array, other.x_array)
+                and self.__domDim__ == other.__domDim__
+                and np.any(self.xArray - other.xArray) == False
+                and np.array_equal(self.xArray, other.xArray)
             ):
                 # Operate on grid values
                 ys = self.y_array**other.y_array
@@ -2185,28 +2278,22 @@
             # Or if it is just a callable
             elif callable(other):
                 return Function(lambda x: (self.get_value(x) ** other(x)))
-=======
-            return self + (-other)
-        except TypeError:
-            return Function(lambda x: (self.getValue(x) - other(x)))
->>>>>>> 939f2bab
-
-    def __rsub__(self, other):
-        """Subtracts a Function object from 'other' and returns a new Function
-        object which gives the result of the subtraction. Only implemented for
-        1D domains.
+
+    def __rpow__(self, other):
+        """Raises 'other' to the power of a Function object and returns
+        a new Function object which gives the result. Only implemented
+        for 1D domains.
 
         Parameters
         ----------
         other : int, float, callable
-            What self will subtract from.
+            What self will exponentiate.
 
         Returns
         -------
         result : Function
-            A Function object which gives the result of other(x)-self(x).
-        """
-<<<<<<< HEAD
+            A Function object which gives the result of other(x)**self(x).
+        """
         # Check if Function object source is array and other is float
         if isinstance(other, (float, int, complex)):
             if isinstance(self.source, np.ndarray):
@@ -2226,406 +2313,6 @@
         # Or if it is just a callable
         elif callable(other):
             return Function(lambda x: (other(x) ** self.get_value(x)))
-=======
-        return other + (-self)
->>>>>>> 939f2bab
-
-    def __mul__(self, other):
-        """Multiplies a Function object and returns a new Function object
-        which gives the result of the multiplication. Only implemented for 1D
-        domains.
-
-        Parameters
-        ----------
-        other : Function, int, float, callable
-            What self will be multiplied by. If other and self are Function
-            objects which are based on a list of points, have the exact same
-            domain (are defined in the same grid points) and have the same
-            dimension, then a special implementation is used.
-            This implementation is faster, however behavior between grid
-            points is only interpolated, not calculated as it would be;
-            the resultant Function has the same interpolation as self.
-
-        Returns
-        -------
-        result : Function
-            A Function object which gives the result of self(x)*other(x).
-        """
-        # If other is Function try...
-        try:
-            # Check if Function objects source is array or callable
-            # Check if Function objects have same interpolation and domain
-            if (
-                isinstance(other.source, np.ndarray)
-                and isinstance(self.source, np.ndarray)
-<<<<<<< HEAD
-                and self.__interpolation__ == other.__interpolation__
-                and self.__inputs__ == other.__inputs__
-                and np.array_equal(self.x_array, other.x_array)
-=======
-                and self.__domDim__ == other.__domDim__
-                and np.array_equal(self.xArray, other.xArray)
->>>>>>> 939f2bab
-            ):
-                # Operate on grid values
-                ys = self.y_array * other.y_array
-                xs = self.x_array
-                source = np.concatenate(([xs], [ys])).transpose()
-                # Retrieve inputs, outputs and interpolation
-                inputs = self.__inputs__[:]
-                outputs = self.__outputs__[0] + "*" + other.__outputs__[0]
-                outputs = "(" + outputs + ")"
-                interpolation = self.__interpolation__
-                # Create new Function object
-                return Function(source, inputs, outputs, interpolation)
-            else:
-                return Function(lambda x: (self.get_value(x) * other(x)))
-        # If other is Float except...
-        except AttributeError:
-            if isinstance(other, (float, int, complex)):
-                # Check if Function object source is array or callable
-                if isinstance(self.source, np.ndarray):
-                    # Operate on grid values
-                    ys = self.y_array * other
-                    xs = self.x_array
-                    source = np.concatenate(([xs], [ys])).transpose()
-                    # Retrieve inputs, outputs and interpolation
-                    inputs = self.__inputs__[:]
-                    outputs = self.__outputs__[0] + "*" + str(other)
-                    outputs = "(" + outputs + ")"
-                    interpolation = self.__interpolation__
-                    # Create new Function object
-                    return Function(source, inputs, outputs, interpolation)
-                else:
-                    return Function(lambda x: (self.get_value(x) * other))
-            # Or if it is just a callable
-            elif callable(other):
-                return Function(lambda x: (self.get_value(x) * other(x)))
-
-    def __rmul__(self, other):
-        """Multiplies 'other' by a Function object and returns a new Function
-        object which gives the result of the multiplication. Only implemented
-        for 1D domains.
-
-        Parameters
-        ----------
-        other : int, float, callable
-            What self will be multiplied by.
-
-        Returns
-        -------
-        result : Function
-            A Function object which gives the result of other(x)*self(x).
-        """
-<<<<<<< HEAD
-        # Check if Function object source is array and other is float
-        if isinstance(other, (float, int, complex)):
-            if isinstance(self.source, np.ndarray):
-                # Operate on grid values
-                ys = other * self.y_array
-                xs = self.x_array
-                source = np.concatenate(([xs], [ys])).transpose()
-                # Retrieve inputs, outputs and interpolation
-                inputs = self.__inputs__[:]
-                outputs = str(other) + "*" + self.__outputs__[0]
-                outputs = "(" + outputs + ")"
-                interpolation = self.__interpolation__
-                # Create new Function object
-                return Function(source, inputs, outputs, interpolation)
-            else:
-                return Function(lambda x: (other * self.get_value(x)))
-        # Or if it is just a callable
-        elif callable(other):
-            return Function(lambda x: (other(x) * self.get_value(x)))
-=======
-        return self * other
->>>>>>> 939f2bab
-
-    def __truediv__(self, other):
-        """Divides a Function object and returns a new Function object
-        which gives the result of the division. Only implemented for 1D
-        domains.
-
-        Parameters
-        ----------
-        other : Function, int, float, callable
-            What self will be divided by. If other and self are Function
-            objects which are based on a list of points, have the exact same
-            domain (are defined in the same grid points) and have the same
-            dimension, then a special implementation is used.
-            This implementation is faster, however behavior between grid
-            points is only interpolated, not calculated as it would be;
-            the resultant Function has the same interpolation as self.
-
-        Returns
-        -------
-        result : Function
-            A Function object which gives the result of self(x)/other(x).
-        """
-        # If other is Function try...
-        try:
-            # Check if Function objects source is array or callable
-            # Check if Function objects have same interpolation and domain
-            if (
-                isinstance(other.source, np.ndarray)
-                and isinstance(self.source, np.ndarray)
-<<<<<<< HEAD
-                and self.__interpolation__ == other.__interpolation__
-                and self.__inputs__ == other.__inputs__
-                and np.array_equal(self.x_array, other.x_array)
-            ):
-                # Operate on grid values
-                ys = self.y_array + other.y_array
-                xs = self.x_array
-                source = np.concatenate(([xs], [ys])).transpose()
-=======
-                and self.__domDim__ == other.__domDim__
-                and np.array_equal(self.xArray, other.xArray)
-            ):
-                # Operate on grid values
-                with np.errstate(divide="ignore"):
-                    Ys = self.source[:, 1] / other.source[:, 1]
-                    Ys = np.nan_to_num(Ys)
-                Xs = self.source[:, 0]
-                source = np.concatenate(([Xs], [Ys])).transpose()
->>>>>>> 939f2bab
-                # Retrieve inputs, outputs and interpolation
-                inputs = self.__inputs__[:]
-                outputs = self.__outputs__[0] + "/" + other.__outputs__[0]
-                outputs = "(" + outputs + ")"
-                interpolation = self.__interpolation__
-                # Create new Function object
-                return Function(source, inputs, outputs, interpolation)
-            else:
-<<<<<<< HEAD
-                return Function(lambda x: (self.get_value(x) + other(x)))
-=======
-                return Function(lambda x: (self.getValueOpt2(x) / other(x)))
->>>>>>> 939f2bab
-        # If other is Float except...
-        except AttributeError:
-            if isinstance(other, (float, int, complex)):
-                # Check if Function object source is array or callable
-                if isinstance(self.source, np.ndarray):
-                    # Operate on grid values
-<<<<<<< HEAD
-                    ys = self.y_array + other
-                    xs = self.x_array
-                    source = np.concatenate(([xs], [ys])).transpose()
-=======
-                    Ys = self.yArray / other
-                    Xs = self.xArray
-                    source = np.concatenate(([Xs], [Ys])).transpose()
->>>>>>> 939f2bab
-                    # Retrieve inputs, outputs and interpolation
-                    inputs = self.__inputs__[:]
-                    outputs = self.__outputs__[0] + "/" + str(other)
-                    outputs = "(" + outputs + ")"
-                    interpolation = self.__interpolation__
-                    # Create new Function object
-                    return Function(source, inputs, outputs, interpolation)
-                else:
-<<<<<<< HEAD
-                    return Function(lambda x: (self.get_value(x) + other))
-            # Or if it is just a callable
-            elif callable(other):
-                return Function(lambda x: (self.get_value(x) + other(x)))
-=======
-                    return Function(lambda x: (self.getValueOpt2(x) / other))
-            # Or if it is just a callable
-            elif callable(other):
-                return Function(lambda x: (self.getValueOpt2(x) / other(x)))
->>>>>>> 939f2bab
-
-    def __rtruediv__(self, other):
-        """Divides 'other' by a Function object and returns a new Function
-        object which gives the result of the division. Only implemented for
-        1D domains.
-
-        Parameters
-        ----------
-        other : int, float, callable
-            What self will divide.
-
-        Returns
-        -------
-        result : Function
-            A Function object which gives the result of other(x)/self(x).
-        """
-        # Check if Function object source is array and other is float
-        if isinstance(other, (float, int, complex)):
-            if isinstance(self.source, np.ndarray):
-                # Operate on grid values
-<<<<<<< HEAD
-                ys = other + self.y_array
-                xs = self.x_array
-                source = np.concatenate(([xs], [ys])).transpose()
-=======
-                Ys = other / self.yArray
-                Xs = self.xArray
-                source = np.concatenate(([Xs], [Ys])).transpose()
->>>>>>> 939f2bab
-                # Retrieve inputs, outputs and interpolation
-                inputs = self.__inputs__[:]
-                outputs = str(other) + "/" + self.__outputs__[0]
-                outputs = "(" + outputs + ")"
-                interpolation = self.__interpolation__
-                # Create new Function object
-                return Function(source, inputs, outputs, interpolation)
-            else:
-<<<<<<< HEAD
-                return Function(lambda x: (other + self.get_value(x)))
-        # Or if it is just a callable
-        elif callable(other):
-            return Function(lambda x: (other(x) + self.get_value(x)))
-=======
-                return Function(lambda x: (other / self.getValueOpt2(x)))
-        # Or if it is just a callable
-        elif callable(other):
-            return Function(lambda x: (other(x) / self.getValueOpt2(x)))
->>>>>>> 939f2bab
-
-    def __pow__(self, other):
-        """Raises a Function object to the power of 'other' and
-        returns a new Function object which gives the result. Only
-        implemented for 1D domains.
-
-        Parameters
-        ----------
-        other : Function, int, float, callable
-            What self will be raised to. If other and self are Function
-            objects which are based on a list of points, have the exact same
-            domain (are defined in the same grid points) and have the same
-            dimension, then a special implementation is used.
-            This implementation is faster, however behavior between grid
-            points is only interpolated, not calculated as it would be;
-            the resultant Function has the same interpolation as self.
-
-        Returns
-        -------
-        result : Function
-            A Function object which gives the result of self(x)**other(x).
-        """
-        # If other is Function try...
-        try:
-            # Check if Function objects source is array or callable
-            # Check if Function objects have same interpolation and domain
-            if (
-                isinstance(other.source, np.ndarray)
-                and isinstance(self.source, np.ndarray)
-<<<<<<< HEAD
-                and self.__interpolation__ == other.__interpolation__
-                and self.__inputs__ == other.__inputs__
-                and np.array_equal(self.x_array, other.x_array)
-            ):
-                # Operate on grid values
-                ys = self.y_array - other.y_array
-                xs = self.x_array
-                source = np.concatenate(([xs], [ys])).transpose()
-=======
-                and self.__domDim__ == other.__domDim__
-                and np.any(self.xArray - other.xArray) == False
-                and np.array_equal(self.xArray, other.xArray)
-            ):
-                # Operate on grid values
-                Ys = self.yArray**other.yArray
-                Xs = self.xArray
-                source = np.concatenate(([Xs], [Ys])).transpose()
->>>>>>> 939f2bab
-                # Retrieve inputs, outputs and interpolation
-                inputs = self.__inputs__[:]
-                outputs = self.__outputs__[0] + "**" + other.__outputs__[0]
-                outputs = "(" + outputs + ")"
-                interpolation = self.__interpolation__
-                # Create new Function object
-                return Function(source, inputs, outputs, interpolation)
-            else:
-<<<<<<< HEAD
-                return Function(lambda x: (self.get_value(x) - other(x)))
-=======
-                return Function(lambda x: (self.getValueOpt2(x) ** other(x)))
->>>>>>> 939f2bab
-        # If other is Float except...
-        except AttributeError:
-            if isinstance(other, (float, int, complex)):
-                # Check if Function object source is array or callable
-                if isinstance(self.source, np.ndarray):
-                    # Operate on grid values
-<<<<<<< HEAD
-                    ys = self.y_array - other
-                    xs = self.x_array
-                    source = np.concatenate(([xs], [ys])).transpose()
-=======
-                    Ys = self.yArray**other
-                    Xs = self.xArray
-                    source = np.concatenate(([Xs], [Ys])).transpose()
->>>>>>> 939f2bab
-                    # Retrieve inputs, outputs and interpolation
-                    inputs = self.__inputs__[:]
-                    outputs = self.__outputs__[0] + "**" + str(other)
-                    outputs = "(" + outputs + ")"
-                    interpolation = self.__interpolation__
-                    # Create new Function object
-                    return Function(source, inputs, outputs, interpolation)
-                else:
-<<<<<<< HEAD
-                    return Function(lambda x: (self.get_value(x) - other))
-            # Or if it is just a callable
-            elif callable(other):
-                return Function(lambda x: (self.get_value(x) - other(x)))
-=======
-                    return Function(lambda x: (self.getValue(x) ** other))
-            # Or if it is just a callable
-            elif callable(other):
-                return Function(lambda x: (self.getValue(x) ** other(x)))
->>>>>>> 939f2bab
-
-    def __rpow__(self, other):
-        """Raises 'other' to the power of a Function object and returns
-        a new Function object which gives the result. Only implemented
-        for 1D domains.
-
-        Parameters
-        ----------
-        other : int, float, callable
-            What self will exponentiate.
-
-        Returns
-        -------
-        result : Function
-            A Function object which gives the result of other(x)**self(x).
-        """
-        # Check if Function object source is array and other is float
-        if isinstance(other, (float, int, complex)):
-            if isinstance(self.source, np.ndarray):
-                # Operate on grid values
-<<<<<<< HEAD
-                ys = other - self.y_array
-                xs = self.x_array
-                source = np.concatenate(([xs], [ys])).transpose()
-=======
-                Ys = other**self.yArray
-                Xs = self.xArray
-                source = np.concatenate(([Xs], [Ys])).transpose()
->>>>>>> 939f2bab
-                # Retrieve inputs, outputs and interpolation
-                inputs = self.__inputs__[:]
-                outputs = str(other) + "**" + self.__outputs__[0]
-                outputs = "(" + outputs + ")"
-                interpolation = self.__interpolation__
-                # Create new Function object
-                return Function(source, inputs, outputs, interpolation)
-            else:
-<<<<<<< HEAD
-                return Function(lambda x: (other - self.get_value(x)))
-        # Or if it is just a callable
-        elif callable(other):
-            return Function(lambda x: (other(x) - self.get_value(x)))
-=======
-                return Function(lambda x: (other ** self.getValue(x)))
-        # Or if it is just a callable
-        elif callable(other):
-            return Function(lambda x: (other(x) ** self.getValue(x)))
 
     def __matmul__(self, other):
         """Operator @ as an alias for composition. Therefore, this
@@ -2643,7 +2330,6 @@
             A Function object which gives the result of self(other(x)).
         """
         return self.compose(other)
->>>>>>> 939f2bab
 
     def integral(self, a, b, numerical=False):
         """Evaluate a definite integral of a 1-D Function in the interval
@@ -2804,11 +2490,6 @@
                 self.get_value(x + dx) - 2 * self.get_value(x) + self.get_value(x - dx)
             ) / dx**2
 
-<<<<<<< HEAD
-    def derivative_function(self):
-        """Returns a Function object which gives the derivative of the Function
-        object.
-=======
     def identityFunction(self):
         """Returns a Function object that correspond to the identity mapping,
         i.e. f(x) = x.
@@ -2844,7 +2525,6 @@
 
     def derivativeFunction(self):
         """Returns a Function object which gives the derivative of the Function object.
->>>>>>> 939f2bab
 
         Returns
         -------
@@ -3146,17 +2826,10 @@
         if isinstance(self.source, np.ndarray) and isinstance(func.source, np.ndarray):
             # Perform bounds check for composition
             if not extrapolate:
-<<<<<<< HEAD
-                if func.y_min < self.x_min and func.y_max > self.x_max:
-                    raise ValueError(
-                        f"Input Function image {func.y_min, func.y_max} must be within "
-                        f"the domain of the Function {self.x_min, self.x_max}."
-=======
                 if func.min < self.xinitial and func.max > self.xfinal:
                     raise ValueError(
                         f"Input Function image {func.min, func.max} must be within "
                         f"the domain of the Function {self.xinitial, self.xfinal}."
->>>>>>> 939f2bab
                     )
 
             return Function(
