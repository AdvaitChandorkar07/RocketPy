import warnings

import numpy as np

<<<<<<< HEAD
from ..control.controller import Controller

from ..mathutils.function import Function
from ..motors.motor import EmptyMotor
from ..plots.rocket_plots import _RocketPlots
from ..prints.rocket_prints import _RocketPrints
from .aero_surface import (
    Airbrakes,
=======
from rocketpy.mathutils.function import Function
from rocketpy.motors.motor import EmptyMotor
from rocketpy.plots.rocket_plots import _RocketPlots
from rocketpy.prints.rocket_prints import _RocketPrints
from rocketpy.rocket.aero_surface import (
>>>>>>> 89931082
    EllipticalFins,
    Fins,
    NoseCone,
    RailButtons,
    Tail,
    TrapezoidalFins,
)
from rocketpy.rocket.components import Components
from rocketpy.rocket.parachute import Parachute


class Rocket:

    """Keeps rocket information.

    Attributes
    ----------
    Rocket.radius : float
        Rocket's largest radius in meters.
    Rocket.area : float
        Rocket's circular cross section largest frontal area in squared
        meters.
    Rocket.center_of_dry_mass_position : float
        Position, in m, of the rocket's center of dry mass (i.e. center of
        mass without propellant) relative to the rocket's coordinate system.
        See :doc:`Positions and Coordinate Systems </user/positions>`
        for more information
        regarding the rocket's coordinate system.
    Rocket.coordinate_system_orientation : string
        String defining the orientation of the rocket's coordinate system.
        The coordinate system is defined by the rocket's axis of symmetry.
        The system's origin may be placed anywhere along such axis, such as
        in the nozzle or in the nose cone, and must be kept the same for all
        other positions specified. If "tail_to_nose", the coordinate system
        is defined with the rocket's axis of symmetry pointing from the
        rocket's tail to the rocket's nose cone. If "nose_to_tail", the
        coordinate system is defined with the rocket's axis of symmetry
        pointing from the rocket's nose cone to the rocket's tail.
    Rocket.mass : float
        Rocket's mass without propellant in kg.
    Rocket.center_of_mass : Function
        Position of the rocket's center of mass, including propellant, relative
        to the user defined rocket reference system.
        See :doc:`Positions and Coordinate Systems </user/positions>`
        for more information
        regarding the coordinate system.
        Expressed in meters as a function of time.
    Rocket.reduced_mass : Function
        Function of time expressing the reduced mass of the rocket,
        defined as the product of the propellant mass and the mass
        of the rocket without propellant, divided by the sum of the
        propellant mass and the rocket mass.
    Rocket.total_mass : Function
        Function of time expressing the total mass of the rocket,
        defined as the sum of the propellant mass and the rocket
        mass without propellant.
    Rocket.thrust_to_weight : Function
        Function of time expressing the motor thrust force divided by rocket
        weight. The gravitational acceleration is assumed as 9.80665 m/s^2.
    Rocket.cp_eccentricity_x : float
        Center of pressure position relative to center of mass in the x
        axis, perpendicular to axis of cylindrical symmetry, in meters.
    Rocket.cp_eccentricity_y : float
        Center of pressure position relative to center of mass in the y
        axis, perpendicular to axis of cylindrical symmetry, in meters.
    Rocket.thrust_eccentricity_y : float
        Thrust vector position relative to center of mass in the y
        axis, perpendicular to axis of cylindrical symmetry, in meters.
    Rocket.thrust_eccentricity_x : float
        Thrust vector position relative to center of mass in the x
        axis, perpendicular to axis of cylindrical symmetry, in meters.
    Rocket.aerodynamic_surfaces : list
        Collection of aerodynamic surfaces of the rocket. Holds Nose cones,
        Fin sets, and Tails.
    Rocket.cp_position : Function
        Function of Mach number expressing the rocket's center of pressure
        position relative to user defined rocket reference system.
        See :doc:`Positions and Coordinate Systems </user/positions>`
        for more information.
    Rocket.stability_margin : Function
        Stability margin of the rocket, in calibers, as a function of mach
        number and time. Stability margin is defined as the distance between
        the center of pressure and the center of mass, divided by the
        rocket's diameter.
    Rocket.static_margin : Function
        Static margin of the rocket, in calibers, as a function of time. Static
        margin is defined as the distance between the center of pressure and the
        center of mass, divided by the rocket's diameter.
    Rocket.static_margin : float
        Float value corresponding to rocket static margin when
        loaded with propellant in units of rocket diameter or calibers.
    Rocket.power_off_drag : Function
        Rocket's drag coefficient as a function of Mach number when the
        motor is off.
    Rocket.power_on_drag : Function
        Rocket's drag coefficient as a function of Mach number when the
        motor is on.
    Rocket.rail_buttons : RailButtons
        RailButtons object containing the rail buttons information.
    Rocket.motor : Motor
        Rocket's motor. See Motor class for more details.
    Rocket.motor_position : float
        Position, in meters, of the motor's coordinate system origin
        relative to the user defined rocket coordinate system.
        See :doc:`Positions and Coordinate Systems </user/positions>`
        for more information.
        regarding the rocket's coordinate system.
    Rocket.nozzle_position : float
        Position, in meters, of the motor's nozzle exit relative to the user
        defined rocket coordinate system.
        See :doc:`Positions and Coordinate Systems </user/positions>`
        for more information.
    Rocket.center_of_propellant_position : Function
        Position of the propellant's center of mass relative to the user defined
        rocket reference system. See
        :doc:`Positions and Coordinate Systems </user/positions>` for more
        information regarding the rocket's coordinate system. Expressed in
        meters as a function of time.
    """

    def __init__(
        self,
        radius,
        mass,
        inertia,
        power_off_drag,
        power_on_drag,
        center_of_mass_without_motor,
        coordinate_system_orientation="tail_to_nose",
    ):
        """Initializes Rocket class, process inertial, geometrical and
        aerodynamic parameters.

        Parameters
        ----------
        radius : int, float
            Rocket largest outer radius in meters.
        mass : int, float
            Rocket total mass without motor in kg.
        inertia : tuple, list
            Tuple or list containing the rocket's dry mass inertia tensor
            components, in kg*m^2.
            Assuming e_3 is the rocket's axis of symmetry, e_1 and e_2 are
            orthogonal and form a plane perpendicular to e_3, the dry mass
            inertia tensor components must be given in the following order:
            (I_11, I_22, I_33, I_12, I_13, I_23), where I_ij is the
            component of the inertia tensor in the direction of e_i x e_j.
            Alternatively, the inertia tensor can be given as
            (I_11, I_22, I_33), where I_12 = I_13 = I_23 = 0.
        power_off_drag : int, float, callable, string, array
            Rocket's drag coefficient when the motor is off. Can be given as an
            entry to the Function class. See help(Function) for more
            information. If int or float is given, it is assumed constant. If
            callable, string or array is given, it must be a function of Mach
            number only.
        power_on_drag : int, float, callable, string, array
            Rocket's drag coefficient when the motor is on. Can be given as an
            entry to the Function class. See help(Function) for more
            information. If int or float is given, it is assumed constant. If
            callable, string or array is given, it must be a function of Mach
            number only.
        center_of_mass_without_motor : int, float
            Position, in m, of the rocket's center of mass without motor
            relative to the rocket's coordinate system. Default is 0, which
            means the center of dry mass is chosen as the origin, to comply
            with the legacy behavior of versions 0.X.Y.
            See :doc:`Positions and Coordinate Systems </user/positions>`
            for more information
            regarding the rocket's coordinate system.
        coordinate_system_orientation : string, optional
            String defining the orientation of the rocket's coordinate system.
            The coordinate system is defined by the rocket's axis of symmetry.
            The system's origin may be placed anywhere along such axis, such as
            in the nozzle or in the nose cone, and must be kept the same for all
            other positions specified. The two options available are:
            "tail_to_nose" and "nose_to_tail". The first defines the coordinate
            system with the rocket's axis of symmetry pointing from the rocket's
            tail to the rocket's nose cone. The second option defines the
            coordinate system with the rocket's axis of symmetry pointing from
            the  rocket's nose cone to the rocket's tail. Default is
            "tail_to_nose".

        Returns
        -------
        None
        """
        # Define coordinate system orientation
        self.coordinate_system_orientation = coordinate_system_orientation
        if coordinate_system_orientation == "tail_to_nose":
            self._csys = 1
        elif coordinate_system_orientation == "nose_to_tail":
            self._csys = -1
        else:
            raise TypeError(
                "Invalid coordinate system orientation. Please choose between "
                + '"tail_to_nose" and "nose_to_tail".'
            )

        # Define rocket inertia attributes in SI units
        self.mass = mass
        inertia = (*inertia, 0, 0, 0) if len(inertia) == 3 else inertia
        self.I_11_without_motor = inertia[0]
        self.I_22_without_motor = inertia[1]
        self.I_33_without_motor = inertia[2]
        self.I_12_without_motor = inertia[3]
        self.I_13_without_motor = inertia[4]
        self.I_23_without_motor = inertia[5]

        # Define rocket geometrical parameters in SI units
        self.center_of_mass_without_motor = center_of_mass_without_motor
        self.radius = radius
        self.area = np.pi * self.radius**2

        # Eccentricity data initialization
        self.cp_eccentricity_x = 0
        self.cp_eccentricity_y = 0
        self.thrust_eccentricity_y = 0
        self.thrust_eccentricity_x = 0

        # Parachute data initialization
        self.parachutes = []

        # Controllers data initialization
        self.controllers = []

        # Airbrakes data initialization
        self.airbrakes = []

        # Aerodynamic data initialization
        self.aerodynamic_surfaces = Components()

        # Rail buttons data initialization
        self.rail_buttons = Components()

        self.cp_position = Function(
            lambda mach: 0,
            inputs="Mach Number",
            outputs="Center of Pressure Position (m)",
        )
        self.total_lift_coeff_der = Function(
            lambda mach: 0,
            inputs="Mach Number",
            outputs="Total Lift Coefficient Derivative",
        )
        self.static_margin = Function(
            lambda time: 0, inputs="Time (s)", outputs="Static Margin (c)"
        )
        self.stability_margin = Function(
            lambda mach, time: 0,
            inputs=["Mach", "Time (s)"],
            outputs="Stability Margin (c)",
        )

        # Define aerodynamic drag coefficients
        self.power_off_drag = Function(
            power_off_drag,
            "Mach Number",
            "Drag Coefficient with Power Off",
            "linear",
            "constant",
        )
        self.power_on_drag = Function(
            power_on_drag,
            "Mach Number",
            "Drag Coefficient with Power On",
            "linear",
            "constant",
        )

        # Create a, possibly, temporary empty motor
        # self.motors = Components()  # currently unused since only one motor is supported
        self.add_motor(motor=EmptyMotor(), position=0)

        # Important dynamic inertial quantities
        self.center_of_mass = None
        self.reduced_mass = None
        self.total_mass = None
        self.dry_mass = None

        # calculate dynamic inertial quantities
        self.evaluate_dry_mass()
        self.evaluate_total_mass()
        self.evaluate_center_of_dry_mass()
        self.evaluate_center_of_mass()
        self.evaluate_reduced_mass()
        self.evaluate_thrust_to_weight()

        # Evaluate stability (even though no aerodynamic surfaces are present yet)
        self.evaluate_center_of_pressure()
        self.evaluate_stability_margin()
        self.evaluate_static_margin()

        # Initialize plots and prints object
        self.prints = _RocketPrints(self)
        self.plots = _RocketPlots(self)

        return None

    @property
    def nosecones(self):
        return self.aerodynamic_surfaces.get_by_type(NoseCone)

    @property
    def fins(self):
        return self.aerodynamic_surfaces.get_by_type(Fins)

    @property
    def tails(self):
        return self.aerodynamic_surfaces.get_by_type(Tail)

    def evaluate_total_mass(self):
        """Calculates and returns the rocket's total mass. The total
        mass is defined as the sum of the motor mass with propellant and the
        rocket mass without propellant. The function returns an object
        of the Function class and is defined as a function of time.

        Returns
        -------
        self.total_mass : Function
            Function of time expressing the total mass of the rocket,
            defined as the sum of the propellant mass and the rocket
            mass without propellant.
        """
        # Make sure there is a motor associated with the rocket
        if self.motor is None:
            print("Please associate this rocket with a motor!")
            return False

        # Calculate total mass by summing up propellant and dry mass
        self.total_mass = self.mass + self.motor.total_mass
        self.total_mass.set_outputs("Total Mass (Rocket + Propellant) (kg)")
        self.total_mass.set_title("Total Mass (Rocket + Propellant) (kg) x Time (s)")

        # Return total mass
        return self.total_mass

    def evaluate_dry_mass(self):
        """Calculates and returns the rocket's dry mass. The dry
        mass is defined as the sum of the motor's dry mass and the
        rocket mass without motor. The function returns an object
        of the Function class and is defined as a function of time.

        Returns
        -------
        self.total_mass : Function
            Function of time expressing the total mass of the rocket,
            defined as the sum of the propellant mass and the rocket
            mass without propellant.
        """
        # Make sure there is a motor associated with the rocket
        if self.motor is None:
            print("Please associate this rocket with a motor!")
            return False

        # Calculate total dry mass: motor (without propellant) + rocket
        self.dry_mass = self.mass + self.motor.dry_mass

        # Return total mass
        return self.dry_mass

    def evaluate_center_of_mass(self):
        """Evaluates rocket center of mass position relative to user defined
        rocket reference system.

        Returns
        -------
        self.center_of_mass : Function
            Function of time expressing the rocket's center of mass position
            relative to user defined rocket reference system.
            See :doc:`Positions and Coordinate Systems </user/positions>`
            for more information.
        """
        # Compute center of mass position
        self.center_of_mass = (
            self.center_of_mass_without_motor * self.mass
            + self.motor_center_of_mass_position * self.motor.total_mass
        ) / self.total_mass
        self.center_of_mass.set_inputs("Time (s)")
        self.center_of_mass.set_outputs("Center of Mass Position (m)")

        return self.center_of_mass

    def evaluate_center_of_dry_mass(self):
        """Evaluates rocket center dry of mass (i.e. without propellant)
        position relative to user defined rocket reference system.

        Returns
        -------
        self.center_of_dry_mass_position : int, float
            Rocket's center of dry mass position relative to user defined rocket
            reference system. See
            :doc:`Positions and Coordinate Systems </user/positions>` for
            more information.
        """
        # Compute center of mass position
        self.center_of_dry_mass_position = (
            self.center_of_mass_without_motor * self.mass
            + self.motor_center_of_dry_mass_position * self.motor.dry_mass
        ) / self.dry_mass

        return self.center_of_dry_mass_position

    def evaluate_reduced_mass(self):
        """Calculates and returns the rocket's total reduced mass. The
        reduced mass is defined as the product of the propellant mass
        and the mass of the rocket without propellant, divided by the
        sum of the propellant mass and the rocket mass. The function
        returns an object of the Function class and is defined as a
        function of time.

        Returns
        -------
        self.reduced_mass : Function
            Function of time expressing the reduced mass of the rocket,
            defined as the product of the propellant mass and the mass
            of the rocket without propellant, divided by the sum of the
            propellant mass and the rocket mass.
        """
        # Make sure there is a motor associated with the rocket
        if self.motor is None:
            print("Please associate this rocket with a motor!")
            return False

        # Retrieve propellant mass as a function of time
        motor_mass = self.motor.propellant_mass

        # retrieve constant rocket mass without propellant
        mass = self.dry_mass

        # calculate reduced mass
        self.reduced_mass = motor_mass * mass / (motor_mass + mass)
        self.reduced_mass.set_outputs("Reduced Mass (kg)")
        self.reduced_mass.set_title("Reduced Mass (kg) x Time (s)")

        # Return reduced mass
        return self.reduced_mass

    def evaluate_thrust_to_weight(self):
        """Evaluates thrust to weight as a Function of time.

        Uses g = 9.80665 m/s² as nominal gravity for weight calculation.

        Returns
        -------
        None
        """
        self.thrust_to_weight = self.motor.thrust / (9.80665 * self.total_mass)
        self.thrust_to_weight.set_inputs("Time (s)")
        self.thrust_to_weight.set_outputs("Thrust/Weight")
        self.thrust_to_weight.set_title(None)

    def evaluate_center_of_pressure(self):
        """Evaluates rocket center of pressure position relative to user defined
        rocket reference system. It can be called as many times as needed, as it
        will update the center of pressure function every time it is called. The
        code will iterate through all aerodynamic surfaces and consider each of
        their center of pressure position and derivative of the coefficient of
        lift as a function of Mach number.

        Returns
        -------
        self.cp_position : Function
            Function of Mach number expressing the rocket's center of pressure
            position relative to user defined rocket reference system.
            See :doc:`Positions and Coordinate Systems </user/positions>`
            for more information.
        """
        # Re-Initialize total lift coefficient derivative and center of pressure position
        self.total_lift_coeff_der.set_source(lambda mach: 0)
        self.cp_position.set_source(lambda mach: 0)

        # Calculate total lift coefficient derivative and center of pressure
        if len(self.aerodynamic_surfaces) > 0:
            for aero_surface, position in self.aerodynamic_surfaces:
                self.total_lift_coeff_der += aero_surface.clalpha
                self.cp_position += aero_surface.clalpha * (
                    position - self._csys * aero_surface.cpz
                )
            self.cp_position /= self.total_lift_coeff_der

        return self.cp_position

    def evaluate_stability_margin(self):
        """Calculates the stability margin of the rocket as a function of mach
        number and time.

        Returns
        -------
        stability_margin : Function
            Stability margin of the rocket, in calibers, as a function of mach
            number and time. Stability margin is defined as the distance between
            the center of pressure and the center of mass, divided by the
            rocket's diameter.
        """
        self.stability_margin.set_source(
            lambda mach, time: (
                (self.center_of_mass(time) - self.cp_position(mach)) / (2 * self.radius)
            )
            * self._csys
        )
        return self.stability_margin

    def evaluate_static_margin(self):
        """Calculates the static margin of the rocket as a function of time.

        Returns
        -------
        static_margin : Function
            Static margin of the rocket, in calibers, as a function of time.
            Static margin is defined as the distance between the center of
            pressure and the center of mass, divided by the rocket's diameter.
        """
        # Calculate static margin
        self.static_margin.set_source(
            lambda time: (self.center_of_mass(time) - self.cp_position(0))
            / (2 * self.radius)
            * self._csys
        )
        return self.static_margin

    def evaluate_dry_inertias(self):
        """Calculates and returns the rocket's dry inertias relative to
        the rocket's center of mass. The inertias are saved and returned
        in units of kg*m².

        Returns
        -------
        self.dry_I_11 : float
            Float value corresponding to rocket inertia tensor 11
            component, which corresponds to the inertia relative to the
            e_1 axis, centered at the instantaneous center of mass.
        self.dry_I_22 : float
            Float value corresponding to rocket inertia tensor 22
            component, which corresponds to the inertia relative to the
            e_2 axis, centered at the instantaneous center of mass.
        self.dry_I_33 : float
            Float value corresponding to rocket inertia tensor 33
            component, which corresponds to the inertia relative to the
            e_3 axis, centered at the instantaneous center of mass.
        self.dry_I_12 : float
            Float value corresponding to rocket inertia tensor 12
            component, which corresponds to the inertia relative to the
            e_1 and e_2 axes, centered at the instantaneous center of mass.
        self.dry_I_13 : float
            Float value corresponding to rocket inertia tensor 13
            component, which corresponds to the inertia relative to the
            e_1 and e_3 axes, centered at the instantaneous center of mass.
        self.dry_I_23 : float
            Float value corresponding to rocket inertia tensor 23
            component, which corresponds to the inertia relative to the
            e_2 and e_3 axes, centered at the instantaneous center of mass.

        Notes
        -----
        The e_1 and e_2 directions are assumed to be the directions
        perpendicular to the rocket axial direction.
        The e_3 direction is assumed to be the direction parallel to the axis
        of symmetry of the rocket.
        RocketPy follows the definition of the inertia tensor as in [1], which
        includes the minus sign for all products of inertia.

        References
        ----------
        .. [1] https://en.wikipedia.org/wiki/Moment_of_inertia#Inertia_tensor
        """
        # Compute axes distances
        noMCM_to_CDM = (
            self.center_of_mass_without_motor - self.center_of_dry_mass_position
        )
        motorCDM_to_CDM = (
            self.motor_center_of_dry_mass_position - self.center_of_dry_mass_position
        )

        # Compute dry inertias
        self.dry_I_11 = (
            self.I_11_without_motor
            + self.mass * noMCM_to_CDM**2
            + self.motor.dry_I_11
            + self.motor.dry_mass * motorCDM_to_CDM**2
        )
        self.dry_I_22 = (
            self.I_22_without_motor
            + self.mass * noMCM_to_CDM**2
            + self.motor.dry_I_22
            + self.motor.dry_mass * motorCDM_to_CDM**2
        )
        self.dry_I_33 = self.I_33_without_motor + self.motor.dry_I_33
        self.dry_I_12 = self.I_12_without_motor + self.motor.dry_I_12
        self.dry_I_13 = self.I_13_without_motor + self.motor.dry_I_13
        self.dry_I_23 = self.I_23_without_motor + self.motor.dry_I_23

        # Return inertias
        return (
            self.dry_I_11,
            self.dry_I_22,
            self.dry_I_33,
            self.dry_I_12,
            self.dry_I_13,
            self.dry_I_23,
        )

    def evaluate_inertias(self):
        """Calculates and returns the rocket's inertias relative to
        the rocket's center of mass. The inertias are saved and returned
        in units of kg*m².

        Returns
        -------
        self.I_11 : float
            Float value corresponding to rocket inertia tensor 11
            component, which corresponds to the inertia relative to the
            e_1 axis, centered at the instantaneous center of mass.
        self.I_22 : float
            Float value corresponding to rocket inertia tensor 22
            component, which corresponds to the inertia relative to the
            e_2 axis, centered at the instantaneous center of mass.
        self.I_33 : float
            Float value corresponding to rocket inertia tensor 33
            component, which corresponds to the inertia relative to the
            e_3 axis, centered at the instantaneous center of mass.

        Notes
        -----
        The e_1 and e_2 directions are assumed to be the directions
        perpendicular to the rocket axial direction.
        The e_3 direction is assumed to be the direction parallel to the axis
        of symmetry of the rocket.
        RocketPy follows the definition of the inertia tensor as in [1], which
        includes the minus sign for all products of inertia.

        References
        ----------
        .. [1] https://en.wikipedia.org/wiki/Moment_of_inertia#Inertia_tensor
        """
        # Get masses
        prop_mass = self.motor.propellant_mass  # Propellant mass as a function of time
        dry_mass = self.dry_mass  # Constant rocket dry mass without propellant

        # Compute axes distances
        CM_to_CDM = self.center_of_mass - self.center_of_dry_mass_position
        CM_to_CPM = self.center_of_mass - self.center_of_propellant_position

        # Compute inertias
        self.I_11 = (
            self.dry_I_11
            + self.motor.I_11
            + dry_mass * CM_to_CDM**2
            + prop_mass * CM_to_CPM**2
        )
        self.I_22 = (
            self.dry_I_22
            + self.motor.I_22
            + dry_mass * CM_to_CDM**2
            + prop_mass * CM_to_CPM**2
        )
        self.I_33 = self.dry_I_33 + self.motor.I_33
        self.I_12 = self.dry_I_12 + self.motor.I_12
        self.I_13 = self.dry_I_13 + self.motor.I_13
        self.I_23 = self.dry_I_23 + self.motor.I_23

        # Return inertias
        return (
            self.I_11,
            self.I_22,
            self.I_33,
            self.I_12,
            self.I_13,
            self.I_23,
        )

    def evaluate_nozzle_gyration_tensor(self):
        pass

    def add_motor(self, motor, position):
        """Adds a motor to the rocket.

        Parameters
        ----------
        motor : Motor, SolidMotor, HybridMotor, LiquidMotor, GenericMotor
            Motor to be added to the rocket.
        position : int, float
            Position, in meters, of the motor's coordinate system origin
            relative to the user defined rocket coordinate system.

        See Also
        --------
        :ref:`add_surfaces`

        Returns
        -------
        None
        """
        if hasattr(self, "motor") and not isinstance(self.motor, EmptyMotor):
            print(
                "Only one motor per rocket is currently supported. "
                + "Overwriting previous motor."
            )
        self.motor = motor
        self.motor_position = position
        _ = self._csys * self.motor._csys
        self.center_of_propellant_position = (
            self.motor.center_of_propellant_mass * _ + self.motor_position
        )
        self.motor_center_of_mass_position = (
            self.motor.center_of_mass * _ + self.motor_position
        )
        self.motor_center_of_dry_mass_position = (
            self.motor.center_of_dry_mass_position * _ + self.motor_position
        )
        self.nozzle_position = self.motor.nozzle_position * _ + self.motor_position
        self.evaluate_dry_mass()
        self.evaluate_total_mass()
        self.evaluate_center_of_dry_mass()
        self.evaluate_center_of_mass()
        self.evaluate_dry_inertias()
        self.evaluate_inertias()
        self.evaluate_reduced_mass()
        self.evaluate_thrust_to_weight()
        self.evaluate_center_of_pressure()
        self.evaluate_stability_margin()
        self.evaluate_static_margin()
        return None

    def add_surfaces(self, surfaces, positions):
        """Adds one or more aerodynamic surfaces to the rocket. The aerodynamic
        surface must be an instance of a class that inherits from the
        AeroSurface (e.g. NoseCone, TrapezoidalFins, etc.)

        Parameters
        ----------
        surfaces : list, AeroSurface, NoseCone, TrapezoidalFins, EllipticalFins, Tail
            Aerodynamic surface to be added to the rocket. Can be a list of
            AeroSurface if more than one surface is to be added.
        positions : int, float, list
            Position, in m, of the aerodynamic surface's center of pressure
            relative to the user defined rocket coordinate system.
            If a list is passed, it will correspond to the position of each item
            in the surfaces list.
            For NoseCone type, position is relative to the nose cone tip.
            For Fins type, position is relative to the point belonging to
            the root chord which is highest in the rocket coordinate system.
            For Tail type, position is relative to the point belonging to the
            tail which is highest in the rocket coordinate system.

        See Also
        --------
        :ref:`add_surfaces`

        Returns
        -------
        None
        """
        try:
            for surface, position in zip(surfaces, positions):
                self.aerodynamic_surfaces.add(surface, position)
        except TypeError:
            self.aerodynamic_surfaces.add(surfaces, positions)

        self.evaluate_center_of_pressure()
        self.evaluate_stability_margin()
        self.evaluate_static_margin()
        return None

    def add_controllers(self, controllers):
        """Adds a controller to the rocket.

        Parameters
        ----------
        controllers : Controller
            Controller to be added to the rocket.

        Returns
        -------
        None
        """
        try:
            for controller in controllers:
                self.controllers.append(controller)
        except TypeError:
            self.controllers.append(controllers)

        return None

    def add_tail(
        self, top_radius, bottom_radius, length, position, radius=None, name="Tail"
    ):
        """Create a new tail or rocket diameter change, storing its
        parameters as part of the aerodynamic_surfaces list. Its
        parameters are the axial position along the rocket and its
        derivative of the coefficient of lift in respect to angle of
        attack.

        Parameters
        ----------
        top_radius : int, float
            Tail top radius in meters, considering positive direction
            from center of mass to nose cone.
        bottom_radius : int, float
            Tail bottom radius in meters, considering positive direction
            from center of mass to nose cone.
        length : int, float
            Tail length or height in meters. Must be a positive value.
        position : int, float
            Tail position relative to the rocket's coordinate system.
            By tail position, understand the point belonging to the tail which
            is highest in the rocket coordinate system (i.e. the point
            closest to the nose cone).

        See Also
        --------
        :ref:`add_surfaces`

        Returns
        -------
        tail : Tail
            Tail object created.
        """

        # Modify reference radius if not provided
        radius = self.radius if radius is None else radius

        # Create new tail as an object of the Tail class
        tail = Tail(top_radius, bottom_radius, length, radius, name)

        # Add tail to aerodynamic surfaces
        self.add_surfaces(tail, position)

        # Return self
        return tail

    def add_nose(self, length, kind, position, bluffness=0, name="Nose Cone"):
        """Creates a nose cone, storing its parameters as part of the
        aerodynamic_surfaces list. Its parameters are the axial position
        along the rocket and its derivative of the coefficient of lift
        in respect to angle of attack.


        Parameters
        ----------
        length : int, float
            Nose cone length or height in meters. Must be a positive
            value.
        kind : string
            Nose cone type. Von Karman, conical, ogive, and lvhaack are
            supported.
        position : int, float
            Nose cone tip coordinate relative to the rocket's coordinate system.
            See `Rocket.coordinate_system_orientation` for more information.
        bluffness : float, optional
            Ratio between the radius of the circle on the tip of the ogive and
            the radius of the base of the ogive.
        name : string
            Nose cone name. Default is "Nose Cone".

        See Also
        --------
        :ref:`add_surfaces`

        Returns
        -------
        nose : Nose
            Nose cone object created.
        """
        # Create a nose as an object of NoseCone class
        nose = NoseCone(
            length=length,
            kind=kind,
            base_radius=self.radius,
            rocket_radius=self.radius,
            bluffness=bluffness,
            name=name,
        )

        # Add nose to the list of aerodynamic surfaces
        self.add_surfaces(nose, position)

        # Return self
        return nose

    def add_fins(self, *args, **kwargs):
        """See Rocket.add_trapezoidal_fins for documentation.
        This method is set to be deprecated in version 1.0.0 and fully removed
        by version 2.0.0. Use Rocket.add_trapezoidal_fins instead. It keeps the
        same arguments and signature."""
        warnings.warn(
            "This method is set to be deprecated in version 1.0.0 and fully "
            "removed by version 2.0.0. Use Rocket.add_trapezoidal_fins instead",
            PendingDeprecationWarning,
        )
        return self.add_trapezoidal_fins(*args, **kwargs)

    def add_trapezoidal_fins(
        self,
        n,
        root_chord,
        tip_chord,
        span,
        position,
        cant_angle=0,
        sweep_length=None,
        sweep_angle=None,
        radius=None,
        airfoil=None,
        name="Fins",
    ):
        """Create a trapezoidal fin set, storing its parameters as part of the
        aerodynamic_surfaces list. Its parameters are the axial position along
        the rocket and its derivative of the coefficient of lift in respect to
        angle of attack.

        Parameters
        ----------
        n : int
            Number of fins, from 2 to infinity.
        span : int, float
            Fin span in meters.
        root_chord : int, float
            Fin root chord in meters.
        tip_chord : int, float
            Fin tip chord in meters.
        position : int, float
            Fin set position relative to the rocket's coordinate system.
            By fin set position, understand the point belonging to the root
            chord which is highest in the rocket coordinate system (i.e.
            the point closest to the nose cone tip).

            See Also
            --------
            :ref:`add_surfaces`
        cant_angle : int, float, optional
            Fins cant angle with respect to the rocket centerline. Must
            be given in degrees.
        sweep_length : int, float, optional
            Fins sweep length in meters. By sweep length, understand the axial
            distance between the fin root leading edge and the fin tip leading
            edge measured parallel to the rocket centerline. If not given, the
            sweep length is assumed to be equal the root chord minus the tip
            chord, in which case the fin is a right trapezoid with its base
            perpendicular to the rocket's axis. Cannot be used in conjunction
            with sweep_angle.
        sweep_angle : int, float, optional
            Fins sweep angle with respect to the rocket centerline. Must be
            given in degrees. If not given, the sweep angle is automatically
            calculated, in which case the fin is assumed to be a right trapezoid
            with its base perpendicular to the rocket's axis. Cannot be used in
            conjunction with sweep_length.
        radius : int, float, optional
            Reference radius to calculate lift coefficient. If None, which is
            default, use rocket radius.
        airfoil : tuple, optional
            Default is null, in which case fins will be treated as flat plates.
            Otherwise, if tuple, fins will be considered as airfoils. The
            tuple's first item specifies the airfoil's lift coefficient
            by angle of attack and must be either a .csv, .txt, ndarray
            or callable. The .csv and .txt files must contain no headers
            and the first column must specify the angle of attack, while
            the second column must specify the lift coefficient. The
            ndarray should be as [(x0, y0), (x1, y1), (x2, y2), ...]
            where x0 is the angle of attack and y0 is the lift coefficient.
            If callable, it should take an angle of attack as input and
            return the lift coefficient at that angle of attack.
            The tuple's second item is the unit of the angle of attack,
            accepting either "radians" or "degrees".

        Returns
        -------
        fin_set : TrapezoidalFins
            Fin set object created.
        """

        # Modify radius if not given, use rocket radius, otherwise use given.
        radius = radius if radius is not None else self.radius

        # Create a fin set as an object of TrapezoidalFins class
        fin_set = TrapezoidalFins(
            n,
            root_chord,
            tip_chord,
            span,
            radius,
            cant_angle,
            sweep_length,
            sweep_angle,
            airfoil,
            name,
        )

        # Add fin set to the list of aerodynamic surfaces
        self.add_surfaces(fin_set, position)

        # Return the created aerodynamic surface
        return fin_set

    def add_elliptical_fins(
        self,
        n,
        root_chord,
        span,
        position,
        cant_angle=0,
        radius=None,
        airfoil=None,
        name="Fins",
    ):
        """Create an elliptical fin set, storing its parameters as part of the
        aerodynamic_surfaces list. Its parameters are the axial position along
        the rocket and its derivative of the coefficient of lift in respect to
        angle of attack.

        Parameters
        ----------
        n : int
            Number of fins, from 2 to infinity.
        root_chord : int, float
            Fin root chord in meters.
        span : int, float
            Fin span in meters.
        position : int, float
            Fin set position relative to the rocket's coordinate system. By fin
            set position, understand the point belonging to the root chord which
            is highest in the rocket coordinate system (i.e. the point
            closest to the nose cone tip).

            See Also
            --------
            :ref:`add_surfaces`
        cant_angle : int, float, optional
            Fins cant angle with respect to the rocket centerline. Must be given
            in degrees.
        radius : int, float, optional
            Reference radius to calculate lift coefficient. If None, which
            is default, use rocket radius.
        airfoil : tuple, optional
            Default is null, in which case fins will be treated as flat plates.
            Otherwise, if tuple, fins will be considered as airfoils. The
            tuple's first item specifies the airfoil's lift coefficient
            by angle of attack and must be either a .csv, .txt, ndarray
            or callable. The .csv and .txt files must contain no headers
            and the first column must specify the angle of attack, while
            the second column must specify the lift coefficient. The
            ndarray should be as [(x0, y0), (x1, y1), (x2, y2), ...]
            where x0 is the angle of attack and y0 is the lift coefficient.
            If callable, it should take an angle of attack as input and
            return the lift coefficient at that angle of attack.
            The tuple's second item is the unit of the angle of attack,
            accepting either "radians" or "degrees".

        Returns
        -------
        fin_set : EllipticalFins
            Fin set object created.
        """

        # Modify radius if not given, use rocket radius, otherwise use given.
        radius = radius if radius is not None else self.radius

        # Create a fin set as an object of EllipticalFins class
        fin_set = EllipticalFins(n, root_chord, span, radius, cant_angle, airfoil, name)

        # Add fin set to the list of aerodynamic surfaces
        self.add_surfaces(fin_set, position)

        # Return self
        return fin_set

    def add_parachute(
        self, name, cd_s, trigger, sampling_rate=100, lag=0, noise=(0, 0, 0)
    ):
        """Creates a new parachute, storing its parameters such as
        opening delay, drag coefficients and trigger function.

        Parameters
        ----------
        name : string
            Parachute name, such as drogue and main. Has no impact in
            simulation, as it is only used to display data in a more
            organized matter.
        cd_s : float
            Drag coefficient times reference area for parachute. It is
            used to compute the drag force exerted on the parachute by
            the equation F = ((1/2)*rho*V^2)*cd_s, that is, the drag
            force is the dynamic pressure computed on the parachute
            times its cd_s coefficient. Has units of area and must be
            given in squared meters.
        trigger : function, float, string
            This parameter defines the trigger condition for the parachute
            ejection system. It can be one of the following:

            - A callable function that takes three arguments:
                1. Freestream pressure in pascals.
                2. Height in meters above ground level.
                3. The state vector of the simulation, which is defined as:
                    [x, y, z, vx, vy, vz, e0, e1, e2, e3, wx, wy, wz].

            The function should return True if the parachute ejection system should
            be triggered and False otherwise.

            - A float value, representing an absolute height in meters. In this
            case, the parachute will be ejected when the rocket reaches this height
            above ground level.

            - The string "apogee," which triggers the parachute at apogee, i.e.,
            when the rocket reaches its highest point and starts descending.

            Note: The function will be called according to the sampling rate
            specified next.
        sampling_rate : float, optional
            Sampling rate in which the trigger function works. It is used to
            simulate the refresh rate of onboard sensors such as barometers.
            Default value is 100. Value must be given in hertz.
        lag : float, optional
            Time between the parachute ejection system is triggered and the
            parachute is fully opened. During this time, the simulation will
            consider the rocket as flying without a parachute. Default value
            is 0. Must be given in seconds.
        noise : tuple, list, optional
            List in the format (mean, standard deviation, time-correlation).
            The values are used to add noise to the pressure signal which is
            passed to the trigger function. Default value is (0, 0, 0). Units
            are in pascal.

        Returns
        -------
        parachute : Parachute
            Parachute  containing trigger, sampling_rate, lag, cd_s, noise
            and name. Furthermore, it stores clean_pressure_signal,
            noise_signal and noisyPressureSignal which are filled in during
            Flight simulation.
        """
        # Create a parachute
        parachute = Parachute(name, cd_s, trigger, sampling_rate, lag, noise)

        # Add parachute to list of parachutes
        self.parachutes.append(parachute)

        # Return self
        return self.parachutes[-1]

    def add_airbrakes(
        self,
        cd_s_curve,
        controller_function,
        sampling_rate,
        position=0,
        name="Airbrakes",
        controller_name="Airbrakes Controller",
    ):
        """Creates a new airbrake, storing its parameters such as drag
        coefficients and controller function. The controller function is
        used to compute the airbrake deflection angle."""

        airbrakes = Airbrakes(cd_s_curve, deployed_level=0, name=name)
        controller = Controller(
            airbrakes, controller_function, sampling_rate, controller_name
        )
        self.airbrakes.append(airbrakes)
        self.add_controllers(controller)

    def set_rail_buttons(
        self, upper_button_position, lower_button_position, angular_position=45
    ):
        """Adds rail buttons to the rocket, allowing for the calculation of
        forces exerted by them when the rocket is sliding in the launch rail.
        For the simulation, only two buttons are needed, which are the two
        closest to the nozzle.

        Parameters
        ----------
        upper_button_position : int, float
            Position of the rail button furthest from the nozzle relative to
            the rocket's coordinate system, in meters.
            See :doc:`Positions and Coordinate Systems </user/positions>`
            for more information.
        lower_button_position : int, float
            Position of the rail button closest to the nozzle relative to
            the rocket's coordinate system, in meters.
            See :doc:`Positions and Coordinate Systems </user/positions>`
            for more information.
        angular_position : float, optional
            Angular position of the rail buttons in degrees measured
            as the rotation around the symmetry axis of the rocket
            relative to one of the other principal axis.
            Default value is 45 degrees, generally used in rockets with
            4 fins.

        See Also
        --------
        :ref:`add_surfaces`

        Returns
        -------
        rail_buttons : RailButtons
            RailButtons object created
        """
        # Create a rail buttons object
        buttons_distance = abs(upper_button_position - lower_button_position)
        rail_buttons = RailButtons(
            buttons_distance=buttons_distance, angular_position=angular_position
        )
        self.rail_buttons.add(rail_buttons, lower_button_position)
        return rail_buttons

    def add_cm_eccentricity(self, x, y):
        """Moves line of action of aerodynamic and thrust forces by
        equal translation amount to simulate an eccentricity in the
        position of the center of mass of the rocket relative to its
        geometrical center line. Should not be used together with
        add_cp_eccentricity and add_thrust_eccentricity.

        Parameters
        ----------
        x : float
            Distance in meters by which the CM is to be translated in
            the x direction relative to geometrical center line.
        y : float
            Distance in meters by which the CM is to be translated in
            the y direction relative to geometrical center line.

        Returns
        -------
        self : Rocket
            Object of the Rocket class.
        """
        # Move center of pressure to -x and -y
        self.cp_eccentricity_x = -x
        self.cp_eccentricity_y = -y

        # Move thrust center by -x and -y
        self.thrust_eccentricity_y = -x
        self.thrust_eccentricity_x = -y

        # Return self
        return self

    def add_cp_eccentricity(self, x, y):
        """Moves line of action of aerodynamic forces to simulate an
        eccentricity in the position of the center of pressure relative
        to the center of mass of the rocket.

        Parameters
        ----------
        x : float
            Distance in meters by which the CP is to be translated in
            the x direction relative to the center of mass axial line.
        y : float
            Distance in meters by which the CP is to be translated in
            the y direction relative to the center of mass axial line.

        Returns
        -------
        self : Rocket
            Object of the Rocket class.
        """
        # Move center of pressure by x and y
        self.cp_eccentricity_x = x
        self.cp_eccentricity_y = y

        # Return self
        return self

    def add_thrust_eccentricity(self, x, y):
        """Moves line of action of thrust forces to simulate a
        misalignment of the thrust vector and the center of mass.

        Parameters
        ----------
        x : float
            Distance in meters by which the line of action of the
            thrust force is to be translated in the x direction
            relative to the center of mass axial line.
        y : float
            Distance in meters by which the line of action of the
            thrust force is to be translated in the x direction
            relative to the center of mass axial line.

        Returns
        -------
        self : Rocket
            Object of the Rocket class.
        """
        # Move thrust line by x and y
        self.thrust_eccentricity_y = x
        self.thrust_eccentricity_x = y

        # Return self
        return self

    def draw(self, vis_args=None):
        """Draws the rocket in a matplotlib figure.

        Parameters
        ----------
        vis_args : dict, optional
            Determines the visual aspects when drawing the rocket. If None,
            default values are used. Default values are:
            {
                "background": "#EEEEEE",
                "tail": "black",
                "nose": "black",
                "body": "dimgrey",
                "fins": "black",
                "motor": "black",
                "buttons": "black",
                "line_width": 2.0,
            }
            A full list of color names can be found at:
            https://matplotlib.org/stable/gallery/color/named_colors
        """
        self.plots.draw(vis_args)
        return None

    def info(self):
        """Prints out a summary of the data and graphs available about
        the Rocket.

        Returns
        -------
        None
        """
        # All prints
        self.prints.all()

        return None

    def all_info(self):
        """Prints out all data and graphs available about the Rocket.

        Returns
        -------
        None
        """

        # All prints and plots
        self.info()
        self.plots.all()

        return None<|MERGE_RESOLUTION|>--- conflicted
+++ resolved
@@ -2,22 +2,13 @@
 
 import numpy as np
 
-<<<<<<< HEAD
 from ..control.controller import Controller
 
-from ..mathutils.function import Function
-from ..motors.motor import EmptyMotor
-from ..plots.rocket_plots import _RocketPlots
-from ..prints.rocket_prints import _RocketPrints
-from .aero_surface import (
-    Airbrakes,
-=======
 from rocketpy.mathutils.function import Function
 from rocketpy.motors.motor import EmptyMotor
 from rocketpy.plots.rocket_plots import _RocketPlots
 from rocketpy.prints.rocket_prints import _RocketPrints
 from rocketpy.rocket.aero_surface import (
->>>>>>> 89931082
     EllipticalFins,
     Fins,
     NoseCone,
