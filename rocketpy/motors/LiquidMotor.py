--- conflicted
+++ resolved
@@ -12,12 +12,7 @@
 from scipy import integrate
 
 from rocketpy.Function import Function, PiecewiseFunction
-<<<<<<< HEAD
-from rocketpy.motors import Motor
-from rocketpy.motors import Fluid
-=======
 from rocketpy.motors import Motor, Fluid
->>>>>>> 21a0e55d
 
 # @Stano
 # @PBales1
@@ -75,16 +70,11 @@
 
 # @gautamsaiy
 class Tank(ABC):
-<<<<<<< HEAD
-    def __init__(self, name, tank_geometry, gas: Fluid, liquid: Fluid):
-        self.height = sorted(tank_geometry.keys())[-1][1]
-=======
     def __init__(self, name, tank_geometry, gas, liquid=0):
         assert isinstance(name, str)
         assert(isinstance(tank_geometry, dict))
         assert(isinstance(gas, Fluid))
         assert(isinstance(liquid, Fluid) or liquid == 0)
->>>>>>> 21a0e55d
 
         self.height = sorted(tank_geometry.keys())[-1][1]
         self.tank_geometry = PiecewiseFunction(tank_geometry)
@@ -139,12 +129,8 @@
         """
         pass
 
-<<<<<<< HEAD
-    def evaluateUllageHeight(self):
-=======
     @abstractmethod
     def liquidHeight(self):
->>>>>>> 21a0e55d
         """
         Returns the height of the uilage as a function of time.
 
@@ -298,11 +284,7 @@
         mfr.setOutputs("Net Mass Flow Rate")
         return mfr
 
-<<<<<<< HEAD
-    def evaluateUllageHeight(self):
-=======
     def liquidHeight(self):
->>>>>>> 21a0e55d
         liquid_vol = Function(lambda t: (self.initial_liquid_mass.getValue(t)
                 + self.liquid_mass_flow_rate_in.integral(0, t)
                 - self.liquid_mass_flow_rate_out.integral(0, t))
