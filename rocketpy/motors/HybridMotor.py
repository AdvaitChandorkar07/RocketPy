# -*- coding: utf-8 -*-

__author__ = "Giovani Hidalgo Ceotto, Oscar Mauricio Prada Ramirez, João Lemes Gribel Soares, Lucas Kierulff Balabram, Lucas Azevedo Pezente"
__copyright__ = "Copyright 20XX, RocketPy Team"
__license__ = "MIT"

try:
    from functools import cached_property
except ImportError:
    from rocketpy.tools import cached_property

from rocketpy.Function import funcify_method, reset_funcified_methods
from rocketpy.plots.hybrid_motor_plots import _HybridMotorPlots
from rocketpy.prints.hybrid_motor_prints import _HybridMotorPrints

from .LiquidMotor import LiquidMotor
from .Motor import Motor
from .SolidMotor import SolidMotor


class HybridMotor(Motor):
    """Class to specify characteristics and useful operations for Hybrid
    motors.

    Attributes
    ----------

        Geometrical attributes:
        Motor.coordinate_system_orientation : str
            Orientation of the motor's coordinate system. The coordinate system
            is defined by the motor's axis of symmetry. The origin of the
            coordinate system  may be placed anywhere along such axis, such as
            at the nozzle area, and must be kept the same for all other
            positions specified. Options are "nozzle_to_combustion_chamber" and
            "combustion_chamber_to_nozzle".
        Motor.nozzle_radius : float
            Radius of motor nozzle outlet in meters.
        Motor.nozzle_position : float
            Motor's nozzle outlet position in meters, specified in the motor's
            coordinate system. See `Motor.coordinate_system_orientation` for
            more information.
        Motor.throat_radius : float
            Radius of motor nozzle throat in meters.
        Motor.solid : SolidMotor
            Solid motor object that composes the hybrid motor.
        Motor.liquid : LiquidMotor
            Liquid motor object that composes the hybrid motor.

        Mass and moment of inertia attributes:
        Motor.dry_mass : float
            The total mass of the motor structure, including chambers
            and tanks, when it is empty and does not contain any propellant.
        Motor.propellant_initial_mass : float
            Total propellant initial mass in kg.
        Motor.total_mass : Function
            Total motor mass in kg as a function of time, defined as the sum
            of propellant and dry mass.
        Motor.propellant_mass : Function
            Total propellant mass in kg as a function of time.
        Motor.total_mass_flow_rate : Function
            Time derivative of propellant total mass in kg/s as a function
            of time as obtained by the thrust source.
        Motor.center_of_mass : Function
            Position of the motor center of mass in
            meters as a function of time.
            See `Motor.coordinate_system_orientation` for more information
            regarding the motor's coordinate system.
        Motor.center_of_propellant_mass : Function
            Position of the motor propellant center of mass in meters as a
            function of time.
            See `Motor.coordinate_system_orientation` for more information
            regarding the motor's coordinate system.
        Motor.I_11 : Function
            Component of the motor's inertia tensor relative to the e_1 axis
            in kg*m^2, as a function of time. The e_1 axis is the direction
            perpendicular to the motor body axis of symmetry, centered at
            the instantaneous motor center of mass.
        Motor.I_22 : Function
            Component of the motor's inertia tensor relative to the e_2 axis
            in kg*m^2, as a function of time. The e_2 axis is the direction
            perpendicular to the motor body axis of symmetry, centered at
            the instantaneous motor center of mass.
            Numerically equivalent to I_11 due to symmetry.
        Motor.I_33 : Function
            Component of the motor's inertia tensor relative to the e_3 axis
            in kg*m^2, as a function of time. The e_3 axis is the direction of
            the motor body axis of symmetry, centered at the instantaneous
            motor center of mass.
        Motor.I_12 : Function
            Component of the motor's inertia tensor relative to the e_1 and
            e_2 axes in kg*m^2, as a function of time. See Motor.I_11 and
            Motor.I_22 for more information.
        Motor.I_13 : Function
            Component of the motor's inertia tensor relative to the e_1 and
            e_3 axes in kg*m^2, as a function of time. See Motor.I_11 and
            Motor.I_33 for more information.
        Motor.I_23 : Function
            Component of the motor's inertia tensor relative to the e_2 and
            e_3 axes in kg*m^2, as a function of time. See Motor.I_22 and
            Motor.I_33 for more information.
        Motor.propellant_I_11 : Function
            Component of the propellant inertia tensor relative to the e_1
            axis in kg*m^2, as a function of time. The e_1 axis is the
            direction perpendicular to the motor body axis of symmetry,
            centered at the instantaneous propellant center of mass.
        Motor.propellant_I_22 : Function
            Component of the propellant inertia tensor relative to the e_2
            axis in kg*m^2, as a function of time. The e_2 axis is the
            direction perpendicular to the motor body axis of symmetry,
            centered at the instantaneous propellant center of mass.
            Numerically equivalent to propellant_I_11 due to symmetry.
        Motor.propellant_I_33 : Function
            Component of the propellant inertia tensor relative to the e_3
            axis in kg*m^2, as a function of time. The e_3 axis is the
            direction of the motor body axis of symmetry, centered at the
            instantaneous propellant center of mass.
        Motor.propellant_I_12 : Function
            Component of the propellant inertia tensor relative to the e_1 and
            e_2 axes in kg*m^2, as a function of time. See Motor.propellant_I_11
            and Motor.propellant_I_22 for more information.
        Motor.propellant_I_13 : Function
            Component of the propellant inertia tensor relative to the e_1 and
            e_3 axes in kg*m^2, as a function of time. See Motor.propellant_I_11
            and Motor.propellant_I_33 for more information.
        Motor.propellant_I_23 : Function
            Component of the propellant inertia tensor relative to the e_2 and
            e_3 axes in kg*m^2, as a function of time. See Motor.propellant_I_22
            and Motor.propellant_I_33 for more information.

        Thrust and burn attributes:
        Motor.thrust : Function
            Motor thrust force, in Newtons, as a function of time.
        Motor.total_impulse : float
            Total impulse of the thrust curve in N*s.
        Motor.max_thrust : float
            Maximum thrust value of the given thrust curve, in N.
        Motor.max_thrust_time : float
            Time, in seconds, in which the maximum thrust value is achieved.
        Motor.average_thrust : float
            Average thrust of the motor, given in N.
        Motor.burn_time : tuple of float
            Tuple containing the initial and final time of the motor's burn time
            in seconds.
        Motor.burn_start_time : float
            Motor burn start time, in seconds.
        Motor.burn_out_time : float
            Motor burn out time, in seconds.
        Motor.burn_duration : float
            Total motor burn duration, in seconds. It is the difference between the burn_out_time and the burn_start_time.
        Motor.exhaust_velocity : float
            Propulsion gases exhaust velocity, assumed constant, in m/s.
        Motor.burn_area : Function
            Total burn area considering all grains, made out of inner
            cylindrical burn area and grain top and bottom faces. Expressed
            in meters squared as a function of time.
        Motor.Kn : Function
            Motor Kn as a function of time. Defined as burn_area divided by
            nozzle throat cross sectional area. Has no units.
        Motor.burn_rate : Function
            Propellant burn rate in meter/second as a function of time.
        Motor.interpolate : string
            Method of interpolation used in case thrust curve is given
            by data set in .csv or .eng, or as an array. Options are 'spline'
            'akima' and 'linear'. Default is "linear".
    """

    def __init__(
        self,
        thrust_source,
        dry_mass,
        center_of_dry_mass,
        dry_inertia,
        grains_center_of_mass_position,
        grain_number,
        grain_density,
        grain_outer_radius,
        grain_initial_inner_radius,
        grain_initial_height,
        grain_separation,
        nozzle_radius,
        burn_time=None,
        nozzle_position=0,
        throat_radius=0.01,
        reshape_thrust_curve=False,
        interpolation_method="linear",
        coordinate_system_orientation="nozzle_to_combustion_chamber",
    ):
        """Initialize Motor class, process thrust curve and geometrical
        parameters and store results.

        Parameters
        ----------
        thrust_source : int, float, callable, string, array
            Motor's thrust curve. Can be given as an int or float, in which
            case the thrust will be considered constant in time. It can
            also be given as a callable function, whose argument is time in
            seconds and returns the thrust supplied by the motor in the
            instant. If a string is given, it must point to a .csv or .eng file.
            The .csv file shall contain no headers and the first column must
            specify time in seconds, while the second column specifies thrust.
            Arrays may also be specified, following rules set by the class
            Function. See help(Function). Thrust units are Newtons.
        burn_time: float, tuple of float, optional
            Motor's burn time.
            If a float is given, the burn time is assumed to be between 0 and the
            given float, in seconds.
            If a tuple of float is given, the burn time is assumed to be between
            the first and second elements of the tuple, in seconds.
            If not specified, automatically sourced as the range between the first- and
            last-time step of the motor's thrust curve. This can only be used if the
            motor's thrust is defined by a list of points, such as a .csv file, a .eng
            file or a Function instance whose source is a list.
        dry_mass : int, float
            The total mass of the motor structure, including chambers
            and tanks, when it is empty and does not contain any propellant.
        center_of_dry_mass : int, float
            The position, in meters, of the motor's center of mass with respect
            to the motor's coordinate system when it is devoid of propellant.
            See `Motor.coordinate_system_orientation`.
        dry_inertia : tuple, list
            Tuple or list containing the motor's dry mass inertia tensor
            components, in kg*m^2. This inertia is defined with respect to the
            the `center_of_dry_mass` position.
            Assuming e_3 is the rocket's axis of symmetry, e_1 and e_2 are
            orthogonal and form a plane perpendicular to e_3, the dry mass
            inertia tensor components must be given in the following order:
            (I_11, I_22, I_33, I_12, I_13, I_23), where I_ij is the
            component of the inertia tensor in the direction of e_i x e_j.
            Alternatively, the inertia tensor can be given as (I_11, I_22, I_33),
            where I_12 = I_13 = I_23 = 0.
        grain_number : int
            Number of solid grains
        grain_density : int, float
            Solid grain density in kg/m3.
        grain_outer_radius : int, float
            Solid grain outer radius in meters.
        grain_initial_inner_radius : int, float
            Solid grain initial inner radius in meters.
        grain_initial_height : int, float
            Solid grain initial height in meters.
        grain_separation : int, float
            Distance between grains, in meters.
        nozzle_radius : int, float
            Motor's nozzle outlet radius in meters.
        nozzle_position : int, float, optional
            Motor's nozzle outlet position in meters, in the motor's coordinate
            system. See `Motor.coordinate_system_orientation` for details.
            Default is 0, in which case the origin of the coordinate system
            is placed at the motor's nozzle outlet.
        throat_radius : int, float, optional
            Motor's nozzle throat radius in meters. Used to calculate Kn curve.
            Optional if the Kn curve is not interesting. Its value does not
            impact trajectory simulation.
        reshape_thrust_curve : boolean, tuple, optional
            If False, the original thrust curve supplied is not altered. If a
            tuple is given, whose first parameter is a new burn out time and
            whose second parameter is a new total impulse in Ns, the thrust
            curve is reshaped to match the new specifications. May be useful
            for motors whose thrust curve shape is expected to remain similar
            in case the impulse and burn time varies slightly. Default is
            False.
        interpolation_method : string, optional
            Method of interpolation to be used in case thrust curve is given
            by data set in .csv or .eng, or as an array. Options are 'spline'
            'akima' and 'linear'. Default is "linear".
        coordinate_system_orientation : string, optional
            Orientation of the motor's coordinate system. The coordinate system
            is defined by the motor's axis of symmetry. The origin of the
            coordinate system  may be placed anywhere along such axis, such as
            at the nozzle area, and must be kept the same for all other
            positions specified. Options are "nozzle_to_combustion_chamber" and
            "combustion_chamber_to_nozzle". Default is "nozzle_to_combustion_chamber".

        Returns
        -------
        None
        """
        super().__init__(
            thrust_source,
            dry_mass,
            center_of_dry_mass,
            dry_inertia,
            nozzle_radius,
            burn_time,
            nozzle_position,
            reshape_thrust_curve,
            interpolation_method,
            coordinate_system_orientation,
        )
        self.liquid = LiquidMotor(
            thrust_source,
            dry_mass,
            center_of_dry_mass,
            dry_inertia,
            nozzle_radius,
            burn_time,
            nozzle_position,
            reshape_thrust_curve,
            interpolation_method,
            coordinate_system_orientation,
        )
        self.solid = SolidMotor(
            thrust_source,
            dry_mass,
            center_of_dry_mass,
            dry_inertia,
            grains_center_of_mass_position,
            grain_number,
            grain_density,
            grain_outer_radius,
            grain_initial_inner_radius,
            grain_initial_height,
            grain_separation,
            nozzle_radius,
            burn_time,
            nozzle_position,
            throat_radius,
            reshape_thrust_curve,
            interpolation_method,
            coordinate_system_orientation,
        )
        # Initialize plots and prints object
        self.prints = _HybridMotorPrints(self)
        self.plots = _HybridMotorPlots(self)
        return None

    @funcify_method("Time (s)", "Exhaust velocity (m/s)")
    def exhaust_velocity(self):
        """Exhaust velocity by assuming it as a constant. The formula used is
        total impulse/propellant initial mass.

        Returns
        -------
        self.exhaust_velocity : Function
            Gas exhaust velocity of the motor.
        """
        return self.total_impulse / self.propellant_initial_mass

    @funcify_method("Time (s)", "Mass (kg)")
    def propellant_mass(self):
        """Evaluates the total propellant mass of the motor as the sum
        of each tank mass and the grains mass.

        Returns
        -------
        Function
            Total propellant mass of the motor, in kg.
        """
        return self.solid.propellant_mass + self.liquid.propellant_mass

    @cached_property
    def propellant_initial_mass(self):
        """Returns the initial propellant mass of the motor.

        Returns
        -------
        float
            Initial propellant mass of the motor, in kg.
        """
        return self.solid.propellant_initial_mass + self.liquid.propellant_initial_mass

    @funcify_method("Time (s)", "mass flow rate (kg/s)", extrapolation="zero")
    def mass_flow_rate(self):
        """Evaluates the mass flow rate of the motor as the sum of each tank
        mass flow rate and the grains mass flow rate.

        Returns
        -------
        Function
            Mass flow rate of the motor, in kg/s.

        See Also
        --------
        `Motor.total_mass_flow_rate` :
            Calculates the total mass flow rate of the motor assuming
            constant exhaust velocity.
        """
        return self.solid.mass_flow_rate + self.liquid.mass_flow_rate

    @funcify_method("Time (s)", "center of mass (m)")
    def center_of_propellant_mass(self):
        """Position of the propellant center of mass as a function of time.
        The position is specified as a scalar, relative to the motor's
        coordinate system.

        Returns
        -------
        Function
            Position of the center of mass as a function of time.
        """
        mass_balance = (
            self.solid.propellant_mass * self.solid.center_of_propellant_mass
            + self.liquid.propellant_mass * self.liquid.center_of_propellant_mass
        )
        return mass_balance / self.propellant_mass

    @funcify_method("Time (s)", "Inertia I_11 (kg m²)")
    def propellant_I_11(self):
        """Inertia tensor 11 component of the propellant, the inertia is
        relative to the e_1 axis, centered at the instantaneous propellant
        center of mass.

        Returns
        -------
        Function
            Propellant inertia tensor 11 component at time t.

        Notes
        -----
        The e_1 direction is assumed to be the direction perpendicular to the
        motor body axis.

        References
        ----------
        .. [1] https://en.wikipedia.org/wiki/Moment_of_inertia#Inertia_tensor
        """
        solid_correction = (
            self.solid.propellant_mass
            * (self.solid.center_of_propellant_mass - self.center_of_propellant_mass)
            ** 2
        )
        liquid_correction = (
            self.liquid.propellant_mass
            * (self.liquid.center_of_propellant_mass - self.center_of_propellant_mass)
            ** 2
        )

<<<<<<< HEAD
        I_11 = (
            self.solid.propellant_I_11
            + solidCorrection
            + self.liquid.propellant_I_11
            + liquidCorrection
        )
=======
        I_11 = self.solid.I_11 + solid_correction + self.liquid.I_11 + liquid_correction
>>>>>>> 09418567
        return I_11

    @funcify_method("Time (s)", "Inertia I_22 (kg m²)")
    def propellant_I_22(self):
        """Inertia tensor 22 component of the propellant, the inertia is
        relative to the e_2 axis, centered at the instantaneous propellant
        center of mass.

        Returns
        -------
        Function
            Propellant inertia tensor 22 component at time t.

        Notes
        -----
        The e_2 direction is assumed to be the direction perpendicular to the
        motor body axis, and perpendicular to e_1.

        References
        ----------
        .. [1] https://en.wikipedia.org/wiki/Moment_of_inertia#Inertia_tensor
        """
        return self.propellant_I_11

    @funcify_method("Time (s)", "Inertia I_33 (kg m²)")
    def propellant_I_33(self):
        """Inertia tensor 33 component of the propellant, the inertia is
        relative to the e_3 axis, centered at the instantaneous propellant
        center of mass.

        Returns
        -------
        Function
            Propellant inertia tensor 33 component at time t.

        Notes
        -----
        The e_3 direction is assumed to be the axial direction of the rocket
        motor.

        References
        ----------
        .. [1] https://en.wikipedia.org/wiki/Moment_of_inertia#Inertia_tensor
        """
        return self.solid.propellant_I_33 + self.liquid.propellant_I_33

    @funcify_method("Time (s)", "Inertia I_12 (kg m²)")
    def propellant_I_12(self):
        return 0

    @funcify_method("Time (s)", "Inertia I_13 (kg m²)")
    def propellant_I_13(self):
        return 0

    @funcify_method("Time (s)", "Inertia I_23 (kg m²)")
    def propellant_I_23(self):
        return 0

    def add_tank(self, tank, position):
        """Adds a tank to the motor.

        Parameters
        ----------
        tank : Tank
            Tank object to be added to the motor.
        position : float
            Position of the tank relative to the nozzle exit. The
            tank reference point is its tank_geometry zero point.

        Returns
        -------
        None
        """
        self.liquid.add_tank(tank, position)
        self.solid.mass_flow_rate = (
            self.total_mass_flow_rate - self.liquid.mass_flow_rate
        )
        reset_funcified_methods(self)

    def info(self):
        """Prints out basic data about the Motor."""
        self.prints.all()
        self.plots.thrust()
        return None

    def all_info(self):
        """Prints out all data and graphs available about the Motor.

        Return
        ------
        None
        """
        self.prints.all()
        self.plots.all()
        return None<|MERGE_RESOLUTION|>--- conflicted
+++ resolved
@@ -425,16 +425,13 @@
             ** 2
         )
 
-<<<<<<< HEAD
         I_11 = (
             self.solid.propellant_I_11
             + solidCorrection
             + self.liquid.propellant_I_11
             + liquidCorrection
         )
-=======
-        I_11 = self.solid.I_11 + solid_correction + self.liquid.I_11 + liquid_correction
->>>>>>> 09418567
+  
         return I_11
 
     @funcify_method("Time (s)", "Inertia I_22 (kg m²)")
