__author__ = "Guilherme Fernandes Alves, Mateus Stano Junqueira"
__copyright__ = "Copyright 20XX, RocketPy Team"
__license__ = "MIT"

import matplotlib.pyplot as plt
import numpy as np
from matplotlib.patches import Ellipse

from .Function import Function
from abc import ABC, abstractmethod, abstractproperty


class AeroSurfaces:
    """Class used to hold one or more aerodynamic surfaces."""

    def __init__(self):
        self._aeroSurfaces = []

    def append(self, aeroSurface, position=None):
        if position:
            self._aeroSurfaces.append((aeroSurface, position))
        else:
            self._aeroSurfaces.append(aeroSurface)

    def remove(self, aeroSurface):
        for surface in self._aeroSurfaces:
            if isinstance(surface, tuple):
                if surface[0] == aeroSurface:
                    self._aeroSurfaces.remove((surface[0], surface[1]))
            else:
                if surface == aeroSurface:
                    self._aeroSurfaces.remove(surface)

    def pop(self, index=-1):
        return self._aeroSurfaces.pop(index)

    def __repr__(self):
        if len(self._aeroSurfaces) == 1:
            return self._aeroSurfaces[0].__repr__()
        return self._aeroSurfaces.__repr__()

    def __len__(self):
        return len(self._aeroSurfaces)

    def __getitem__(self, index):
        return self._aeroSurfaces[index]

    def __getattr__(self, name):
        if len(self._aeroSurfaces) == 1:
            attr = getattr(self._aeroSurfaces[0], name)
            return attr
        return getattr(self._aeroSurfaces, name)

    def __iter__(self):
        return iter(self._aeroSurfaces)


class NoseCone:
    """Keeps nose cone information.

    Local coordinate system: Z axis along the longitudinal axis of symmetry, positive
    downwards (top -> bottom). Origin located at the tip of the nose cone.

    Attributes
    ----------
    NoseCone.length : float
        Nose cone length. Has units of length and must be given in meters.
    NoseCone.rocketRadius : float
        The reference rocket radius used for lift coefficient normalization, in meters.
    NoseCone.kind : string
        Nose cone kind. Can be "conical", "ogive" or "lvhaack".
    NoseCone.name : string
        Nose cone name. Has no impact in simulation, as it is only used to
        display data in a more organized matter.
    NoseCone.cp : tuple
        Tuple with the x, y and z local coordinates of the nose cone center of pressure.
        Has units of length and is given in meters.
    NoseCone.cpx : float
        Nose cone local center of pressure x coordinate. Has units of length and is
        given in meters.
    NoseCone.cpy : float
        Nose cone local center of pressure y coordinate. Has units of length and is
        given in meters.
    NoseCone.cpz : float
        Nose cone local center of pressure z coordinate. Has units of length and is
        given in meters.
    NoseCone.cl : Function
        Function which defines the lift coefficient as a function of the angle of
        attack and the Mach number. Takes as input the angle of attack in radians and
        the Mach number. Returns the lift coefficient.
    NoseCone.clalpha : float
        Lift coefficient slope. Has units of 1/rad.
    """

    def __init__(
        self,
        length,
        kind,
        baseRadius=None,
        rocketRadius=None,
        name="Nose Cone",
    ):
        """Initializes the nose cone. It is used to define the nose cone
        length, kind, center of pressure and lift coefficient curve.

        Parameters
        ----------
        length : float
            Nose cone length. Has units of length and must be given in meters.
        kind : string
            Nose cone kind. Can be "conical", "ogive", "elliptical", "tangent",
            "von karman", "parabolic" or "lvhaack".
        baseRadius : float, optional
            Nose cone base radius. Has units of length and must be given in meters.
            If not given, the ratio between baseRadius and rocketRadius will be
            assumed as 1.
        rocketRadius : int, float, optional
            The reference rocket radius used for lift coefficient normalization.
            If not given, the ratio between baseRadius and rocketRadius will be
            assumed as 1.
        name : str, optional
            Nose cone name. Has no impact in simulation, as it is only used to
            display data in a more organized matter.

        Returns
        -------
        None
        """
        self.cpy = 0
        self.cpx = 0
        self.position = None  # in relation to rocket

        self._rocketRadius = rocketRadius
        self._baseRadius = baseRadius
        self._length = length
        self.kind = kind
        self.name = name

        self.evaluateGeometricalParameters()
        self.evaluateLiftCoefficient()
        self.evaluateCenterOfPressure()
        # # Store values
        # nose = {"cp": (0, 0, self.cpz), "cl": self.cl, "name": name}

        return None

    @property
    def rocketRadius(self):
        return self._rocketRadius

    @rocketRadius.setter
    def rocketRadius(self, value):
        self._rocketRadius = value
        self.evaluateGeometricalParameters()
        self.evaluateLiftCoefficient()

    @property
    def baseRadius(self):
        return self._baseRadius

    @baseRadius.setter
    def baseRadius(self, value):
        self._baseRadius = value
        self.evaluateGeometricalParameters()
        self.evaluateLiftCoefficient()

    @property
    def length(self):
        return self._length

    @length.setter
    def length(self, value):
        self._length = value
        self.evaluateCenterOfPressure()

    @property
    def kind(self):
        return self._kind

    @kind.setter
    def kind(self, value):
        # Analyze type
        self._kind = value
        if value == "conical":
            self.k = 2 / 3
        elif value == "ogive":
            self.k = 0.466
        elif value == "lvhaack":
            self.k = 0.563
        elif value == "tangent":
            rho = (self.baseRadius**2 + self.length**2) / (2 * self.baseRadius)
            volume = np.pi * (
                self.length * rho**2
                - (self.length**3) / 3
                - (rho - self.baseRadius) * rho**2 * np.arcsin(self.length / rho)
            )
            area = np.pi * self.baseRadius**2
            self.k = 1 - volume / (area * self.length)
        elif value == "elliptical":
            self.k = 1 / 3
        else:
            self.k = 0.5  # Parabolic and Von Karman
        self.evaluateCenterOfPressure()

    def __repr__(self):
        rep = f"NoseCone Object -> Name: {self.name}, kind: {self.kind}"

        return rep

    def evaluateGeometricalParameters(self):
        """Calculates and saves nose cone's radius ratio.

        Parameters
        ----------
        None

        Returns
        -------
        None
        """
        if self.baseRadius is None or self.rocketRadius is None:
            self.radiusRatio = 1
        else:
            self.radiusRatio = self.baseRadius / self.rocketRadius

    def evaluateLiftCoefficient(self):
        """Calculates and returns nose cone's lift coefficient.
        The lift coefficient is saved and returned. This function
        also calculates and saves its lift coefficient derivative.

        Parameters
        ----------
        None

        Returns
        -------
        self.cl : Function
            Function of the angle of attack (Alpha) and the mach number
            (Mach) expressing the lift coefficient of the nose cone. The inputs
            are the angle of attack (in radians) and the mach number.
            The output is the lift coefficient of the nose cone.
        """
        # Calculate clalpha
        self.clalpha = 2 * self.radiusRatio**2
        self.cl = Function(
            lambda alpha, mach: self.clalpha * alpha,
            ["Alpha (rad)", "Mach"],
            "Cl",
        )
<<<<<<< HEAD
        return self.cl
=======
        return None
>>>>>>> 73abe7a6

    def evaluateCenterOfPressure(self):
        """Calculates and returns the center of pressure of the nose cone in local
        coordinates. The center of pressure position is saved and stored as a tuple.
        Local coordinate origin is found at the tip of the nose cone.
        Parameters
        ----------
        None

        Returns
        -------
        self.cp : tuple
            Tuple containing cpx, cpy, cpz.
        """

        self.cpz = self.k * self.length
        self.cpy = 0
        self.cpx = 0
        self.cp = (self.cpx, self.cpy, self.cpz)
        return self.cp

    def geometricalInfo(self):
        """Prints out all the geometric information of the nose cone.

        Parameters
        ----------
        None

        Returns
        -------
        None
        """
        print(f"\nGeometric Information of {self.name}")
        print("-------------------------------")
        if self.position:
            print(f"Position: {self.position:.3f} m")
        print(f"Length: {self.length:.3f} m")
        print(f"Kind: {self.kind}")
        print(f"Base Radius: {self.baseRadius:.3f} m")
        print(f"Reference Rocket Radius: {self.rocketRadius:.3f} m")
        print(f"Radius Ratio: {self.radiusRatio:.3f}")

        return None

    def aerodynamicInfo(self):
        """Prints out all the aerodynamic information of the nose cone.

        Parameters
        ----------
        None

        Returns
        -------
        None
        """
        print(f"\nAerodynamic Information of {self.name}")
        print("-------------------------------")
        print(f"Center of Pressure Position in Local Coordinates: {self.cp} m")
        print(f"Lift Coefficient Slope: {self.clalpha:.3f} 1/rad")
        print("Lift Coefficient as a Function of Alpha and Mach:")
        self.cl()

        return None

    def allInfo(self):
        """Prints out all the geometric and aerodynamic information of the nose cone.

        Parameters
        ----------
        None

        Returns
        -------
        None
        """
        self.geometricalInfo()
        self.aerodynamicInfo()

        return None


class Fins(ABC):
    """Abstract class that holds common methods for the fin classes.
    Cannot be instantiated.

    Local coordinate system: Z axis along the longitudinal axis of symmetry, positive
    downwards (top -> bottom). Origin located at the top of the root chord.

    Attributes
    ----------
    Fins.n : int
        Number of fins in fin set.
    Fins.rocketRadius : float
        The reference rocket radius used for lift coefficient normalization, in meters.
    Fins.airfoil : tuple
        Tuple of two items. First is the airfoil lift curve.
        Second is the unit of the curve (radians or degrees).
    Fins.cantAngle : float
        Fins cant angle with respect to the rocket centerline, in degrees.
    Fins.changingAttributeDict : dict
        Dictionary that stores the name and the values of the attributes that may
        be changed during a simulation. Useful for control systems.
    Fins.cantAngleRad : float
        Fins cant angle with respect to the rocket centerline, in radians.
    Fins.rootChord : float
        Fin root chord in meters.
    Fins.tipChord : float
        Fin tip chord in meters.
    Fins.span : float
        Fin span in meters.
    Fins.name : string
        Name of fin set.
    Fins.sweepLength : float
        Fins sweep length in meters. By sweep length, understand the axial distance
        between the fin root leading edge and the fin tip leading edge measured
        parallel to the rocket centerline.
    Fins.sweepAngle : float
        Fins sweep angle with respect to the rocket centerline. Must
        be given in degrees.
    Fins.d : float
        Reference diameter of the rocket. Has units of length and is given in meters.
    Fins.Aref : float
        Reference area of the rocket.
    Fins.Af : float
        Area of the longitudinal section of each fin in the set.
    Fins.AR : float
        Aspect ratio of each fin in the set.
    Fins.gamma_c : float
        Fin mid-chord sweep angle.
    Fins.Yma : float
        Span wise position of the mean aerodynamic chord.
    Fins.rollGeometricalConstant : float
        Geometrical constant used in roll calculations.
    Fins.tau : float
        Geometrical relation used to simplify lift and roll calculations.
    Fins.liftInterferenceFactor : float
        Factor of Fin-Body interference in the lift coefficient.
    Fins.cp : tuple
        Tuple with the x, y and z local coordinates of the fin set center of pressure.
        Has units of length and is given in meters.
    Fins.cpx : float
        Fin set local center of pressure x coordinate. Has units of length and is
        given in meters.
    Fins.cpy : float
        Fin set local center of pressure y coordinate. Has units of length and is
        given in meters.
    Fins.cpz : float
        Fin set local center of pressure z coordinate. Has units of length and is
        given in meters.
    Fins.cl : Function
        Function which defines the lift coefficient as a function of the angle of
        attack and the Mach number. Takes as input the angle of attack in radians and
        the Mach number. Returns the lift coefficient.
    Fins.clalpha : float
        Lift coefficient slope. Has units of 1/rad.
    """

    def __init__(
        self,
        n,
        rootChord,
        span,
        rocketRadius,
        cantAngle=0,
        airfoil=None,
        name="Fins",
    ):
        """Initialize Fins class.

        Parameters
        ----------
        n : int
            Number of fins, from 2 to infinity.
        rootChord : int, float
            Fin root chord in meters.
        span : int, float
            Fin span in meters.
        rocketRadius : int, float
            Reference rocket radius used for lift coefficient normalization.
        cantAngle : int, float, optional
            Fins cant angle with respect to the rocket centerline. Must
            be given in degrees.
        airfoil : tuple, optional
            Default is null, in which case fins will be treated as flat plates.
            Otherwise, if tuple, fins will be considered as airfoils. The
            tuple's first item specifies the airfoil's lift coefficient
            by angle of attack and must be either a .csv, .txt, ndarray
            or callable. The .csv and .txt files must contain no headers
            and the first column must specify the angle of attack, while
            the second column must specify the lift coefficient. The
            ndarray should be as [(x0, y0), (x1, y1), (x2, y2), ...]
            where x0 is the angle of attack and y0 is the lift coefficient.
            If callable, it should take an angle of attack as input and
            return the lift coefficient at that angle of attack.
            The tuple's second item is the unit of the angle of attack,
            accepting either "radians" or "degrees".
        name : str
            Name of fin set.

        Returns
        -------
        None
        """

        # Compute auxiliary geometrical parameters
        d = 2 * rocketRadius
        Aref = np.pi * rocketRadius**2  # Reference area

        # Store values
        self._n = n
        self._rocketRadius = rocketRadius
        self._airfoil = airfoil
        self._cantAngle = cantAngle
        self._rootChord = rootChord
        self._span = span
        self.name = name
        self.d = d
        self.Aref = Aref  # Reference area
        self.position = None  # in relation to rocket

        return None

    @property
    def n(self):
        return self._n

    @n.setter
    def n(self, value):
        self._n = value
        self.evaluateGeometricalParameters()
        self.evaluateCenterOfPressure()
        self.evaluateLiftCoefficient()
        self.evaluateRollParameters()

    @property
    def rootChord(self):
        return self._rootChord

    @rootChord.setter
    def rootChord(self, value):
        self._rootChord = value
        self.evaluateGeometricalParameters()
        self.evaluateCenterOfPressure()
        self.evaluateLiftCoefficient()
        self.evaluateRollParameters()

    @property
    def span(self):
        return self._span

    @span.setter
    def span(self, value):
        self._span = value
        self.evaluateGeometricalParameters()
        self.evaluateCenterOfPressure()
        self.evaluateLiftCoefficient()
        self.evaluateRollParameters()

    @property
    def rocketRadius(self):
        return self._rocketRadius

    @rocketRadius.setter
    def rocketRadius(self, value):
        self._rocketRadius = value
        self.evaluateGeometricalParameters()
        self.evaluateCenterOfPressure()
        self.evaluateLiftCoefficient()
        self.evaluateRollParameters()

    @property
    def cantAngle(self):
        return self._cantAngle

    @cantAngle.setter
    def cantAngle(self, value):
        self._cantAngle = value
        self.evaluateGeometricalParameters()
        self.evaluateCenterOfPressure()
        self.evaluateLiftCoefficient()
        self.evaluateRollParameters()

    @property
    def airfoil(self):
        return self._airfoil

    @airfoil.setter
    def airfoil(self, value):
        self._airfoil = value
        self.evaluateGeometricalParameters()
        self.evaluateCenterOfPressure()
        self.evaluateLiftCoefficient()
        self.evaluateRollParameters()

    @abstractmethod
    def evaluateCenterOfPressure(self):
        """Calculates and returns the fin set's center of pressure position in local
        coordinates. The center of pressure position is saved and stored as a tuple.

        Parameters
        ----------
        None

        Returns
        -------
        self.cp : tuple
            Tuple containing cpx, cpy, cpz.
        """

        pass

    @abstractmethod
    def evaluateGeometricalParameters(self):
        """Calculates and saves fin set's geometrical parameters such as the
        fins' area, aspect ratio and parameters for roll movement.

        Parameters
        ----------
        None

        Returns
        -------
        None
        """

        pass

    def evaluateLiftCoefficient(self):
        """Calculates and returns the finset's lift coefficient.
        The lift coefficient is saved and returned. This function
        also calculates and saves the lift coefficient derivative
        for a single fin and the lift coefficient derivative for
        a number of n fins corrected for Fin-Body interference.

        Parameters
        ----------
        None

        Returns
        -------
        self.cl : Function
            Function of the angle of attack (Alpha) and the mach number
            (Mach) expressing the lift coefficient of the fin set. The inputs
            are the angle of attack (in radians) and the mach number.
            The output is the lift coefficient of the fin set.
        """
        if not self.airfoil:
            # Defines clalpha2D as 2*pi for planar fins
            clalpha2D = Function(lambda mach: 2 * np.pi / self.__beta(mach))
        else:
            # Defines clalpha2D as the derivative of the
            # lift coefficient curve for a specific airfoil
            self.airfoilCl = Function(
                self.airfoil[0],
                interpolation="linear",
            )

            # Differentiating at x = 0 to get cl_alpha
            clalpha2D_Mach0 = self.airfoilCl.differentiate(x=1e-3, dx=1e-3)

            # Convert to radians if needed
            if self.airfoil[1] == "degrees":
                clalpha2D_Mach0 *= 180 / np.pi

            # Correcting for compressible flow
            clalpha2D = Function(lambda mach: clalpha2D_Mach0 / self.__beta(mach))

        # Diederich's Planform Correlation Parameter
        FD = 2 * np.pi * self.AR / (clalpha2D * np.cos(self.gamma_c))

        # Lift coefficient derivative for a single fin
        self.clalphaSingleFin = Function(
            lambda mach: (
                clalpha2D(mach)
                * FD(mach)
                * (self.Af / self.Aref)
                * np.cos(self.gamma_c)
            )
            / (2 + FD(mach) * np.sqrt(1 + (2 / FD(mach)) ** 2)),
            "Mach",
            "Lift coefficient derivative for a single fin",
        )

        # Lift coefficient derivative for a number of n fins corrected for Fin-Body interference
        self.clalphaMultipleFins = (
            self.liftInterferenceFactor
            * self.__finNumCorrection(self.n)
            * self.clalphaSingleFin
        )  # Function of mach number
        self.clalphaMultipleFins.setInputs("Mach")
        self.clalphaMultipleFins.setOutputs(
            "Lift coefficient derivative for {:.0f} fins".format(self.n)
        )
        self.clalpha = self.clalphaMultipleFins

        # Calculates clalpha * alpha
        self.cl = Function(
            lambda alpha, mach: alpha * self.clalphaMultipleFins(mach),
            ["Alpha (rad)", "Mach"],
            "Lift coefficient",
        )

        return None

    def evaluateRollParameters(self):
        """Calculates and returns the finset's roll coefficients.
        The roll coefficients are saved in a list.

        Parameters
        ----------
        None

        Returns
        -------
        self.rollParameters : list
            List containing the roll moment lift coefficient, the
            roll moment damping coefficient and the cant angle in
            radians
        """

        self.cantAngleRad = np.radians(self.cantAngle)

        clfDelta = (
            self.rollForcingInterferenceFactor
            * self.n
            * (self.Yma + self.rocketRadius)
            * self.clalphaSingleFin
            / self.d
        )  # Function of mach number
        clfDelta.setInputs("Mach")
        clfDelta.setOutputs("Roll moment forcing coefficient derivative")
        cldOmega = (
            2
            * self.rollDampingInterferenceFactor
            * self.n
            * self.clalphaSingleFin
            * np.cos(self.cantAngleRad)
            * self.rollGeometricalConstant
            / (self.Aref * self.d**2)
        )  # Function of mach number
        cldOmega.setInputs("Mach")
        cldOmega.setOutputs("Roll moment damping coefficient derivative")
        self.rollParameters = [clfDelta, cldOmega, self.cantAngleRad]
        return self.rollParameters

    # Defines beta parameter
    def __beta(_, mach):
        """Defines a parameter that is often used in aerodynamic
        equations. It is commonly used in the Prandtl factor which
        corrects subsonic force coefficients for compressible flow.

        Parameters
        ----------
        mach : int, float
            Number of mach.

        Returns
        -------
        beta : int, float
            Value that characterizes flow speed based on the mach number.
        """

        if mach < 0.8:
            return np.sqrt(1 - mach**2)
        elif mach < 1.1:
            return np.sqrt(1 - 0.8**2)
        else:
            return np.sqrt(mach**2 - 1)

    # Defines number of fins  factor
    def __finNumCorrection(_, n):
        """Calculates a correction factor for the lift coefficient of multiple fins.
        The specifics  values are documented at:
        Niskanen, S. (2013). “OpenRocket technical documentation”. In: Development
        of an Open Source model rocket simulation software.

        Parameters
        ----------
        n : int
            Number of fins.

        Returns
        -------
        Corrector factor : int
            Factor that accounts for the number of fins.
        """
        correctorFactor = [2.37, 2.74, 2.99, 3.24]
        if n >= 5 and n <= 8:
            return correctorFactor[n - 5]
        else:
            return n / 2

    @abstractmethod
    def draw():
        """Draw the fin shape along with some important
        information. These being, the center line, the
        quarter line and the center of pressure position.

        Parameters
        ----------
        None

        Returns
        -------
        None
        """
        pass

    def geometricalInfo(self):
        """Prints out information about geometrical parameters
        of the fin set.

        Parameters
        ----------
        None

        Return
        ------
        None
        """

        print("\nGeometrical Parameters\n")
        if isinstance(self, TrapezoidalFins):
            print("Fin Type: Trapezoidal")
            print("Tip Chord: {:.3f} m".format(self.tipChord))
        else:
            print("Fin Type: Elliptical")
        print("Root Chord: {:.3f} m".format(self.rootChord))
        print("Span: {:.3f} m".format(self.span))
        if self.position:
            print("Position: {:.3f} m".format(self.position))
        print("Cant Angle: {:.3f} °".format(self.cantAngle))
        print("Longitudinal Section Area: {:.3f} m²".format(self.Af))
        print("Aspect Ratio: {:.3f} ".format(self.AR))
        print("Gamma_c: {:.3f} m".format(self.gamma_c))
        print("Mean Aerodynamic Chord: {:.3f} m".format(self.Yma))
        print(
            "Roll Geometrical Constant: {:.3f} m".format(self.rollGeometricalConstant)
        )

        return None

    def aerodynamicInfo(self):
        """Prints out information about lift parameters
        of the fin set.

        Parameters
        ----------
        None

        Return
        ------
        None
        """
        print("\nAerodynamic Information")
        print("----------------")
        print("Lift Interference Factor: {:.3f} m".format(self.liftInterferenceFactor))
        print(
            "Center of Pressure position in Local Coordinates: ({:.3f},{:.3f},{:.3f}) (x, y, z)".format(
                self.cpx, self.cpy, self.cpz
            )
        )
        print()
        print(
            "Lift Coefficient derivative as a Function of Alpha and Mach for Single Fin"
        )
        print()
        self.clalphaSingleFin()
        print()
        print(
            "Lift Coefficient derivative as a Function of Alpha and Mach for the Fin Set"
        )
        print()
        self.clalphaMultipleFins()
        print()
        print("Lift Coefficient as a Function of Alpha and Mach for the Fin Set")
        print()
        self.cl()

        return None

    def rollInfo(self):
        """Prints out information about roll parameters
        of the fin set.

        Parameters
        ----------
        None

        Return
        ------
        None
        """
        print("\nRoll Information")
        print("----------------")
        print(
            "Cant Angle: {:.3f} ° or {:.3f} rad".format(
                self.cantAngle, self.cantAngleRad
            )
        )
        print(
            "Roll Damping Interference Factor: {:.3f} rad".format(
                self.rollDampingInterferenceFactor
            )
        )
        print(
            "Roll Forcing Interference Factor: {:.3f} rad".format(
                self.rollForcingInterferenceFactor
            )
        )
        # lacks a title for the plot
        self.rollParameters[0]()
        # lacks a title for the plot
        self.rollParameters[1]()

        return None

    def airfoilInfo(self):
        """Prints out airfoil related information of the
        fin set.

        Parameters
        ----------
        None

        Return
        ------
        None
        """
        if self.airfoil is not None:
            print("\n\nAerodynamic Information\n")
            print(
                "Airfoil's Lift Curve as a Function of Alpha ({}))".format(
                    self.airfoil[1]
                )
            )
            self.airfoilCl.plot1D()

        return None

    def allInfo(self):
        """Prints out all data and graphs available about the Rocket.

        Parameters
        ----------
        None

        Return
        ------
        None
        """

        print("Fin set information\n")

        self.draw()

        print("Basic Information\n")

        print("Number of fins: {:.0f}".format(self.n))
        print("Reference rocket radius: {:.3f} m".format(self.rocketRadius))

        self.geometricalInfo()
        self.aerodynamicInfo()
        self.rollInfo()
        self.airfoilInfo()

        return None


class TrapezoidalFins(Fins):
    """Class that defines and holds information for a trapezoidal fin set.

    Attributes
    ----------

        Geometrical attributes:
        Fins.n : int
            Number of fins in fin set.
        Fins.rocketRadius : float
            The reference rocket radius used for lift coefficient normalization, in
            meters.
        Fins.airfoil : tuple
            Tuple of two items. First is the airfoil lift curve.
            Second is the unit of the curve (radians or degrees).
        Fins.cantAngle : float
            Fins cant angle with respect to the rocket centerline, in degrees.
        Fins.changingAttributeDict : dict
            Dictionary that stores the name and the values of the attributes that may
            be changed during a simulation. Useful for control systems.
        Fins.cantAngleRad : float
            Fins cant angle with respect to the rocket centerline, in radians.
        Fins.rootChord : float
            Fin root chord in meters.
        Fins.tipChord : float
            Fin tip chord in meters.
        Fins.span : float
            Fin span in meters.
        Fins.name : string
            Name of fin set.
        Fins.sweepLength : float
            Fins sweep length in meters. By sweep length, understand the axial distance
            between the fin root leading edge and the fin tip leading edge measured
            parallel to the rocket centerline.
        Fins.sweepAngle : float
            Fins sweep angle with respect to the rocket centerline. Must
            be given in degrees.
        Fins.d : float
            Reference diameter of the rocket, in meters.
        Fins.Aref : float
            Reference area of the rocket, in m².
        Fins.Af : float
            Area of the longitudinal section of each fin in the set.
        Fins.AR : float
            Aspect ratio of each fin in the set
        Fins.gamma_c : float
            Fin mid-chord sweep angle.
        Fins.Yma : float
            Span wise position of the mean aerodynamic chord.
        Fins.rollGeometricalConstant : float
            Geometrical constant used in roll calculations.
        Fins.tau : float
            Geometrical relation used to simplify lift and roll calculations.
        Fins.liftInterferenceFactor : float
            Factor of Fin-Body interference in the lift coefficient.
        Fins.cp : tuple
            Tuple with the x, y and z local coordinates of the fin set center of
            pressure. Has units of length and is given in meters.
        Fins.cpx : float
            Fin set local center of pressure x coordinate. Has units of length and is
            given in meters.
        Fins.cpy : float
            Fin set local center of pressure y coordinate. Has units of length and is
            given in meters.
        Fins.cpz : float
            Fin set local center of pressure z coordinate. Has units of length and is
            given in meters.
        Fins.cl : Function
            Function which defines the lift coefficient as a function of the angle of
            attack and the Mach number. Takes as input the angle of attack in radians
            and the Mach number. Returns the lift coefficient.
        Fins.clalpha : float
            Lift coefficient slope. Has units of 1/rad.
    """

    def __init__(
        self,
        n,
        rootChord,
        tipChord,
        span,
        rocketRadius,
        cantAngle=0,
        sweepLength=None,
        sweepAngle=None,
        airfoil=None,
        name="Fins",
    ):
        """Initialize TrapezoidalFins class.

        Parameters
        ----------
        n : int
            Number of fins, from 2 to infinity.
        rootChord : int, float
            Fin root chord in meters.
        tipChord : int, float
            Fin tip chord in meters.
        span : int, float
            Fin span in meters.
        rocketRadius : int, float
            Reference radius to calculate lift coefficient, in meters.
        cantAngle : int, float, optional
            Fins cant angle with respect to the rocket centerline. Must
            be given in degrees.
        sweepLength : int, float, optional
            Fins sweep length in meters. By sweep length, understand the axial distance
            between the fin root leading edge and the fin tip leading edge measured
            parallel to the rocket centerline. If not given, the sweep length is
            assumed to be equal the root chord minus the tip chord, in which case the
            fin is a right trapezoid with its base perpendicular to the rocket's axis.
            Cannot be used in conjunction with sweepAngle.
        sweepAngle : int, float, optional
            Fins sweep angle with respect to the rocket centerline. Must
            be given in degrees. If not given, the sweep angle is automatically
            calculated, in which case the fin is assumed to be a right trapezoid with
            its base perpendicular to the rocket's axis.
            Cannot be used in conjunction with sweepLength.
        airfoil : tuple, optional
            Default is null, in which case fins will be treated as flat plates.
            Otherwise, if tuple, fins will be considered as airfoils. The
            tuple's first item specifies the airfoil's lift coefficient
            by angle of attack and must be either a .csv, .txt, ndarray
            or callable. The .csv and .txt files must contain no headers
            and the first column must specify the angle of attack, while
            the second column must specify the lift coefficient. The
            ndarray should be as [(x0, y0), (x1, y1), (x2, y2), ...]
            where x0 is the angle of attack and y0 is the lift coefficient.
            If callable, it should take an angle of attack as input and
            return the lift coefficient at that angle of attack.
            The tuple's second item is the unit of the angle of attack,
            accepting either "radians" or "degrees".
        name : str
            Name of fin set.

        Returns
        -------
        None
        """

        super().__init__(
            n,
            rootChord,
            span,
            rocketRadius,
            cantAngle,
            airfoil,
            name,
        )

        # Check if sweep angle or sweep length is given
        if sweepLength is not None and sweepAngle is not None:
            raise ValueError("Cannot use sweepLength and sweepAngle together")
        elif sweepAngle is not None:
            sweepLength = np.tan(sweepAngle * np.pi / 180) * span
        elif sweepLength is None:
            sweepLength = rootChord - tipChord
        else:
            # Sweep length is given
            pass

        self._tipChord = tipChord
        self._sweepLength = sweepLength
        self._sweepAngle = sweepAngle
        self.evaluateGeometricalParameters()
        self.evaluateCenterOfPressure()
        self.evaluateLiftCoefficient()
        self.evaluateRollParameters()

    @property
    def tipChord(self):
        return self._tipChord

    @tipChord.setter
    def tipChord(self, value):
        self._tipChord = value
        self.evaluateGeometricalParameters()
        self.evaluateCenterOfPressure()
        self.evaluateLiftCoefficient()
        self.evaluateRollParameters()

    @property
    def sweepAngle(self):
        return self._sweepAngle

    @sweepAngle.setter
    def sweepAngle(self, value):
        self._sweepAngle = value
        self._sweepLength = np.tan(value * np.pi / 180) * self.span
        self.evaluateGeometricalParameters()
        self.evaluateCenterOfPressure()
        self.evaluateLiftCoefficient()
        self.evaluateRollParameters()

    @property
    def sweepLength(self):
        return self._sweepLength

    @sweepLength.setter
    def sweepLength(self, value):
        self._sweepLength = value
        self.evaluateGeometricalParameters()
        self.evaluateCenterOfPressure()
        self.evaluateLiftCoefficient()
        self.evaluateRollParameters()

    def __repr__(self):
        rep = f"TrapezoidalFins Object -> Name: {self.name}"

        return rep

    def evaluateCenterOfPressure(self):
        """Calculates and returns the center of pressure of the fin set in local
        coordinates. The center of pressure position is saved and stored as a tuple.

        Parameters
        ----------
        None

        Returns
        -------
        self.cp : tuple
            Tuple containing cpx, cpy, cpz.
        """
        # Center of pressure position in local coordinates
        cpz = (self.sweepLength / 3) * (
            (self.rootChord + 2 * self.tipChord) / (self.rootChord + self.tipChord)
        ) + (1 / 6) * (
            self.rootChord
            + self.tipChord
            - self.rootChord * self.tipChord / (self.rootChord + self.tipChord)
        )
        self.cpx = 0
        self.cpy = 0
        self.cpz = cpz
        self.cp = (self.cpx, self.cpy, self.cpz)
        return self.cp

    def draw(self):
        """Draw the fin shape along with some important
        information. These being, the center line, the
        quarter line and the center of pressure position.

        Parameters
        ----------
        None

        Returns
        -------
        None
        """
        # Color cycle [#348ABD, #A60628, #7A68A6, #467821, #D55E00, #CC79A7, #56B4E9, #009E73, #F0E442, #0072B2]
        # Fin
        leadingEdge = plt.Line2D((0, self.sweepLength), (0, self.span), color="#A60628")
        tip = plt.Line2D(
            (self.sweepLength, self.sweepLength + self.tipChord),
            (self.span, self.span),
            color="#A60628",
        )
        backEdge = plt.Line2D(
            (self.sweepLength + self.tipChord, self.rootChord),
            (self.span, 0),
            color="#A60628",
        )
        root = plt.Line2D((self.rootChord, 0), (0, 0), color="#A60628")

        # Center and Quarter line
        center_line = plt.Line2D(
            (self.rootChord / 2, self.sweepLength + self.tipChord / 2),
            (0, self.span),
            color="#7A68A6",
            alpha=0.35,
            linestyle="--",
            label="Center Line",
        )
        quarter_line = plt.Line2D(
            (self.rootChord / 4, self.sweepLength + self.tipChord / 4),
            (0, self.span),
            color="#7A68A6",
            alpha=1,
            linestyle="--",
            label="Quarter Line",
        )

        # Center of pressure
        cp_point = [self.cpz, self.Yma]

        # Mean Aerodynamic Chord
        Yma_start = (
            self.sweepLength
            * (self.rootChord + 2 * self.tipChord)
            / (3 * (self.rootChord + self.tipChord))
        )
        Yma_end = (
            2 * self.rootChord**2
            + self.rootChord * self.sweepLength
            + 2 * self.rootChord * self.tipChord
            + 2 * self.sweepLength * self.tipChord
            + 2 * self.tipChord**2
        ) / (3 * (self.rootChord + self.tipChord))
        Yma_line = plt.Line2D(
            (Yma_start, Yma_end),
            (self.Yma, self.Yma),
            color="#467821",
            linestyle="--",
            label="Mean Aerodynamic Chord",
        )

        # Plotting
        fig3 = plt.figure(figsize=(7, 4))
        with plt.style.context("bmh"):
            ax1 = fig3.add_subplot(111)

        # Fin
        ax1.add_line(leadingEdge)
        ax1.add_line(tip)
        ax1.add_line(backEdge)
        ax1.add_line(root)

        ax1.add_line(center_line)
        ax1.add_line(quarter_line)
        ax1.add_line(Yma_line)
        ax1.scatter(
            *cp_point, label="Center Of Pressure", color="red", s=100, zorder=10
        )
        ax1.scatter(*cp_point, facecolors="none", edgecolors="red", s=500, zorder=10)

        # Plot settings
        xlim = (
            self.rootChord
            if self.sweepLength + self.tipChord < self.rootChord
            else self.sweepLength + self.tipChord
        )
        ax1.set_xlim(0, xlim * 1.1)
        ax1.set_ylim(0, self.span * 1.1)
        ax1.set_xlabel("Root Chord")
        ax1.set_ylabel("Span")
        ax1.set_title("Trapezoidal Fin")
        ax1.legend(bbox_to_anchor=(1.05, 1.0), loc="upper left")

        plt.tight_layout()
        plt.show()

        return None

    def evaluateGeometricalParameters(self):
        """Calculates and saves fin set's geometrical parameters such as the
        fins' area, aspect ratio and parameters for roll movement.

        Parameters
        ----------
        None

        Returns
        -------
        None
        """

        Yr = self.rootChord + self.tipChord
        Af = Yr * self.span / 2  # Fin area
        AR = 2 * self.span**2 / Af  # Fin aspect ratio
        gamma_c = np.arctan(
            (self.sweepLength + 0.5 * self.tipChord - 0.5 * self.rootChord)
            / (self.span)
        )
        Yma = (
            (self.span / 3) * (self.rootChord + 2 * self.tipChord) / Yr
        )  # Span wise coord of mean aero chord

        # Fin–body interference correction parameters
        tau = (self.span + self.rocketRadius) / self.rocketRadius
        liftInterferenceFactor = 1 + 1 / tau
        λ = self.tipChord / self.rootChord

        # Parameters for Roll Moment.
        # Documented at: https://github.com/RocketPy-Team/RocketPy/blob/master/docs/technical/aerodynamics/Roll_Equations.pdf
        rollGeometricalConstant = (
            (self.rootChord + 3 * self.tipChord) * self.span**3
            + 4
            * (self.rootChord + 2 * self.tipChord)
            * self.rocketRadius
            * self.span**2
            + 6 * (self.rootChord + self.tipChord) * self.span * self.rocketRadius**2
        ) / 12
        rollDampingInterferenceFactor = 1 + (
            ((tau - λ) / (tau)) - ((1 - λ) / (tau - 1)) * np.log(tau)
        ) / (
            ((tau + 1) * (tau - λ)) / (2) - ((1 - λ) * (tau**3 - 1)) / (3 * (tau - 1))
        )
        rollForcingInterferenceFactor = (1 / np.pi**2) * (
            (np.pi**2 / 4) * ((tau + 1) ** 2 / tau**2)
            + ((np.pi * (tau**2 + 1) ** 2) / (tau**2 * (tau - 1) ** 2))
            * np.arcsin((tau**2 - 1) / (tau**2 + 1))
            - (2 * np.pi * (tau + 1)) / (tau * (tau - 1))
            + ((tau**2 + 1) ** 2)
            / (tau**2 * (tau - 1) ** 2)
            * (np.arcsin((tau**2 - 1) / (tau**2 + 1))) ** 2
            - (4 * (tau + 1))
            / (tau * (tau - 1))
            * np.arcsin((tau**2 - 1) / (tau**2 + 1))
            + (8 / (tau - 1) ** 2) * np.log((tau**2 + 1) / (2 * tau))
        )

        # Store values
        self.Yr = Yr
        self.Af = Af  # Fin area
        self.AR = AR  # Aspect Ratio
        self.gamma_c = gamma_c  # Mid chord angle
        self.Yma = Yma  # Span wise coord of mean aero chord
        self.rollGeometricalConstant = rollGeometricalConstant
        self.tau = tau
        self.liftInterferenceFactor = liftInterferenceFactor
        self.λ = λ
        self.rollDampingInterferenceFactor = rollDampingInterferenceFactor
        self.rollForcingInterferenceFactor = rollForcingInterferenceFactor


class EllipticalFins(Fins):
    """Class that defines and holds information for an elliptical fin set.

    Attributes
    ----------

        Geometrical attributes:
        Fins.n : int
            Number of fins in fin set.
        Fins.rocketRadius : float
            The reference rocket radius used for lift coefficient normalization, in
            meters.
        Fins.airfoil : tuple
            Tuple of two items. First is the airfoil lift curve.
            Second is the unit of the curve (radians or degrees)
        Fins.cantAngle : float
            Fins cant angle with respect to the rocket centerline, in degrees.
        Fins.changingAttributeDict : dict
            Dictionary that stores the name and the values of the attributes that may
            be changed during a simulation. Useful for control systems.
        Fins.cantAngleRad : float
            Fins cant angle with respect to the rocket centerline, in radians.
        Fins.rootChord : float
            Fin root chord in meters.
        Fins.span : float
            Fin span in meters.
        Fins.name : string
            Name of fin set.
        Fins.sweepLength : float
            Fins sweep length in meters. By sweep length, understand the axial distance
            between the fin root leading edge and the fin tip leading edge measured
            parallel to the rocket centerline.
        Fins.sweepAngle : float
            Fins sweep angle with respect to the rocket centerline. Must
            be given in degrees.
        Fins.d : float
            Reference diameter of the rocket, in meters.
        Fins.Aref : float
            Reference area of the rocket.
        Fins.Af : float
            Area of the longitudinal section of each fin in the set.
        Fins.AR : float
            Aspect ratio of each fin in the set.
        Fins.gamma_c : float
            Fin mid-chord sweep angle.
        Fins.Yma : float
            Span wise position of the mean aerodynamic chord.
        Fins.rollGeometricalConstant : float
            Geometrical constant used in roll calculations.
        Fins.tau : float
            Geometrical relation used to simplify lift and roll calculations.
        Fins.liftInterferenceFactor : float
            Factor of Fin-Body interference in the lift coefficient.
        Fins.cp : tuple
            Tuple with the x, y and z local coordinates of the fin set center of
            pressure. Has units of length and is given in meters.
        Fins.cpx : float
            Fin set local center of pressure x coordinate. Has units of length and is
            given in meters.
        Fins.cpy : float
            Fin set local center of pressure y coordinate. Has units of length and is
            given in meters.
        Fins.cpz : float
            Fin set local center of pressure z coordinate. Has units of length and is
            given in meters.
        Fins.cl : Function
            Function which defines the lift coefficient as a function of the angle of
            attack and the Mach number. Takes as input the angle of attack in radians
            and the Mach number. Returns the lift coefficient.
        Fins.clalpha : float
            Lift coefficient slope. Has units of 1/rad.
    """

    def __init__(
        self,
        n,
        rootChord,
        span,
        rocketRadius,
        cantAngle=0,
        airfoil=None,
        name="Fins",
    ):
        """Initialize EllipticalFins class.

        Parameters
        ----------
        n : int
            Number of fins, from 2 to infinity.
        rootChord : int, float
            Fin root chord in meters.
        span : int, float
            Fin span in meters.
        rocketRadius : int, float
            Reference radius to calculate lift coefficient, in meters.
        cantAngle : int, float, optional
            Fins cant angle with respect to the rocket centerline. Must
            be given in degrees.
        sweepLength : int, float, optional
            Fins sweep length in meters. By sweep length, understand the axial distance
            between the fin root leading edge and the fin tip leading edge measured
            parallel to the rocket centerline. If not given, the sweep length is
            assumed to be equal the root chord minus the tip chord, in which case the
            fin is a right trapezoid with its base perpendicular to the rocket's axis.
            Cannot be used in conjunction with sweepAngle.
        sweepAngle : int, float, optional
            Fins sweep angle with respect to the rocket centerline. Must
            be given in degrees. If not given, the sweep angle is automatically
            calculated, in which case the fin is assumed to be a right trapezoid with
            its base perpendicular to the rocket's axis.
            Cannot be used in conjunction with sweepLength.
        airfoil : tuple, optional
            Default is null, in which case fins will be treated as flat plates.
            Otherwise, if tuple, fins will be considered as airfoils. The
            tuple's first item specifies the airfoil's lift coefficient
            by angle of attack and must be either a .csv, .txt, ndarray
            or callable. The .csv and .txt files must contain no headers
            and the first column must specify the angle of attack, while
            the second column must specify the lift coefficient. The
            ndarray should be as [(x0, y0), (x1, y1), (x2, y2), ...]
            where x0 is the angle of attack and y0 is the lift coefficient.
            If callable, it should take an angle of attack as input and
            return the lift coefficient at that angle of attack.
            The tuple's second item is the unit of the angle of attack,
            accepting either "radians" or "degrees".
        name : str
            Name of fin set.

        Returns
        -------
        None
        """

        super().__init__(
            n,
            rootChord,
            span,
            rocketRadius,
            cantAngle,
            airfoil,
            name,
        )

        self.evaluateGeometricalParameters()
        self.evaluateCenterOfPressure()
        self.evaluateLiftCoefficient()
        self.evaluateRollParameters()

        return None

    def __repr__(self):
        rep = f"EllipticalFins Object -> Name: {self.name}"

        return rep

    def evaluateCenterOfPressure(self):
        """Calculates and returns the center of pressure of the fin set in local
        coordinates. The center of pressure position is saved and stored as a tuple.

        Parameters
        ----------
        None

        Returns
        -------
        self.cp : tuple
            Tuple containing cpx, cpy, cpz.
        """
        # Center of pressure position in local coordinates
        cpz = 0.288 * self.rootChord
        self.cpx = 0
        self.cpy = 0
        self.cpz = cpz
        self.cp = (self.cpx, self.cpy, self.cpz)
        return self.cp

    def draw(self):
        """Draw the fin shape along with some important information.
        These being, the center line and the center of pressure position.

        Parameters
        ----------
        None

        Returns
        -------
        None
        """
        # Color cycle [#348ABD, #A60628, #7A68A6, #467821, #D55E00, #CC79A7, #56B4E9, #009E73, #F0E442, #0072B2]
        # Ellipse
        el = Ellipse(
            (self.rootChord / 2, 0),
            self.rootChord,
            self.span * 2,
            fill=False,
            edgecolor="#A60628",
            linewidth=2,
        )

        # Mean Aerodynamic Chord
        Yma_length = 8 * self.rootChord / (3 * np.pi)  # From Barrowman's theory
        Yma_start = (self.rootChord - Yma_length) / 2
        Yma_end = self.rootChord - (self.rootChord - Yma_length) / 2
        Yma_line = plt.Line2D(
            (Yma_start, Yma_end),
            (self.Yma, self.Yma),
            label="Mean Aerodynamic Chord",
            color="#467821",
        )

        # Center Line
        center_line = plt.Line2D(
            (self.rootChord / 2, self.rootChord / 2),
            (0, self.span),
            color="#7A68A6",
            alpha=0.35,
            linestyle="--",
            label="Center Line",
        )

        # Center of pressure
        cp_point = [self.cpz, self.Yma]

        # Plotting
        fig3 = plt.figure(figsize=(7, 4))
        with plt.style.context("bmh"):
            ax1 = fig3.add_subplot(111)
        ax1.add_patch(el)
        ax1.add_line(Yma_line)
        ax1.add_line(center_line)
        ax1.scatter(
            *cp_point, label="Center Of Pressure", color="red", s=100, zorder=10
        )
        ax1.scatter(*cp_point, facecolors="none", edgecolors="red", s=500, zorder=10)

        # Plot settings
        ax1.set_xlim(0, self.rootChord)
        ax1.set_ylim(0, self.span * 1.1)
        ax1.set_xlabel("Root Chord")
        ax1.set_ylabel("Span")
        ax1.set_title("Elliptical Fin")
        ax1.legend(bbox_to_anchor=(1.05, 1.0), loc="upper left")

        plt.tight_layout()
        plt.show()

        return None

    def evaluateGeometricalParameters(self):
        """Calculates and saves fin set's geometrical parameters such as the
        fins' area, aspect ratio and parameters for roll movement.

        Parameters
        ----------
        None

        Returns
        -------
        None
        """

        # Compute auxiliary geometrical parameters
        Af = (np.pi * self.rootChord / 2 * self.span) / 2  # Fin area
        gamma_c = 0  # Zero for elliptical fins
        AR = 2 * self.span**2 / Af  # Fin aspect ratio
        Yma = (
            self.span / (3 * np.pi) * np.sqrt(9 * np.pi**2 - 64)
        )  # Span wise coord of mean aero chord
        rollGeometricalConstant = (
            self.rootChord
            * self.span
            * (
                3 * np.pi * self.span**2
                + 32 * self.rocketRadius * self.span
                + 12 * np.pi * self.rocketRadius**2
            )
            / 48
        )

        # Fin–body interference correction parameters
        tau = (self.span + self.rocketRadius) / self.rocketRadius
        liftInterferenceFactor = 1 + 1 / tau
        rollDampingInterferenceFactor = 1 + (
            (self.rocketRadius**2)
            * (
                2
                * (self.rocketRadius**2)
                * np.sqrt(self.span**2 - self.rocketRadius**2)
                * np.log(
                    (
                        2 * self.span * np.sqrt(self.span**2 - self.rocketRadius**2)
                        + 2 * self.span**2
                    )
                    / self.rocketRadius
                )
                - 2
                * (self.rocketRadius**2)
                * np.sqrt(self.span**2 - self.rocketRadius**2)
                * np.log(2 * self.span)
                + 2 * self.span**3
                - np.pi * self.rocketRadius * self.span**2
                - 2 * (self.rocketRadius**2) * self.span
                + np.pi * self.rocketRadius**3
            )
        ) / (
            2
            * (self.span**2)
            * (self.span / 3 + np.pi * self.rocketRadius / 4)
            * (self.span**2 - self.rocketRadius**2)
        )
        rollForcingInterferenceFactor = (1 / np.pi**2) * (
            (np.pi**2 / 4) * ((tau + 1) ** 2 / tau**2)
            + ((np.pi * (tau**2 + 1) ** 2) / (tau**2 * (tau - 1) ** 2))
            * np.arcsin((tau**2 - 1) / (tau**2 + 1))
            - (2 * np.pi * (tau + 1)) / (tau * (tau - 1))
            + ((tau**2 + 1) ** 2)
            / (tau**2 * (tau - 1) ** 2)
            * (np.arcsin((tau**2 - 1) / (tau**2 + 1))) ** 2
            - (4 * (tau + 1))
            / (tau * (tau - 1))
            * np.arcsin((tau**2 - 1) / (tau**2 + 1))
            + (8 / (tau - 1) ** 2) * np.log((tau**2 + 1) / (2 * tau))
        )

        # Store values
        self.Af = Af  # Fin area
        self.AR = AR  # Fin aspect ratio
        self.gamma_c = gamma_c  # Mid chord angle
        self.Yma = Yma  # Span wise coord of mean aero chord
        self.rollGeometricalConstant = rollGeometricalConstant
        self.tau = tau
        self.liftInterferenceFactor = liftInterferenceFactor
        self.rollDampingInterferenceFactor = rollDampingInterferenceFactor
        self.rollForcingInterferenceFactor = rollForcingInterferenceFactor


class Tail:
    """Class that defines a tail. Currently only accepts conical tails.

    Local coordinate system: Z axis along the longitudinal axis of symmetry, positive
    downwards (top -> bottom). Origin located at top of the tail (generally the portion
    closest to the rocket's nose).

    Attributes
    ----------
    Tail.topRadius : int, float
        Radius of the top of the tail. The top radius is defined as the radius
        of the transversal section that is closest to the rocket's nose.
    Tail.bottomRadius : int, float
        Radius of the bottom of the tail.
    Tail.length : int, float
        Length of the tail. The length is defined as the distance between the
        top and bottom of the tail. The length is measured along the rocket's
        longitudinal axis. Has the unit of meters.
    Tail.rocketRadius: int, float
        The reference rocket radius used for lift coefficient normalization in meters.
    Tail.name : str
        Name of the tail. Default is 'Tail'.
    Tail.cpx : int, float
        x local coordinate of the center of pressure of the tail.
    Tail.cpy : int, float
        y local coordinate of the center of pressure of the tail.
    Tail.cpz : int, float
        z local coordinate of the center of pressure of the tail.
    Tail.cp : tuple
        Tuple containing the coordinates of the center of pressure of the tail.
    Tail.cl : Function
        Function that returns the lift coefficient of the tail. The function
        is defined as a function of the angle of attack and the mach number.
    Tail.clalpha : float
        Lift coefficient slope. Has the unit of 1/rad.
    Tail.slantLength : float
        Slant length of the tail. The slant length is defined as the distance
        between the top and bottom of the tail. The slant length is measured
        along the tail's slant axis. Has the unit of meters.
    Tail.surfaceArea : float
        Surface area of the tail. Has the unit of meters squared.

    """

    def __init__(self, topRadius, bottomRadius, length, rocketRadius, name="Tail"):
        """Initializes the tail object by computing and storing the most
        important values.

        Parameters
        ----------
        topRadius : int, float
            Radius of the top of the tail. The top radius is defined as the radius
            of the transversal section that is closest to the rocket's nose.
        bottomRadius : int, float
            Radius of the bottom of the tail.
        length : int, float
            Length of the tail.
        rocketRadius : int, float
            The reference rocket radius used for lift coefficient normalization.
        name : str
            Name of the tail. Default is 'Tail'.

        Returns
        -------
        None
        """

        # Store arguments as attributes
        self._topRadius = topRadius
        self._bottomRadius = bottomRadius
        self._length = length
        self._rocketRadius = rocketRadius
        self.name = name
        self.position = None  # in relation to rocket

        # Calculate geometrical parameters
        self.evaluateGeometricalParameters()
        self.evaluateLiftCoefficient()
        self.evaluateCenterOfPressure()

        return None

    @property
    def topRadius(self):
        return self._topRadius

    @topRadius.setter
    def topRadius(self, value):
        self._topRadius = value
        self.evaluateGeometricalParameters()
        self.evaluateLiftCoefficient()
        self.evaluateCenterOfPressure()

    @property
    def bottomRadius(self):
        return self._bottomRadius

    @bottomRadius.setter
    def bottomRadius(self, value):
        self._bottomRadius = value
        self.evaluateGeometricalParameters()
        self.evaluateLiftCoefficient()
        self.evaluateCenterOfPressure()

    @property
    def length(self):
        return self._length

    @length.setter
    def length(self, value):
        self._length = value
        self.evaluateGeometricalParameters()
        self.evaluateCenterOfPressure()

    @property
    def rocketRadius(self):
        return self._rocketRadius

    @rocketRadius.setter
    def rocketRadius(self, value):
        self._rocketRadius = value
        self.evaluateLiftCoefficient()

    def __repr__(self):
        rep = f"Tail Object -> Name: {self.name}"

        return rep

    def evaluateGeometricalParameters(self):
        """Calculates and saves tail's slant length and surface area.

        Parameters
        ----------
        None

        Returns
        -------
        None
        """
        # Calculate tail slant length
        self.slantLength = np.sqrt(
            (self.length) ** 2 + (self.topRadius - self.bottomRadius) ** 2
        )
        # Calculate the surface area of the tail
        self.surfaceArea = (
            np.pi * self.slantLength * (self.topRadius + self.bottomRadius)
        )

    def evaluateLiftCoefficient(self):
        """Calculates and returns tail's lift coefficient.
        The lift coefficient is saved and returned. This function
        also calculates and saves its lift coefficient derivative.

        Parameters
        ----------
        None

        Returns
        -------
        self.cl : Function
            Function of the angle of attack (Alpha) and the mach number
            (Mach) expressing the lift coefficient of the tail. The inputs
            are the angle of attack (in radians) and the mach number.
            The output is the lift coefficient of the tail.
        """
        # Calculate clalpha
        clalpha = 2 * (
            (self.bottomRadius / self.rocketRadius) ** 2
            - (self.topRadius / self.rocketRadius) ** 2
        )
        cl = Function(
            lambda alpha, mach: clalpha * alpha,
            ["Alpha (rad)", "Mach"],
            "Cl",
        )
        self.cl = cl
        self.clalpha = clalpha
        return None

    def evaluateCenterOfPressure(self):
        """Calculates and returns the center of pressure of the tail in local
        coordinates. The center of pressure position is saved and stored as a tuple.

        Parameters
        ----------
        None

        Returns
        -------
        self.cp : tuple
            Tuple containing cpx, cpy, cpz.
        """
        # Calculate cp position in local coordinates
        r = self.topRadius / self.bottomRadius
        cpz = (self.length / 3) * (1 + (1 - r) / (1 - r**2))

        # Store values as class attributes
        self.cpx = 0
        self.cpy = 0
        self.cpz = cpz
        self.cp = (self.cpx, self.cpy, self.cpz)
        return self.cp

    def geometricalInfo(self):
        """Prints out all the geometric information of the tail.

        Returns
        -------
        None
        """

        print(f"\nGeometric Information of {self.name}")
        print("-------------------------------")
        if self.position:
            print(f"Tail Position: {self.position:.3f} m")
        print(f"Tail Top Radius: {self.topRadius:.3f} m")
        print(f"Tail Bottom Radius: {self.bottomRadius:.3f} m")
        print(f"Tail Length: {self.length:.3f} m")
        print(f"Reference Radius: {2*self.rocketRadius:.3f} m")
        print(f"Tail Slant Length: {self.slantLength:.3f} m")
        print(f"Tail Surface Area: {self.surfaceArea:.6f} m²")

        return None

    def aerodynamicInfo(self):
        print(f"\nAerodynamic Information of {self.name}")
        print("-------------------------------")
        print(f"Tail Center of Pressure Position in Local Coordinates: {self.cp} m")
        print(f"Tail Lift Coefficient Slope: {self.clalpha:.3f} 1/rad")
        print("Tail Lift Coefficient as a function of Alpha and Mach:")
        self.cl()

        return None

    def allInfo(self):
        """Prints all the information about the tail object.

        Returns
        -------
        None
        """
        self.geometricalInfo()
        self.aerodynamicInfo()

        return None


class RailButtons:
    """Class that defines a generic rail button.

    Attributes
    ----------
    RailButtons.upper_button_position : int, float
        Position of the upper rail button in meters. The upper button is the one
        closest to the nose cone and furthest from the tail. The coordinate system
        used is the same as the Rocket that the buttons will be a part of.
    RailButtons.lower_button_position : int, float
        Position of the lower rail button in meters. The lower button is the one
        closest to the nose cone and furthest from the tail. The coordinate system
        used is the same as the Rocket that the buttons will be a part of.
    RailButtons.angular_position : int, float
        Angular position of the rail buttons in degrees measured
        as the rotation around the symmetry axis of the rocket
        relative to one of the other principal axis.
    """

    def __init__(self, upper_button_position, lower_button_position, angular_position):
        """Initializes RailButtons Class.

        Parameters
        ----------
        upper_button_position : int, float
            Position of the upper rail button in meters. The upper button is the one
            closest to the nose cone and furthest from the tail. The coordinate system
            used is the same as the Rocket that the buttons will be a part of.
        lower_button_position : int, float
            Position of the lower rail button in meters. The lower button is the one
            closest to the nose cone and furthest from the tail. The coordinate system
            used is the same as the Rocket that the buttons will be a part of.
        angular_position : int, float, optional
            Angular position of the rail buttons in degrees measured
            as the rotation around the symmetry axis of the rocket
            relative to one of the other principal axis.

        Returns
        -------
        None

        """
        self.upper_button_position = upper_button_position
        self.lower_button_position = lower_button_position
        self.angular_position = angular_position
        return None

    def __repr__(self):
        rep = f"Rail buttons pair at positions {self.upper_button_position} m and {self.lower_button_position} m"
        return rep<|MERGE_RESOLUTION|>--- conflicted
+++ resolved
@@ -247,11 +247,7 @@
             ["Alpha (rad)", "Mach"],
             "Cl",
         )
-<<<<<<< HEAD
-        return self.cl
-=======
-        return None
->>>>>>> 73abe7a6
+        return None
 
     def evaluateCenterOfPressure(self):
         """Calculates and returns the center of pressure of the nose cone in local
