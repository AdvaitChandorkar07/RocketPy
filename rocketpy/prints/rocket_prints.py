__author__ = "Mateus Stano Junqueira"
__copyright__ = "Copyright 20XX, RocketPy Team"
__license__ = "MIT"


class _RocketPrints:
    """Class that holds prints methods for Rocket class.

    Attributes
    ----------
    _RocketPrints.rocket : rocket
        Rocket object that will be used for the prints.

    """

    def __init__(self, rocket):
        """Initializes _EnvironmentPrints class

        Parameters
        ----------
        rocket: rocketpy.rocket
            Instance of the rocket class.

        Returns
        -------
        None
        """
        self.rocket = rocket

        pass

    def inertia_details(self):
        """Print inertia details.

        Parameters
        ----------
        None

        Return
        ------
        None
        """
        print("\nInertia Details\n")
        print("Rocket Mass: {:.3f} kg (No Propellant)".format(self.rocket.mass))
        print(
            "Rocket Mass: {:.3f} kg (With Propellant)".format(self.rocket.total_mass(0))
        )
        print("Rocket Inertia I: {:.3f} kg*m2".format(self.rocket.inertia_i))
        print("Rocket Inertia Z: {:.3f} kg*m2".format(self.rocket.inertia_z))

        return None

    def rocket_geometrical_parameters(self):
        """Print rocket geometrical parameters.

        Parameters
        ----------
        None

        Return
        ------
        None
        """
        print("\nGeometrical Parameters\n")
        print("Rocket Maximum Radius: " + str(self.rocket.radius) + " m")
        print("Rocket Frontal Area: " + "{:.6f}".format(self.rocket.area) + " m2")
        print("\nRocket Distances")
        print(
            "Rocket Center of Dry Mass - Nozzle Exit Distance: "
            + "{:.3f} m".format(
                abs(
                    self.rocket.center_of_dry_mass_position - self.rocket.motor_position
                )
            )
        )
        print(
            "Rocket Center of Dry Mass - Center of Propellant Mass: "
            + "{:.3f} m".format(
                abs(
                    self.rocket.center_of_propellant_position(0)
                    - self.rocket.center_of_dry_mass_position
                )
            )
        )
        print(
            "Rocket Center of Mass - Rocket Loaded Center of Mass: "
            + "{:.3f} m".format(
                abs(
                    self.rocket.center_of_mass(0)
                    - self.rocket.center_of_dry_mass_position
                )
            )
        )

        print("\nAerodynamic Components Parameters")
        print("Currently not implemented.")

        return None

    def rocket_aerodynamics_quantities(self):
        """Print rocket aerodynamics quantities.

        Parameters
        ----------
        None

        Return
        ------
        None
        """
        print("\nAerodynamics Lift Coefficient Derivatives\n")
<<<<<<< HEAD
        for aerodynamic_surface in self.rocket.aerodynamic_surfaces:
            name = aerodynamic_surface[0].name
            print(
                name
                + " Lift Coefficient Derivative: {:.3f}".format(
                    aerodynamic_surface[0].clalpha(0)
                )
=======
        for surface, position in self.rocket.aerodynamicSurfaces:
            name = surface.name
            print(
                name
                + " Lift Coefficient Derivative: {:.3f}".format(surface.clalpha(0))
>>>>>>> 939f2bab
                + "/rad"
            )

        print("\nAerodynamics Center of Pressure\n")
<<<<<<< HEAD
        for aerodynamic_surface in self.rocket.aerodynamic_surfaces:
            name = aerodynamic_surface[0].name
            cpz = aerodynamic_surface[0].cp[2]
=======
        for surface, position in self.rocket.aerodynamicSurfaces:
            name = surface.name
            cpz = surface.cp[2]
>>>>>>> 939f2bab
            print(name + " Center of Pressure to CM: {:.3f}".format(cpz) + " m")
        print(
            "Distance - Center of Pressure to CM: "
            + "{:.3f}".format(self.rocket.cp_position)
            + " m"
        )
        print(
            "Initial Static Margin: "
            + "{:.3f}".format(self.rocket.static_margin(0))
            + " c"
        )
        print(
            "Final Static Margin: "
            + "{:.3f}".format(
                self.rocket.static_margin(self.rocket.motor.burn_out_time)
            )
            + " c"
        )

        return None

    def parachute_data(self):
        """Print parachute data.

        Parameters
        ----------
        None

        Return
        ------
        None
        """
        for chute in self.rocket.parachutes:
            chute.allinfo()
        return None

    def all(self):
        """Prints all print methods about the Environment.

        Parameters
        ----------
        None

        Return
        ------
        None
        """
        # Print inertia details
        self.inertia_details()
        print()

        # Print rocket geometrical parameters
        self.rocket_geometrical_parameters()
        print()

        # Print rocket aerodynamics quantities
        self.rocket_aerodynamics_quantities()
        print()

        # Print parachute data
        self.parachute_data()
        print()

        return None<|MERGE_RESOLUTION|>--- conflicted
+++ resolved
@@ -109,34 +109,18 @@
         None
         """
         print("\nAerodynamics Lift Coefficient Derivatives\n")
-<<<<<<< HEAD
-        for aerodynamic_surface in self.rocket.aerodynamic_surfaces:
-            name = aerodynamic_surface[0].name
-            print(
-                name
-                + " Lift Coefficient Derivative: {:.3f}".format(
-                    aerodynamic_surface[0].clalpha(0)
-                )
-=======
         for surface, position in self.rocket.aerodynamicSurfaces:
             name = surface.name
             print(
                 name
                 + " Lift Coefficient Derivative: {:.3f}".format(surface.clalpha(0))
->>>>>>> 939f2bab
                 + "/rad"
             )
 
         print("\nAerodynamics Center of Pressure\n")
-<<<<<<< HEAD
-        for aerodynamic_surface in self.rocket.aerodynamic_surfaces:
-            name = aerodynamic_surface[0].name
-            cpz = aerodynamic_surface[0].cp[2]
-=======
-        for surface, position in self.rocket.aerodynamicSurfaces:
+        for surface, position in self.rocket.aerodynamic_surfaces:
             name = surface.name
             cpz = surface.cp[2]
->>>>>>> 939f2bab
             print(name + " Center of Pressure to CM: {:.3f}".format(cpz) + " m")
         print(
             "Distance - Center of Pressure to CM: "
