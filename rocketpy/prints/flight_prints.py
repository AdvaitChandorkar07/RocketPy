__author__ = " "
__copyright__ = "Copyright 20XX, RocketPy Team"
__license__ = "MIT"


class _FlightPrints:
    """Class that holds prints methods for Flight class.

    Attributes
    ----------
    _FlightPrints.flight : Flight
        Flight object that will be used for the prints.

    """

    def __init__(
        self,
        flight,
    ):
        """Initializes _FlightPrints class

        Parameters
        ----------
        flight: Flight
            Instance of the Flight class.

        Returns
        -------
        None
        """
        self.flight = flight
        return None

    def initial_conditions(self):
        """Prints all initial conditions data available about the Flight.

        Parameters
        ----------
        None

        Return
        ------
        None
        """

        print("\nInitial Conditions\n")

        # Post-process results
        if self.flight.postProcessed is False:
            self.flight.postProcess()
        print(
            "Position - x: {:.2f} m | y: {:.2f} m | z: {:.2f} m".format(
                self.flight.x(0), self.flight.y(0), self.flight.z(0)
            )
        )
        print(
            "Velocity - Vx: {:.2f} m/s | Vy: {:.2f} m/s | Vz: {:.2f} m/s".format(
                self.flight.vx(0), self.flight.vy(0), self.flight.vz(0)
            )
        )
        print(
            "Attitude - e0: {:.3f} | e1: {:.3f} | e2: {:.3f} | e3: {:.3f}".format(
                self.flight.e0(0),
                self.flight.e1(0),
                self.flight.e2(0),
                self.flight.e3(0),
            )
        )
        print(
            "Euler Angles - Spin φ : {:.2f}° | Nutation θ: {:.2f}° | Precession ψ: {:.2f}°".format(
                self.flight.phi(0), self.flight.theta(0), self.flight.psi(0)
            )
        )
        print(
            "Angular Velocity - ω1: {:.2f} rad/s | ω2: {:.2f} rad/s| ω3: {:.2f} rad/s".format(
                self.flight.w1(0), self.flight.w2(0), self.flight.w3(0)
            )
        )

        return None

    def numerical_integration_settings(self):
        """Prints out the Numerical Integration settings available about the
        flight.

        Parameters
        ----------
        None

        Return
        ------
        None
        """

        print("\nNumerical Integration Settings\n")
        print("Maximum Allowed Flight Time: {:f} s".format(self.flight.maxTime))
        print("Maximum Allowed Time Step: {:f} s".format(self.flight.maxTimeStep))
        print("Minimum Allowed Time Step: {:e} s".format(self.flight.minTimeStep))
        print("Relative Error Tolerance: ", self.flight.rtol)
        print("Absolute Error Tolerance: ", self.flight.atol)
        print("Allow Event Overshoot: ", self.flight.timeOvershoot)
        print("Terminate Simulation on Apogee: ", self.flight.terminateOnApogee)
        print("Number of Time Steps Used: ", len(self.flight.timeSteps))
        print(
            "Number of Derivative Functions Evaluation: ",
            sum(self.flight.functionEvaluationsPerTimeStep),
        )
        print(
            "Average Function Evaluations per Time Step: {:3f}".format(
                sum(self.flight.functionEvaluationsPerTimeStep)
                / len(self.flight.timeSteps)
            )
        )

        return None

    def surface_wind_conditions(self):
        """Prints out the Surface Wind Conditions available about the flight.

        Returns
        -------
        None
        """
        if self.flight.postProcessed is False:
            self.flight.postProcess()
        print("\nSurface Wind Conditions\n")
        print(
            "Frontal Surface Wind Speed: {:.2f} m/s".format(
                self.flight.frontalSurfaceWind
            )
        )
        print(
            "Lateral Surface Wind Speed: {:.2f} m/s".format(
                self.flight.lateralSurfaceWind
            )
        )

        return None

    def launch_rail_conditions(self):
        """Prints out the Launch Rail Conditions available about the flight.

        Parameters
        ----------
        None

        Returns
        -------
        None
        """

        print("\nLaunch Rail Orientation\n")
        print("Launch Rail Inclination: {:.2f}°".format(self.flight.inclination))
        print("Launch Rail Heading: {:.2f}°".format(self.flight.heading))
        return None

    def out_of_rail_conditions(self):
        """Prints out the Out of Rail Conditions available about the flight.

        Returns
        -------
        None
        """
        if self.flight.postProcessed is False:
            self.flight.postProcess()
        print("\nRail Departure State\n")
        print("Rail Departure Time: {:.3f} s".format(self.flight.outOfRailTime))
        print(
            "Rail Departure Velocity: {:.3f} m/s".format(self.flight.outOfRailVelocity)
        )
        print(
            "Rail Departure Static Margin: {:.3f} c".format(
                self.flight.staticMargin(self.flight.outOfRailTime)
            )
        )
        print(
            "Rail Departure Angle of Attack: {:.3f}°".format(
                self.flight.angleOfAttack(self.flight.outOfRailTime)
            )
        )
        print(
            "Rail Departure Thrust-Weight Ratio: {:.3f}".format(
                self.flight.rocket.thrustToWeight(self.flight.outOfRailTime)
            )
        )
        print(
            "Rail Departure Reynolds Number: {:.3e}".format(
                self.flight.ReynoldsNumber(self.flight.outOfRailTime)
            )
        )

        return None

    def burn_out_conditions(self):
        """Prints out the Burn Out Conditions available about the flight.

        Returns
        -------
        None
        """
        if self.flight.postProcessed is False:
            self.flight.postProcess()
        print("\nBurnOut State\n")
        print("Burn out time: {:.3f} s".format(self.flight.rocket.motor.burnOutTime))
        print(
            "Altitude at burn out: {:.3f} m (AGL)".format(
                self.flight.z(self.flight.rocket.motor.burnOutTime)
                - self.flight.env.elevation
            )
        )
        print(
            "Rocket velocity at burn out: {:.3f} m/s".format(
                self.flight.speed(self.flight.rocket.motor.burnOutTime)
            )
        )
        print(
            "Freestream velocity at burn out: {:.3f} m/s".format(
                (
                    self.flight.streamVelocityX(self.flight.rocket.motor.burnOutTime)
                    ** 2
                    + self.flight.streamVelocityY(self.flight.rocket.motor.burnOutTime)
                    ** 2
                    + self.flight.streamVelocityZ(self.flight.rocket.motor.burnOutTime)
                    ** 2
                )
                ** 0.5
            )
        )
        print(
            "Mach Number at burn out: {:.3f}".format(
                self.flight.MachNumber(self.flight.rocket.motor.burnOutTime)
            )
        )
        print(
            "Kinetic energy at burn out: {:.3e} J".format(
                self.flight.kineticEnergy(self.flight.rocket.motor.burnOutTime)
            )
        )

        return None

    def apogee_conditions(self):
        """Prints out the Apogee Conditions available about the flight.

        Returns
        -------
        None
        """
        if self.flight.postProcessed is False:
            self.flight.postProcess()
        print("\nApogee State\n")
        print(
            "Apogee Altitude: {:.3f} m (ASL) | {:.3f} m (AGL)".format(
                self.flight.apogee, self.flight.apogee - self.flight.env.elevation
            )
        )
        print("Apogee Time: {:.3f} s".format(self.flight.apogeeTime))
        print(
            "Apogee Freestream Speed: {:.3f} m/s".format(
                self.flight.apogeeFreestreamSpeed
            )
        )

        return None

    def events_registered(self):
        """Prints out the Events Registered available about the flight.

        Returns
        -------
        None
        """
        if self.flight.postProcessed is False:
            self.flight.postProcess()
        print("\nParachute Events\n")
        if len(self.flight.parachuteEvents) == 0:
            print("No Parachute Events Were Triggered.")
        for event in self.flight.parachuteEvents:
            triggerTime = event[0]
            parachute = event[1]
            openTime = triggerTime + parachute.lag
            velocity = self.flight.freestreamSpeed(openTime)
            altitude = self.flight.z(openTime)
            name = parachute.name.title()
            print(name + " Ejection Triggered at: {:.3f} s".format(triggerTime))
            print(name + " Parachute Inflated at: {:.3f} s".format(openTime))
            print(
                name
                + " Parachute Inflated with Freestream Speed of: {:.3f} m/s".format(
                    velocity
                )
            )
            print(
                name
                + " Parachute Inflated at Height of: {:.3f} m (AGL)".format(
                    altitude - self.flight.env.elevation
                )
            )
        return None

    def impact_conditions(self):
        """Prints out the Impact Conditions available about the flight.

        Returns
        -------
        None
        """
        if self.flight.postProcessed is False:
            self.flight.postProcess()
        if len(self.flight.impactState) != 0:
            print("\nImpact Conditions\n")
            print("X Impact: {:.3f} m".format(self.flight.xImpact))
            print("Y Impact: {:.3f} m".format(self.flight.yImpact))
            print("Time of Impact: {:.3f} s".format(self.flight.tFinal))
            print("Velocity at Impact: {:.3f} m/s".format(self.flight.impactVelocity))
        elif self.flight.terminateOnApogee is False:
            print("End of Simulation")
            print("Time: {:.3f} s".format(self.flight.solution[-1][0]))
            print("Altitude: {:.3f} m".format(self.flight.solution[-1][3]))

        return None

    def maximum_values(self):
        """Prints out the Maximum Values available about the flight.

        Returns
        -------
        None
        """
        print("\nMaximum Values\n")
        print(
            "Maximum Speed: {:.3f} m/s at {:.2f} s".format(
                self.flight.maxSpeed, self.flight.maxSpeedTime
            )
        )
        print(
            "Maximum Mach Number: {:.3f} Mach at {:.2f} s".format(
                self.flight.maxMachNumber, self.flight.maxMachNumberTime
            )
        )
        print(
            "Maximum Reynolds Number: {:.3e} at {:.2f} s".format(
                self.flight.maxReynoldsNumber, self.flight.maxReynoldsNumberTime
            )
        )
        print(
            "Maximum Dynamic Pressure: {:.3e} Pa at {:.2f} s".format(
                self.flight.maxDynamicPressure, self.flight.maxDynamicPressureTime
            )
        )
        print(
            "Maximum Acceleration: {:.3f} m/s² at {:.2f} s".format(
                self.flight.maxAcceleration, self.flight.maxAccelerationTime
            )
        )
        print(
            "Maximum Gs: {:.3f} g at {:.2f} s".format(
<<<<<<< HEAD
                self.flight.maxAcceleration / self.flight.env.gravity,
=======
                self.flight.maxAcceleration
                / self.flight.env.gravity(
                    self.flight.z(self.flight.maxAccelerationTime)
                ),
>>>>>>> b104c01d
                self.flight.maxAccelerationTime,
            )
        )
        print(
            "Maximum Upper Rail Button Normal Force: {:.3f} N".format(
                self.flight.maxRailButton1NormalForce
            )
        )
        print(
            "Maximum Upper Rail Button Shear Force: {:.3f} N".format(
                self.flight.maxRailButton1ShearForce
            )
        )
        print(
            "Maximum Lower Rail Button Normal Force: {:.3f} N".format(
                self.flight.maxRailButton2NormalForce
            )
        )
        print(
            "Maximum Lower Rail Button Shear Force: {:.3f} N".format(
                self.flight.maxRailButton2ShearForce
            )
        )
        return None

    def all(self):
        """Prints out all data available about the Flight.

        Parameters
        ----------
        None

        Return
        ------
        None
        """

        # Print initial conditions
        self.initial_conditions()
        print()

        # Print surface wind conditions
        self.surface_wind_conditions()
        print()

        # Print launch rail orientation
        self.launch_rail_conditions()
        print()

        # Print out of rail conditions
        self.out_of_rail_conditions()
        print()

        # Print burn out conditions
        self.burn_out_conditions()
        print()

        # Print apogee conditions
        self.apogee_conditions()
        print()

        # Print events registered
        self.events_registered()
        print()

        # Print impact conditions
        self.impact_conditions()
        print()

        # Print maximum values
        self.maximum_values()
        print()

        # Print Numerical Integration Information
        self.numerical_integration_settings()
        print()

        return None<|MERGE_RESOLUTION|>--- conflicted
+++ resolved
@@ -355,14 +355,10 @@
         )
         print(
             "Maximum Gs: {:.3f} g at {:.2f} s".format(
-<<<<<<< HEAD
-                self.flight.maxAcceleration / self.flight.env.gravity,
-=======
                 self.flight.maxAcceleration
                 / self.flight.env.gravity(
                     self.flight.z(self.flight.maxAccelerationTime)
                 ),
->>>>>>> b104c01d
                 self.flight.maxAccelerationTime,
             )
         )
