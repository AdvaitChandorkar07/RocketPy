class _FlightPrints:
    """Class that holds prints methods for Flight class.

    Attributes
    ----------
    _FlightPrints.flight : Flight
        Flight object that will be used for the prints.

    """

    def __init__(
        self,
        flight,
    ):
        """Initializes _FlightPrints class

        Parameters
        ----------
        flight: Flight
            Instance of the Flight class.

        Returns
        -------
        None
        """
        self.flight = flight
        return None

    def initial_conditions(self):
        """Prints all initial conditions data available about the Flight.

        Returns
        -------
        None
        """

        print("\nInitial Conditions\n")

        # Post-process results
        if self.flight.post_processed is False:
            self.flight.post_process()
        print(
            "Position - x: {:.2f} m | y: {:.2f} m | z: {:.2f} m".format(
                self.flight.x(0), self.flight.y(0), self.flight.z(0)
            )
        )
        print(
            "Velocity - Vx: {:.2f} m/s | Vy: {:.2f} m/s | Vz: {:.2f} m/s".format(
                self.flight.vx(0), self.flight.vy(0), self.flight.vz(0)
            )
        )
        print(
            "Attitude - e0: {:.3f} | e1: {:.3f} | e2: {:.3f} | e3: {:.3f}".format(
                self.flight.e0(0),
                self.flight.e1(0),
                self.flight.e2(0),
                self.flight.e3(0),
            )
        )
        print(
            "Euler Angles - Spin φ : {:.2f}° | Nutation θ: {:.2f}° | Precession ψ: {:.2f}°".format(
                self.flight.phi(0), self.flight.theta(0), self.flight.psi(0)
            )
        )
        print(
            "Angular Velocity - ω1: {:.2f} rad/s | ω2: {:.2f} rad/s| ω3: {:.2f} rad/s".format(
                self.flight.w1(0), self.flight.w2(0), self.flight.w3(0)
            )
        )

        return None

    def numerical_integration_settings(self):
        """Prints out the Numerical Integration settings available about the
        flight.

        Returns
        -------
        None
        """

        print("\nNumerical Integration Settings\n")
        print("Maximum Allowed Flight Time: {:f} s".format(self.flight.max_time))
        print("Maximum Allowed Time Step: {:f} s".format(self.flight.max_time_step))
        print("Minimum Allowed Time Step: {:e} s".format(self.flight.min_time_step))
        print("Relative Error Tolerance: ", self.flight.rtol)
        print("Absolute Error Tolerance: ", self.flight.atol)
        print("Allow Event Overshoot: ", self.flight.time_overshoot)
        print("Terminate Simulation on Apogee: ", self.flight.terminate_on_apogee)
        print("Number of Time Steps Used: ", len(self.flight.time_steps))
        print(
            "Number of Derivative Functions Evaluation: ",
            sum(self.flight.function_evaluations_per_time_step),
        )
        print(
            "Average Function Evaluations per Time Step: {:3f}".format(
                sum(self.flight.function_evaluations_per_time_step)
                / len(self.flight.time_steps)
            )
        )

        return None

    def surface_wind_conditions(self):
        """Prints out the Surface Wind Conditions available about the flight.

        Returns
        -------
        None
        """
        if self.flight.post_processed is False:
            self.flight.post_process()
        print("\nSurface Wind Conditions\n")
        print(
            "Frontal Surface Wind Speed: {:.2f} m/s".format(
                self.flight.frontal_surface_wind
            )
        )
        print(
            "Lateral Surface Wind Speed: {:.2f} m/s".format(
                self.flight.lateral_surface_wind
            )
        )

        return None

    def launch_rail_conditions(self):
        """Prints out the Launch Rail Conditions available about the flight.

        Returns
        -------
        None
        """

        print("\nLaunch Rail\n")
        print("Launch Rail Length:", self.flight.rail_length, " m")
        print("Launch Rail Inclination: {:.2f}°".format(self.flight.inclination))
        print("Launch Rail Heading: {:.2f}°".format(self.flight.heading))
        return None

    def out_of_rail_conditions(self):
        """Prints out the Out of Rail Conditions available about the flight.

        Returns
        -------
        None
        """
        if self.flight.post_processed is False:
            self.flight.post_process()
        print("\nRail Departure State\n")
        print("Rail Departure Time: {:.3f} s".format(self.flight.out_of_rail_time))
        print(
            "Rail Departure Velocity: {:.3f} m/s".format(
                self.flight.out_of_rail_velocity
            )
        )
        print(
            "Rail Departure Static Margin: {:.3f} c".format(
<<<<<<< HEAD
                self.flight.stabilityMargin(self.flight.outOfRailTime)
=======
                self.flight.static_margin(self.flight.out_of_rail_time)
>>>>>>> 1606bbd0
            )
        )
        print(
            "Rail Departure Angle of Attack: {:.3f}°".format(
                self.flight.angle_of_attack(self.flight.out_of_rail_time)
            )
        )
        print(
            "Rail Departure Thrust-Weight Ratio: {:.3f}".format(
                self.flight.rocket.thrust_to_weight(self.flight.out_of_rail_time)
            )
        )
        print(
            "Rail Departure Reynolds Number: {:.3e}".format(
                self.flight.reynolds_number(self.flight.out_of_rail_time)
            )
        )

        return None

    def burn_out_conditions(self):
        """Prints out the Burn Out Conditions available about the flight.

        Returns
        -------
        None
        """
        print("\nBurn out State\n")
        print("Burn out time: {:.3f} s".format(self.flight.rocket.motor.burn_out_time))
        print(
            "Altitude at burn out: {:.3f} m (AGL)".format(
                self.flight.z(self.flight.rocket.motor.burn_out_time)
                - self.flight.env.elevation
            )
        )
        print(
            "Rocket velocity at burn out: {:.3f} m/s".format(
                self.flight.speed(self.flight.rocket.motor.burn_out_time)
            )
        )
        print(
            "Freestream velocity at burn out: {:.3f} m/s".format(
                (
                    self.flight.stream_velocity_x(
                        self.flight.rocket.motor.burn_out_time
                    )
                    ** 2
                    + self.flight.stream_velocity_y(
                        self.flight.rocket.motor.burn_out_time
                    )
                    ** 2
                    + self.flight.stream_velocity_z(
                        self.flight.rocket.motor.burn_out_time
                    )
                    ** 2
                )
                ** 0.5
            )
        )
        print(
            "Mach Number at burn out: {:.3f}".format(
                self.flight.mach_number(self.flight.rocket.motor.burn_out_time)
            )
        )
        print(
            "Kinetic energy at burn out: {:.3e} J".format(
                self.flight.kinetic_energy(self.flight.rocket.motor.burn_out_time)
            )
        )

        return None

    def apogee_conditions(self):
        """Prints out the Apogee Conditions available about the flight.

        Returns
        -------
        None
        """
        if self.flight.post_processed is False:
            self.flight.post_process()
        print("\nApogee State\n")
        print(
            "Apogee Altitude: {:.3f} m (ASL) | {:.3f} m (AGL)".format(
                self.flight.apogee, self.flight.apogee - self.flight.env.elevation
            )
        )
        print("Apogee Time: {:.3f} s".format(self.flight.apogee_time))
        print(
            "Apogee Freestream Speed: {:.3f} m/s".format(
                self.flight.apogee_freestream_speed
            )
        )

        return None

    def events_registered(self):
        """Prints out the Events Registered available about the flight.

        Returns
        -------
        None
        """
        if self.flight.post_processed is False:
            self.flight.post_process()
        print("\nParachute Events\n")
        if len(self.flight.parachute_events) == 0:
            print("No Parachute Events Were Triggered.")
        for event in self.flight.parachute_events:
            trigger_time = event[0]
            parachute = event[1]
            open_time = trigger_time + parachute.lag
            velocity = self.flight.free_stream_speed(open_time)
            altitude = self.flight.z(open_time)
            name = parachute.name.title()
            print(name + " Ejection Triggered at: {:.3f} s".format(trigger_time))
            print(name + " Parachute Inflated at: {:.3f} s".format(open_time))
            print(
                name
                + " Parachute Inflated with Freestream Speed of: {:.3f} m/s".format(
                    velocity
                )
            )
            print(
                name
                + " Parachute Inflated at Height of: {:.3f} m (AGL)".format(
                    altitude - self.flight.env.elevation
                )
            )
        return None

    def impact_conditions(self):
        """Prints out the Impact Conditions available about the flight.

        Returns
        -------
        None
        """
        if self.flight.post_processed is False:
            self.flight.post_process()
        if len(self.flight.impact_state) != 0:
            print("\nImpact Conditions\n")
            print("X Impact: {:.3f} m".format(self.flight.x_impact))
            print("Y Impact: {:.3f} m".format(self.flight.y_impact))
            print("Time of Impact: {:.3f} s".format(self.flight.t_final))
            print("Velocity at Impact: {:.3f} m/s".format(self.flight.impact_velocity))
        elif self.flight.terminate_on_apogee is False:
            print("End of Simulation")
            print("Time: {:.3f} s".format(self.flight.solution[-1][0]))
            print("Altitude: {:.3f} m".format(self.flight.solution[-1][3]))

        return None

    def maximum_values(self):
        """Prints out the Maximum Values available about the flight.

        Returns
        -------
        None
        """
        print("\nMaximum Values\n")
        print(
            "Maximum Speed: {:.3f} m/s at {:.2f} s".format(
                self.flight.max_speed, self.flight.max_speed_time
            )
        )
        print(
            "Maximum Mach Number: {:.3f} Mach at {:.2f} s".format(
                self.flight.max_mach_number, self.flight.max_mach_number_time
            )
        )
        print(
            "Maximum Reynolds Number: {:.3e} at {:.2f} s".format(
                self.flight.max_reynolds_number, self.flight.max_reynolds_number_time
            )
        )
        print(
            "Maximum Dynamic Pressure: {:.3e} Pa at {:.2f} s".format(
                self.flight.max_dynamic_pressure, self.flight.max_dynamic_pressure_time
            )
        )
        print(
            "Maximum Acceleration During Motor Burn: {:.3f} m/s² at {:.2f} s".format(
                self.flight.max_acceleration_power_on,
                self.flight.max_acceleration_power_on_time,
            )
        )
        print(
            "Maximum Gs During Motor Burn: {:.3f} g at {:.2f} s".format(
                self.flight.max_acceleration_power_on / self.flight.env.standard_g,
                self.flight.max_acceleration_power_on_time,
            )
        )
        print(
            "Maximum Acceleration After Motor Burn: {:.3f} m/s² at {:.2f} s".format(
                self.flight.max_acceleration_power_off,
                self.flight.max_acceleration_power_off_time,
            )
        )
        print(
            "Maximum Gs After Motor Burn: {:.3f} g at {:.2f} s".format(
                self.flight.max_acceleration_power_off / self.flight.env.standard_g,
                self.flight.max_acceleration_power_off_time,
            )
        )

        if (
            len(self.flight.rocket.rail_buttons) == 0
            or self.flight.out_of_rail_time_index == 0
        ):
            pass
        else:
            print(
                "Maximum Upper Rail Button Normal Force: {:.3f} N".format(
                    self.flight.max_rail_button1_normal_force
                )
            )
            print(
                "Maximum Upper Rail Button Shear Force: {:.3f} N".format(
                    self.flight.max_rail_button1_shear_force
                )
            )
            print(
                "Maximum Lower Rail Button Normal Force: {:.3f} N".format(
                    self.flight.max_rail_button2_normal_force
                )
            )
            print(
                "Maximum Lower Rail Button Shear Force: {:.3f} N".format(
                    self.flight.max_rail_button2_shear_force
                )
            )
        return None

    def all(self):
        """Prints out all data available about the Flight.

        Returns
        -------
        None
        """

        # Print initial conditions
        self.initial_conditions()
        print()

        # Print surface wind conditions
        self.surface_wind_conditions()
        print()

        # Print launch rail orientation
        self.launch_rail_conditions()
        print()

        # Print out of rail conditions
        self.out_of_rail_conditions()
        print()

        # Print burn out conditions
        self.burn_out_conditions()
        print()

        # Print apogee conditions
        self.apogee_conditions()
        print()

        # Print events registered
        self.events_registered()
        print()

        # Print impact conditions
        self.impact_conditions()
        print()

        # Print maximum values
        self.maximum_values()
        print()

        # Print Numerical Integration Information
        self.numerical_integration_settings()
        print()

        return None<|MERGE_RESOLUTION|>--- conflicted
+++ resolved
@@ -156,11 +156,7 @@
         )
         print(
             "Rail Departure Static Margin: {:.3f} c".format(
-<<<<<<< HEAD
-                self.flight.stabilityMargin(self.flight.outOfRailTime)
-=======
                 self.flight.static_margin(self.flight.out_of_rail_time)
->>>>>>> 1606bbd0
             )
         )
         print(
