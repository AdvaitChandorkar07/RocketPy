--- conflicted
+++ resolved
@@ -38,15 +38,10 @@
         surface_gravity = self.environment.gravity([elevation])
         ceiling_gravity = self.environment.gravity([max_expected_height])
         print("\nGravity Details\n")
-<<<<<<< HEAD
-        print("Acceleration of Gravity: " + str(self.environment.gravity) + " m/s²")
-
-=======
         print(f"Acceleration of gravity at surface level: {surface_gravity:9.4f} m/s²")
         print(
             f"Acceleration of gravity at {max_expected_height/1000:7.3f} km (ASL): {ceiling_gravity:.4f} m/s²"
         )
->>>>>>> 46725b96
         return None
 
     def launch_site_details(self):
