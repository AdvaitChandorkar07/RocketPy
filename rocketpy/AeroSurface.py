<<<<<<< HEAD
=======
__author__ = "Guilherme Fernandes Alves, Mateus Stano Junqueira, Giovani Hidalgo Ceotto, Franz MasatoshiYuri, Calebe Gomes Teles"
__copyright__ = "Copyright 20XX, RocketPy Team"
__license__ = "MIT"

>>>>>>> 335998fe
from abc import ABC, abstractmethod

import numpy as np

from .Function import Function
import matplotlib.pyplot as plt
import numpy as np
from scipy.optimize import root_scalar
from .plots.aero_surface_plots import (
    _EllipticalFinsPlots,
    _NoseConePlots,
    _TailPlots,
    _TrapezoidalFinsPlots,
)
from .prints.aero_surface_prints import (
    _EllipticalFinsPrints,
    _NoseConePrints,
    _RailButtonsPrints,
    _TailPrints,
    _TrapezoidalFinsPrints,
)


class AeroSurface(ABC):
    """Abstract class used to define aerodynamic surfaces."""

    def __init__(self, name):
        self.cpx = 0
        self.cpy = 0
        self.cpz = 0
        self.name = name
        return None

    @abstractmethod
    def evaluate_center_of_pressure(self):
        """Evaluates the center of pressure of the aerodynamic surface in local
        coordinates.

        Returns
        -------
        None
        """
        pass

    @abstractmethod
    def evaluate_lift_coefficient(self):
        """Evaluates the lift coefficient curve of the aerodynamic surface.

        Returns
        -------
        None
        """
        pass

    @abstractmethod
    def evaluate_geometrical_parameters(self):
        """Evaluates the geometrical parameters of the aerodynamic surface.

        Returns
        -------
        None
        """
        pass

    @abstractmethod
    def info(self):
        """Prints and plots summarized information of the aerodynamic surface.

        Returns
        -------
        None
        """
        pass

    @abstractmethod
    def all_info(self):
        """Prints and plots all the available information of the aero surface.

        Returns
        -------
        None
        """
        pass


class NoseCone(AeroSurface):
    """Keeps nose cone information.

    Note
    ----
    The local coordinate system has the origin at the tip of the nose cone
    and the Z axis along the longitudinal axis of symmetry, positive
    downwards (top -> bottom).

    Attributes
    ----------
    NoseCone.length : float
        Nose cone length. Has units of length and must be given in meters.
    NoseCone.rocket_radius : float
        The reference rocket radius used for lift coefficient normalization,
        in meters.
    NoseCone.kind : string
        Nose cone kind. Can be "conical", "ogive", "elliptical", "tangent",
        "von karman", "parabolic" or "lvhaack".
    NoseCone.name : string
        Nose cone name. Has no impact in simulation, as it is only used to
        display data in a more organized matter.
    NoseCone.cp : tuple
        Tuple with the x, y and z local coordinates of the nose cone center of
        pressure. Has units of length and is given in meters.
    NoseCone.cpx : float
        Nose cone local center of pressure x coordinate. Has units of length and
        is given in meters.
    NoseCone.cpy : float
        Nose cone local center of pressure y coordinate. Has units of length and
        is given in meters.
    NoseCone.cpz : float
        Nose cone local center of pressure z coordinate. Has units of length and
        is given in meters.
    NoseCone.cl : Function
        Function which defines the lift coefficient as a function of the angle
        of attack and the Mach number. Takes as input the angle of attack in
        radians and the Mach number. Returns the lift coefficient.
    NoseCone.clalpha : float
        Lift coefficient slope. Has units of 1/rad.
    NoseCone.plots : plots.aero_surface_plots._NoseConePlots
        This contains all the plots methods. Use help(NoseCone.plots) to know
        more about it.
    NoseCone.prints : prints.aero_surface_prints._NoseConePrints
        This contains all the prints methods. Use help(NoseCone.prints) to know
        more about it.
    """

    def __init__(
        self,
        length,
        kind,
        base_radius=None,
        bluffness=0.0,
        rocket_radius=None,
        name="Nose Cone",
    ):
        """Initializes the nose cone. It is used to define the nose cone
        length, kind, center of pressure and lift coefficient curve.

        Parameters
        ----------
        length : float
            Nose cone length. Has units of length and must be given in meters.
        kind : string
            Nose cone kind. Can be "conical", "ogive", "elliptical", "tangent",
            "von karman", "parabolic" or "lvhaack".
<<<<<<< HEAD
        base_radius : float, optional
            Nose cone base radius. Has units of length and must be given in
            meters. If not given, the ratio between ``base_radius`` and
            ``rocket_radius`` will be assumed as 1.
=======
        base_radius : float
            Nose cone base radius. Has units of length and must be given in
            meters.
        bluffness : float, optional
            Ratio between the radius of the circle on the tip of the ogive and
            the radius of the base of the ogive.
>>>>>>> 335998fe
        rocket_radius : int, float, optional
            The reference rocket radius used for lift coefficient normalization.
            If not given, the ratio between ``base_radius`` and
            ``rocket_radius`` will be assumed as 1.
        name : str, optional
            Nose cone name. Has no impact in simulation, as it is only used to
            display data in a more organized matter.

        Returns
        -------
        None
        """
        super().__init__(name)

        self._rocket_radius = rocket_radius
        self._base_radius = base_radius
        self._length = length
        self._bluffness = bluffness
        self.kind = kind

        self.evaluate_geometrical_parameters()
        self.evaluate_lift_coefficient()
        self.evaluate_center_of_pressure()

        self.plots = _NoseConePlots(self)
        self.prints = _NoseConePrints(self)

        return None

    @property
    def rocket_radius(self):
        return self._rocket_radius

    @rocket_radius.setter
    def rocket_radius(self, value):
        self._rocket_radius = value
        self.evaluate_geometrical_parameters()
        self.evaluate_lift_coefficient()

    @property
    def base_radius(self):
        return self._base_radius

    @base_radius.setter
    def base_radius(self, value):
        self._base_radius = value
        self.evaluate_geometrical_parameters()
        self.evaluate_lift_coefficient()

    @property
    def length(self):
        return self._length

    @length.setter
    def length(self, value):
        self._length = value
        self.evaluate_center_of_pressure()

    @property
    def kind(self):
        return self._kind

    @kind.setter
    def kind(self, value):
        # Analyzes nosecone type
        # Sets the k for Cp calculation
        # Sets the function which creates the respective curve
        self._kind = value
        value = (value.replace(" ", "")).lower()

        if value == "conical":
            self.k = 2 / 3
            self.y_nosecone = Function(lambda x: x * self.base_radius / self.length)

        elif value == "lvhaack":
            self.k = 0.563
            theta = lambda x: np.arccos(1 - 2 * max(min(x / self.length, 1), 0))
            self.y_nosecone = Function(
                lambda x: self.base_radius
                * (theta(x) - np.sin(2 * theta(x)) / 2 + (np.sin(theta(x)) ** 3) / 3)
                ** (0.5)
                / (np.pi**0.5)
            )

        elif value in ["tangent", "tangentogive", "ogive"]:
            rho = (self.base_radius**2 + self.length**2) / (2 * self.base_radius)
            volume = np.pi * (
                self.length * rho**2
                - (self.length**3) / 3
                - (rho - self.base_radius) * rho**2 * np.arcsin(self.length / rho)
            )
            area = np.pi * self.base_radius**2
            self.k = 1 - volume / (area * self.length)
            self.y_nosecone = Function(
                lambda x: np.sqrt(rho**2 - (min(x - self.length, 0)) ** 2)
                + (self.base_radius - rho)
            )

        elif value == "elliptical":
            self.k = 1 / 3
            self.y_nosecone = Function(
                lambda x: self.base_radius
                * np.sqrt(1 - ((x - self.length) / self.length) ** 2)
            )

        elif value == "vonkarman":
            self.k = 0.5
            theta = lambda x: np.arccos(1 - 2 * max(min(x / self.length, 1), 0))
            self.y_nosecone = Function(
                lambda x: self.base_radius
                * (theta(x) - np.sin(2 * theta(x)) / 2) ** (0.5)
                / (np.pi**0.5)
            )
        elif value == "parabolic":
            self.k = 0.5
            self.y_nosecone = Function(
                lambda x: self.base_radius
                * ((2 * x / self.length - (x / self.length) ** 2) / (2 - 1))
            )

        else:
            raise ValueError(
                f"Nose Cone kind '{self.kind}' not found, "
                + "please use one of the following Nose Cone kinds:"
                + '\n\t"conical"'
                + '\n\t"ogive"'
                + '\n\t"lvhaack"'
                + '\n\t"tangent"'
                + '\n\t"vonkarman"'
                + '\n\t"elliptical"'
                + '\n\t"parabolic"\n'
            )

        n = 127  # Points on the final curve.
        p = 3  # Density modifier. Greater n makes more points closer to 0. n=1 -> points equally spaced.

        # Finds the tangential intersection point between the circle and nosecone curve.
        y_prime_nosecone = lambda x: self.y_nosecone.differentiate(x)
        x_intercept = lambda x: x + self.y_nosecone(x) * y_prime_nosecone(x)
        radius = lambda x: (self.y_nosecone(x) ** 2 + (x - x_intercept(x)) ** 2) ** 0.5

        # Circle radius
        r = self.bluffness * self.base_radius

        # Sets up a circle at the starting position to test bluffness
        test_circle = lambda x: np.sqrt(x * r - x**2)

        # Checks bluffness circle an chooses to use it or not
        if test_circle(1e-03) > self.y_nosecone(1e-03):
            # Finds intersection point between circle and nosecone curve
            x_init = root_scalar(
                lambda x: radius(x) - self.bluffness * self.base_radius,
                bracket=[1e-6, self.length],
                method="brenth",
                x0=self.bluffness * self.base_radius,
                xtol=1e-6,
            ).root
            circle_center = x_intercept(x_init)
        else:
            # Sets up parameters to continue calculus without bluffness
            r = 0
            circle_center = 0
            x_init = 0

            # Warning in case user tried to use bluffness and it was ignored
            if self.bluffness != 0:
                print(
                    "WARNING: The chosen bluffness ratio is insufficient for "
                    "the selected nosecone category, thereby the effective "
                    "bluffness will be 0."
                )

        # Creates the circle at correct position.
        circle = lambda x: abs(r**2 - (x - circle_center) ** 2) ** 0.5

        # Function defining final shape of curve with circle o the tip.
        final_shape = Function(
            lambda x: self.y_nosecone(x) if x >= x_init else circle(x)
        )
        final_shape_vec = np.vectorize(final_shape)

        # Creates the vectors X and Y with the points of the curve.
        self.nosecone_x = (self.length - (circle_center - r)) * (
            np.linspace(0, 1, n) ** p
        )
        self.nosecone_y = final_shape_vec(self.nosecone_x + (circle_center - r))

        # Evaluates final geometry parameters.
        self.length = self.nosecone_x[-1]
        self.fineness_ratio = self.length / (2 * self.base_radius)
        self.evaluate_center_of_pressure()

    @property
    def bluffness(self):
        return self._bluffness

    @bluffness.setter
    def bluffness(self, value):
        if value > 1 or value < 0:
            raise ValueError(
                f"Bluffness ratio {value} out of range. It must be between 0 and 1."
            )
        self._bluffness = value

    def evaluate_geometrical_parameters(self):
        """Calculates and saves nose cone's radius ratio.

        Returns
        -------
        None
        """
        if self.base_radius is None or self.rocket_radius is None:
            self.radius_ratio = 1
        else:
            self.radius_ratio = self.base_radius / self.rocket_radius

    def evaluate_lift_coefficient(self):
        """Calculates and returns nose cone's lift coefficient.
        The lift coefficient is saved and returned. This function
        also calculates and saves its lift coefficient derivative.

        Returns
        -------
        None
        """
        # Calculate clalpha
        # clalpha is currently a constant, meaning it is independent of Mach
        # number. This is only valid for subsonic speeds.
        # It must be set as a Function because it will be called and treated
        # as a function of mach in the simulation.
        self.clalpha = Function(
            lambda mach: 2 * self.radius_ratio**2,
            "Mach",
            f"Lift coefficient derivative for {self.name}",
        )
        self.cl = Function(
            lambda alpha, mach: self.clalpha(mach) * alpha,
            ["Alpha (rad)", "Mach"],
            "Cl",
        )
        return None

    def evaluate_center_of_pressure(self):
        """Calculates and returns the center of pressure of the nose cone in
        local coordinates. The center of pressure position is saved and stored
        as a tuple. Local coordinate origin is found at the tip of the nose
        cone.

        Returns
        -------
        self.cp : tuple
            Tuple containing cpx, cpy, cpz.
        """

        self.cpz = self.k * self.length
        self.cpy = 0
        self.cpx = 0
        self.cp = (self.cpx, self.cpy, self.cpz)
        return self.cp

    def draw(self):
        # Figure creation and set up
        fig_ogive, ax = plt.subplots()
        ax.set_xlim(-0.05, self.length * 1.02)  # Horizontal size
        ax.set_ylim(-self.base_radius * 1.05, self.base_radius * 1.05)  # Vertical size
        ax.set_aspect("equal")  # Makes the graduation be the same on both axis
        ax.set_facecolor("#EEEEEE")  # Background color
        ax.grid(True, linestyle="--", linewidth=0.5)

        cp_plot = (self.cpz, 0)
        # Plotting
        ax.plot(
            self.nosecone_x, self.nosecone_y, linestyle="-", color="#A60628"
        )  # Ogive's upper side
        ax.plot(
            self.nosecone_x, -self.nosecone_y, linestyle="-", color="#A60628"
        )  # Ogive's lower side
        ax.scatter(
            *cp_plot, label="Center Of Pressure", color="red", s=100, zorder=10
        )  # Center of pressure inner circle
        ax.scatter(
            *cp_plot, facecolors="none", edgecolors="red", s=500, zorder=10
        )  # Center of pressure outer circle
        # Center Line
        ax.plot(
            [0, self.nosecone_x[len(self.nosecone_x) - 1]],
            [0, 0],
            linestyle="--",
            color="#7A68A6",
            linewidth=1.5,
            label="Center Line",
        )
        # Vertical base line
        ax.plot(
            [
                self.nosecone_x[len(self.nosecone_x) - 1],
                self.nosecone_x[len(self.nosecone_x) - 1],
            ],
            [
                self.nosecone_y[len(self.nosecone_y) - 1],
                -self.nosecone_y[len(self.nosecone_y) - 1],
            ],
            linestyle="-",
            color="#A60628",
            linewidth=1.5,
        )

        # Labels and legend
        ax.set_xlabel("Length")
        ax.set_ylabel("Radius")
        ax.set_title(self.kind + " Nose Cone")
        ax.legend(bbox_to_anchor=(1, -0.2))
        # Show Plot
        plt.show()
        return None

    def info(self):
        """Prints and plots summarized information of the nose cone.

        Return
        ------
        None
        """
        self.prints.geometry()
        self.prints.lift()
        return None

    def all_info(self):
        """Prints and plots all the available information of the nose cone.

        Returns
        -------
        None
        """
        self.prints.all()
        self.plots.all()
        return None


class Fins(AeroSurface):
    """Abstract class that holds common methods for the fin classes.
    Cannot be instantiated.

    Note
    ----
    Local coordinate system: Z axis along the longitudinal axis of symmetry,
    positive downwards (top -> bottom). Origin located at the top of the root
    chord.

    Attributes
    ----------
    Fins.n : int
        Number of fins in fin set.
    Fins.rocket_radius : float
        The reference rocket radius used for lift coefficient normalization,
        in meters.
    Fins.airfoil : tuple
        Tuple of two items. First is the airfoil lift curve.
        Second is the unit of the curve (radians or degrees).
    Fins.cant_angle : float
        Fins cant angle with respect to the rocket centerline, in degrees.
    Fins.changing_attribute_dict : dict
        Dictionary that stores the name and the values of the attributes that
        may be changed during a simulation. Useful for control systems.
    Fins.cant_angle_rad : float
        Fins cant angle with respect to the rocket centerline, in radians.
    Fins.root_chord : float
        Fin root chord in meters.
    Fins.tip_chord : float
        Fin tip chord in meters.
    Fins.span : float
        Fin span in meters.
    Fins.name : string
        Name of fin set.
    Fins.sweep_length : float
        Fins sweep length in meters. By sweep length, understand the axial
        distance between the fin root leading edge and the fin tip leading edge
        measured parallel to the rocket centerline.
    Fins.sweep_angle : float
        Fins sweep angle with respect to the rocket centerline. Must
        be given in degrees.
    Fins.d : float
        Reference diameter of the rocket. Has units of length and is given
        in meters.
    Fins.ref_area : float
        Reference area of the rocket.
    Fins.Af : float
        Area of the longitudinal section of each fin in the set.
    Fins.AR : float
        Aspect ratio of each fin in the set.
    Fins.gamma_c : float
        Fin mid-chord sweep angle.
    Fins.Yma : float
        Span wise position of the mean aerodynamic chord.
    Fins.roll_geometrical_constant : float
        Geometrical constant used in roll calculations.
    Fins.tau : float
        Geometrical relation used to simplify lift and roll calculations.
    Fins.lift_interference_factor : float
        Factor of Fin-Body interference in the lift coefficient.
    Fins.cp : tuple
        Tuple with the x, y and z local coordinates of the fin set center of
        pressure. Has units of length and is given in meters.
    Fins.cpx : float
        Fin set local center of pressure x coordinate. Has units of length and
        is given in meters.
    Fins.cpy : float
        Fin set local center of pressure y coordinate. Has units of length and
        is given in meters.
    Fins.cpz : float
        Fin set local center of pressure z coordinate. Has units of length and
        is given in meters.
    Fins.cl : Function
        Function which defines the lift coefficient as a function of the angle
        of attack and the Mach number. Takes as input the angle of attack in
        radians and the Mach number. Returns the lift coefficient.
    Fins.clalpha : float
        Lift coefficient slope. Has units of 1/rad.
    Fins.roll_parameters : list
        List containing the roll moment lift coefficient, the roll moment
        damping coefficient and the cant angle in radians.
    """

    def __init__(
        self,
        n,
        root_chord,
        span,
        rocket_radius,
        cant_angle=0,
        airfoil=None,
        name="Fins",
    ):
        """Initialize Fins class.

        Parameters
        ----------
        n : int
            Number of fins, from 2 to infinity.
        root_chord : int, float
            Fin root chord in meters.
        span : int, float
            Fin span in meters.
        rocket_radius : int, float
            Reference rocket radius used for lift coefficient normalization.
        cant_angle : int, float, optional
            Fins cant angle with respect to the rocket centerline. Must
            be given in degrees.
        airfoil : tuple, optional
            Default is null, in which case fins will be treated as flat plates.
            Otherwise, if tuple, fins will be considered as airfoils. The
            tuple's first item specifies the airfoil's lift coefficient
            by angle of attack and must be either a .csv, .txt, ndarray
            or callable. The .csv and .txt files must contain no headers
            and the first column must specify the angle of attack, while
            the second column must specify the lift coefficient. The
            ndarray should be as [(x0, y0), (x1, y1), (x2, y2), ...]
            where x0 is the angle of attack and y0 is the lift coefficient.
            If callable, it should take an angle of attack as input and
            return the lift coefficient at that angle of attack.
            The tuple's second item is the unit of the angle of attack,
            accepting either "radians" or "degrees".
        name : str
            Name of fin set.

        Returns
        -------
        None
        """

        super().__init__(name)

        # Compute auxiliary geometrical parameters
        d = 2 * rocket_radius
        ref_area = np.pi * rocket_radius**2  # Reference area

        # Store values
        self._n = n
        self._rocket_radius = rocket_radius
        self._airfoil = airfoil
        self._cant_angle = cant_angle
        self._root_chord = root_chord
        self._span = span
        self.name = name
        self.d = d
        self.ref_area = ref_area  # Reference area

        return None

    @property
    def n(self):
        return self._n

    @n.setter
    def n(self, value):
        self._n = value
        self.evaluate_geometrical_parameters()
        self.evaluate_center_of_pressure()
        self.evaluate_lift_coefficient()
        self.evaluate_roll_parameters()

    @property
    def root_chord(self):
        return self._root_chord

    @root_chord.setter
    def root_chord(self, value):
        self._root_chord = value
        self.evaluate_geometrical_parameters()
        self.evaluate_center_of_pressure()
        self.evaluate_lift_coefficient()
        self.evaluate_roll_parameters()

    @property
    def span(self):
        return self._span

    @span.setter
    def span(self, value):
        self._span = value
        self.evaluate_geometrical_parameters()
        self.evaluate_center_of_pressure()
        self.evaluate_lift_coefficient()
        self.evaluate_roll_parameters()

    @property
    def rocket_radius(self):
        return self._rocket_radius

    @rocket_radius.setter
    def rocket_radius(self, value):
        self._rocket_radius = value
        self.evaluate_geometrical_parameters()
        self.evaluate_center_of_pressure()
        self.evaluate_lift_coefficient()
        self.evaluate_roll_parameters()

    @property
    def cant_angle(self):
        return self._cant_angle

    @cant_angle.setter
    def cant_angle(self, value):
        self._cant_angle = value
        self.evaluate_geometrical_parameters()
        self.evaluate_center_of_pressure()
        self.evaluate_lift_coefficient()
        self.evaluate_roll_parameters()

    @property
    def airfoil(self):
        return self._airfoil

    @airfoil.setter
    def airfoil(self, value):
        self._airfoil = value
        self.evaluate_geometrical_parameters()
        self.evaluate_center_of_pressure()
        self.evaluate_lift_coefficient()
        self.evaluate_roll_parameters()

    def evaluate_lift_coefficient(self):
        """Calculates and returns the fin set's lift coefficient.
        The lift coefficient is saved and returned. This function
        also calculates and saves the lift coefficient derivative
        for a single fin and the lift coefficient derivative for
        a number of n fins corrected for Fin-Body interference.

        Returns
        -------
        None
        """
        if not self.airfoil:
            # Defines clalpha2D as 2*pi for planar fins
            clalpha2D_incompressible = 2 * np.pi
        else:
            # Defines clalpha2D as the derivative of the lift coefficient curve
            # for the specific airfoil
            self.airfoil_cl = Function(
                self.airfoil[0],
                interpolation="linear",
            )

            # Differentiating at alpha = 0 to get cl_alpha
            clalpha2D_incompressible = self.airfoil_cl.differentiate(x=1e-3, dx=1e-3)

            # Convert to radians if needed
            if self.airfoil[1] == "degrees":
                clalpha2D_incompressible *= 180 / np.pi

        # Correcting for compressible flow (apply Prandtl-Glauert correction)
        clalpha2D = Function(lambda mach: clalpha2D_incompressible / self.__beta(mach))

        # Diederich's Planform Correlation Parameter
        FD = 2 * np.pi * self.AR / (clalpha2D * np.cos(self.gamma_c))

        # Lift coefficient derivative for a single fin
        self.clalpha_single_fin = Function(
            lambda mach: (
                clalpha2D(mach)
                * FD(mach)
                * (self.Af / self.ref_area)
                * np.cos(self.gamma_c)
            )
            / (2 + FD(mach) * np.sqrt(1 + (2 / FD(mach)) ** 2)),
            "Mach",
            "Lift coefficient derivative for a single fin",
        )

        # Lift coefficient derivative for a number of n fins corrected for Fin-Body interference
        self.clalpha_multiple_fins = (
            self.lift_interference_factor
            * self.__fin_num_correction(self.n)
            * self.clalpha_single_fin
        )  # Function of mach number
        self.clalpha_multiple_fins.set_inputs("Mach")
        self.clalpha_multiple_fins.set_outputs(
            "Lift coefficient derivative for {:.0f} fins".format(self.n)
        )
        self.clalpha = self.clalpha_multiple_fins

        # Calculates clalpha * alpha
        self.cl = Function(
            lambda alpha, mach: alpha * self.clalpha_multiple_fins(mach),
            ["Alpha (rad)", "Mach"],
            "Lift coefficient",
        )

        return self.cl

    def evaluate_roll_parameters(self):
        """Calculates and returns the fin set's roll coefficients.
        The roll coefficients are saved in a list.

        Returns
        -------
        self.roll_parameters : list
            List containing the roll moment lift coefficient, the
            roll moment damping coefficient and the cant angle in
            radians
        """

        self.cant_angle_rad = np.radians(self.cant_angle)

        clf_delta = (
            self.roll_forcing_interference_factor
            * self.n
            * (self.Yma + self.rocket_radius)
            * self.clalpha_single_fin
            / self.d
        )  # Function of mach number
        clf_delta.set_inputs("Mach")
        clf_delta.set_outputs("Roll moment forcing coefficient derivative")
        cld_omega = (
            2
            * self.roll_damping_interference_factor
            * self.n
            * self.clalpha_single_fin
            * np.cos(self.cant_angle_rad)
            * self.roll_geometrical_constant
            / (self.ref_area * self.d**2)
        )  # Function of mach number
        cld_omega.set_inputs("Mach")
        cld_omega.set_outputs("Roll moment damping coefficient derivative")
        self.roll_parameters = [clf_delta, cld_omega, self.cant_angle_rad]
        return self.roll_parameters

    # Defines beta parameter
    def __beta(_, mach):
        """Defines a parameter that is often used in aerodynamic
        equations. It is commonly used in the Prandtl factor which
        corrects subsonic force coefficients for compressible flow.

        Parameters
        ----------
        mach : int, float
            Number of mach.

        Returns
        -------
        beta : int, float
            Value that characterizes flow speed based on the mach number.
        """

        if mach < 0.8:
            return np.sqrt(1 - mach**2)
        elif mach < 1.1:
            return np.sqrt(1 - 0.8**2)
        else:
            return np.sqrt(mach**2 - 1)

    # Defines number of fins  factor
    def __fin_num_correction(_, n):
        """Calculates a correction factor for the lift coefficient of multiple
        fins.
        The specifics  values are documented at:
        Niskanen, S. (2013). “OpenRocket technical documentation”.
        In: Development of an Open Source model rocket simulation software.

        Parameters
        ----------
        n : int
            Number of fins.

        Returns
        -------
        Corrector factor : int
            Factor that accounts for the number of fins.
        """
        corrector_factor = [2.37, 2.74, 2.99, 3.24]
        if n >= 5 and n <= 8:
            return corrector_factor[n - 5]
        else:
            return n / 2

    def draw(self):
        self.plots.draw()


class TrapezoidalFins(Fins):
    """Class that defines and holds information for a trapezoidal fin set.

    This class inherits from the Fins class.

    Note
    ----
    Local coordinate system: Z axis along the longitudinal axis of symmetry,
    positive downwards (top -> bottom). Origin located at the top of the root
    chord.

    See Also
    --------
    Fins

    Attributes
    ----------
    TrapezoidalFins.n : int
        Number of fins in fin set.
    TrapezoidalFins.rocket_radius : float
        The reference rocket radius used for lift coefficient normalization, in
        meters.
    TrapezoidalFins.airfoil : tuple
        Tuple of two items. First is the airfoil lift curve.
        Second is the unit of the curve (radians or degrees).
    TrapezoidalFins.cant_angle : float
        Fins cant angle with respect to the rocket centerline, in degrees.
    TrapezoidalFins.changing_attribute_dict : dict
        Dictionary that stores the name and the values of the attributes that
        may be changed during a simulation. Useful for control systems.
    TrapezoidalFins.cant_angle_rad : float
        Fins cant angle with respect to the rocket centerline, in radians.
    TrapezoidalFins.root_chord : float
        Fin root chord in meters.
    TrapezoidalFins.tip_chord : float
        Fin tip chord in meters.
    TrapezoidalFins.span : float
        Fin span in meters.
    TrapezoidalFins.name : string
        Name of fin set.
    TrapezoidalFins.sweep_length : float
        Fins sweep length in meters. By sweep length, understand the axial
        distance between the fin root leading edge and the fin tip leading edge
        measured parallel to the rocket centerline.
    TrapezoidalFins.sweep_angle : float
        Fins sweep angle with respect to the rocket centerline. Must
        be given in degrees.
    TrapezoidalFins.d : float
        Reference diameter of the rocket, in meters.
    TrapezoidalFins.ref_area : float
        Reference area of the rocket, in m².
    TrapezoidalFins.Af : float
        Area of the longitudinal section of each fin in the set.
    TrapezoidalFins.AR : float
        Aspect ratio of each fin in the set
    TrapezoidalFins.gamma_c : float
        Fin mid-chord sweep angle.
    TrapezoidalFins.Yma : float
        Span wise position of the mean aerodynamic chord.
    TrapezoidalFins.roll_geometrical_constant : float
        Geometrical constant used in roll calculations.
    TrapezoidalFins.tau : float
        Geometrical relation used to simplify lift and roll calculations.
    TrapezoidalFins.lift_interference_factor : float
        Factor of Fin-Body interference in the lift coefficient.
    TrapezoidalFins.cp : tuple
        Tuple with the x, y and z local coordinates of the fin set center of
        pressure. Has units of length and is given in meters.
    TrapezoidalFins.cpx : float
        Fin set local center of pressure x coordinate. Has units of length and
        is given in meters.
    TrapezoidalFins.cpy : float
        Fin set local center of pressure y coordinate. Has units of length and
        is given in meters.
    TrapezoidalFins.cpz : float
        Fin set local center of pressure z coordinate. Has units of length and
        is given in meters.
    TrapezoidalFins.cl : Function
        Function which defines the lift coefficient as a function of the angle
        of attack and the Mach number. Takes as input the angle of attack in
        radians and the Mach number. Returns the lift coefficient.
    TrapezoidalFins.clalpha : float
        Lift coefficient slope. Has units of 1/rad.
    """

    def __init__(
        self,
        n,
        root_chord,
        tip_chord,
        span,
        rocket_radius,
        cant_angle=0,
        sweep_length=None,
        sweep_angle=None,
        airfoil=None,
        name="Fins",
    ):
        """Initialize TrapezoidalFins class.

        Parameters
        ----------
        n : int
            Number of fins, from 2 to infinity.
        root_chord : int, float
            Fin root chord in meters.
        tip_chord : int, float
            Fin tip chord in meters.
        span : int, float
            Fin span in meters.
        rocket_radius : int, float
            Reference radius to calculate lift coefficient, in meters.
        cant_angle : int, float, optional
            Fins cant angle with respect to the rocket centerline. Must
            be given in degrees.
        sweep_length : int, float, optional
            Fins sweep length in meters. By sweep length, understand the axial
            distance between the fin root leading edge and the fin tip leading
            edge measured parallel to the rocket centerline. If not given, the
            sweep length is assumed to be equal the root chord minus the tip
            chord, in which case the fin is a right trapezoid with its base
            perpendicular to the rocket's axis. Cannot be used in conjunction
            with sweep_angle.
        sweep_angle : int, float, optional
            Fins sweep angle with respect to the rocket centerline. Must
            be given in degrees. If not given, the sweep angle is automatically
            calculated, in which case the fin is assumed to be a right trapezoid
            with its base perpendicular to the rocket's axis.
            Cannot be used in conjunction with sweep_length.
        airfoil : tuple, optional
            Default is null, in which case fins will be treated as flat plates.
            Otherwise, if tuple, fins will be considered as airfoils. The
            tuple's first item specifies the airfoil's lift coefficient
            by angle of attack and must be either a .csv, .txt, ndarray
            or callable. The .csv and .txt files must contain no headers
            and the first column must specify the angle of attack, while
            the second column must specify the lift coefficient. The
            ndarray should be as [(x0, y0), (x1, y1), (x2, y2), ...]
            where x0 is the angle of attack and y0 is the lift coefficient.
            If callable, it should take an angle of attack as input and
            return the lift coefficient at that angle of attack.
            The tuple's second item is the unit of the angle of attack,
            accepting either "radians" or "degrees".
        name : str
            Name of fin set.

        Returns
        -------
        None
        """

        super().__init__(
            n,
            root_chord,
            span,
            rocket_radius,
            cant_angle,
            airfoil,
            name,
        )

        # Check if sweep angle or sweep length is given
        if sweep_length is not None and sweep_angle is not None:
            raise ValueError("Cannot use sweep_length and sweep_angle together")
        elif sweep_angle is not None:
            sweep_length = np.tan(sweep_angle * np.pi / 180) * span
        elif sweep_length is None:
            sweep_length = root_chord - tip_chord
        else:
            # Sweep length is given
            pass

        self._tip_chord = tip_chord
        self._sweep_length = sweep_length
        self._sweep_angle = sweep_angle

        self.evaluate_geometrical_parameters()
        self.evaluate_center_of_pressure()
        self.evaluate_lift_coefficient()
        self.evaluate_roll_parameters()

        self.prints = _TrapezoidalFinsPrints(self)
        self.plots = _TrapezoidalFinsPlots(self)

    @property
    def tip_chord(self):
        return self._tip_chord

    @tip_chord.setter
    def tip_chord(self, value):
        self._tip_chord = value
        self.evaluate_geometrical_parameters()
        self.evaluate_center_of_pressure()
        self.evaluate_lift_coefficient()
        self.evaluate_roll_parameters()

    @property
    def sweep_angle(self):
        return self._sweep_angle

    @sweep_angle.setter
    def sweep_angle(self, value):
        self._sweep_angle = value
        self._sweep_length = np.tan(value * np.pi / 180) * self.span
        self.evaluate_geometrical_parameters()
        self.evaluate_center_of_pressure()
        self.evaluate_lift_coefficient()
        self.evaluate_roll_parameters()

    @property
    def sweep_length(self):
        return self._sweep_length

    @sweep_length.setter
    def sweep_length(self, value):
        self._sweep_length = value
        self.evaluate_geometrical_parameters()
        self.evaluate_center_of_pressure()
        self.evaluate_lift_coefficient()
        self.evaluate_roll_parameters()

    def evaluate_center_of_pressure(self):
        """Calculates and returns the center of pressure of the fin set in local
        coordinates. The center of pressure position is saved and stored as a
        tuple.

        Returns
        -------
        None
        """
        # Center of pressure position in local coordinates
        cpz = (self.sweep_length / 3) * (
            (self.root_chord + 2 * self.tip_chord) / (self.root_chord + self.tip_chord)
        ) + (1 / 6) * (
            self.root_chord
            + self.tip_chord
            - self.root_chord * self.tip_chord / (self.root_chord + self.tip_chord)
        )
        self.cpx = 0
        self.cpy = 0
        self.cpz = cpz
        self.cp = (self.cpx, self.cpy, self.cpz)
        return None

    def evaluate_geometrical_parameters(self):
        """Calculates and saves fin set's geometrical parameters such as the
        fins' area, aspect ratio and parameters for roll movement.

        Returns
        -------
        None
        """

        Yr = self.root_chord + self.tip_chord
        Af = Yr * self.span / 2  # Fin area
        AR = 2 * self.span**2 / Af  # Fin aspect ratio
        gamma_c = np.arctan(
            (self.sweep_length + 0.5 * self.tip_chord - 0.5 * self.root_chord)
            / (self.span)
        )
        Yma = (
            (self.span / 3) * (self.root_chord + 2 * self.tip_chord) / Yr
        )  # Span wise coord of mean aero chord

        # Fin–body interference correction parameters
        tau = (self.span + self.rocket_radius) / self.rocket_radius
        lift_interference_factor = 1 + 1 / tau
        λ = self.tip_chord / self.root_chord

        # Parameters for Roll Moment.
        # Documented at: https://github.com/RocketPy-Team/RocketPy/blob/master/docs/technical/aerodynamics/Roll_Equations.pdf
        roll_geometrical_constant = (
            (self.root_chord + 3 * self.tip_chord) * self.span**3
            + 4
            * (self.root_chord + 2 * self.tip_chord)
            * self.rocket_radius
            * self.span**2
            + 6
            * (self.root_chord + self.tip_chord)
            * self.span
            * self.rocket_radius**2
        ) / 12
        roll_damping_interference_factor = 1 + (
            ((tau - λ) / (tau)) - ((1 - λ) / (tau - 1)) * np.log(tau)
        ) / (
            ((tau + 1) * (tau - λ)) / (2) - ((1 - λ) * (tau**3 - 1)) / (3 * (tau - 1))
        )
        roll_forcing_interference_factor = (1 / np.pi**2) * (
            (np.pi**2 / 4) * ((tau + 1) ** 2 / tau**2)
            + ((np.pi * (tau**2 + 1) ** 2) / (tau**2 * (tau - 1) ** 2))
            * np.arcsin((tau**2 - 1) / (tau**2 + 1))
            - (2 * np.pi * (tau + 1)) / (tau * (tau - 1))
            + ((tau**2 + 1) ** 2)
            / (tau**2 * (tau - 1) ** 2)
            * (np.arcsin((tau**2 - 1) / (tau**2 + 1))) ** 2
            - (4 * (tau + 1))
            / (tau * (tau - 1))
            * np.arcsin((tau**2 - 1) / (tau**2 + 1))
            + (8 / (tau - 1) ** 2) * np.log((tau**2 + 1) / (2 * tau))
        )

        # Store values
        self.Yr = Yr
        self.Af = Af  # Fin area
        self.AR = AR  # Aspect Ratio
        self.gamma_c = gamma_c  # Mid chord angle
        self.Yma = Yma  # Span wise coord of mean aero chord
        self.roll_geometrical_constant = roll_geometrical_constant
        self.tau = tau
        self.lift_interference_factor = lift_interference_factor
        self.λ = λ
        self.roll_damping_interference_factor = roll_damping_interference_factor
        self.roll_forcing_interference_factor = roll_forcing_interference_factor

    def info(self):
        self.prints.geometry()
        self.prints.lift()
        return None

    def all_info(self):
        self.prints.all()
        self.plots.all()
        return None


class EllipticalFins(Fins):
    """Class that defines and holds information for an elliptical fin set.

    This class inherits from the Fins class.

    Note
    ----
    Local coordinate system: Z axis along the longitudinal axis of symmetry,
    positive downwards (top -> bottom). Origin located at the top of the root
    chord.

    See Also
    --------
    Fins

    Attributes
    ----------
    EllipticalFins.n : int
        Number of fins in fin set.
    EllipticalFins.rocket_radius : float
        The reference rocket radius used for lift coefficient normalization, in
        meters.
    EllipticalFins.airfoil : tuple
        Tuple of two items. First is the airfoil lift curve.
        Second is the unit of the curve (radians or degrees)
    EllipticalFins.cant_angle : float
        Fins cant angle with respect to the rocket centerline, in degrees.
    EllipticalFins.changing_attribute_dict : dict
        Dictionary that stores the name and the values of the attributes that
        may be changed during a simulation. Useful for control systems.
    EllipticalFins.cant_angle_rad : float
        Fins cant angle with respect to the rocket centerline, in radians.
    EllipticalFins.root_chord : float
        Fin root chord in meters.
    EllipticalFins.span : float
        Fin span in meters.
    EllipticalFins.name : string
        Name of fin set.
    EllipticalFins.sweep_length : float
        Fins sweep length in meters. By sweep length, understand the axial
        distance between the fin root leading edge and the fin tip leading edge
        measured parallel to the rocket centerline.
    EllipticalFins.sweep_angle : float
        Fins sweep angle with respect to the rocket centerline. Must
        be given in degrees.
    EllipticalFins.d : float
        Reference diameter of the rocket, in meters.
    EllipticalFins.ref_area : float
        Reference area of the rocket.
    EllipticalFins.Af : float
        Area of the longitudinal section of each fin in the set.
    EllipticalFins.AR : float
        Aspect ratio of each fin in the set.
    EllipticalFins.gamma_c : float
        Fin mid-chord sweep angle.
    EllipticalFins.Yma : float
        Span wise position of the mean aerodynamic chord.
    EllipticalFins.roll_geometrical_constant : float
        Geometrical constant used in roll calculations.
    EllipticalFins.tau : float
        Geometrical relation used to simplify lift and roll calculations.
    EllipticalFins.lift_interference_factor : float
        Factor of Fin-Body interference in the lift coefficient.
    EllipticalFins.cp : tuple
        Tuple with the x, y and z local coordinates of the fin set center of
        pressure. Has units of length and is given in meters.
    EllipticalFins.cpx : float
        Fin set local center of pressure x coordinate. Has units of length and
        is given in meters.
    EllipticalFins.cpy : float
        Fin set local center of pressure y coordinate. Has units of length and
        is given in meters.
    EllipticalFins.cpz : float
        Fin set local center of pressure z coordinate. Has units of length and
        is given in meters.
    EllipticalFins.cl : Function
        Function which defines the lift coefficient as a function of the angle
        of attack and the Mach number. Takes as input the angle of attack in
        radians and the Mach number. Returns the lift coefficient.
    EllipticalFins.clalpha : float
        Lift coefficient slope. Has units of 1/rad.
    """

    def __init__(
        self,
        n,
        root_chord,
        span,
        rocket_radius,
        cant_angle=0,
        airfoil=None,
        name="Fins",
    ):
        """Initialize EllipticalFins class.

        Parameters
        ----------
        n : int
            Number of fins, from 2 to infinity.
        root_chord : int, float
            Fin root chord in meters.
        span : int, float
            Fin span in meters.
        rocket_radius : int, float
            Reference radius to calculate lift coefficient, in meters.
        cant_angle : int, float, optional
            Fins cant angle with respect to the rocket centerline. Must
            be given in degrees.
        sweep_length : int, float, optional
            Fins sweep length in meters. By sweep length, understand the axial
            distance between the fin root leading edge and the fin tip leading
            edge measured parallel to the rocket centerline. If not given, the
            sweep length is assumed to be equal the root chord minus the tip
            chord, in which case the fin is a right trapezoid with its base
            perpendicular to the rocket's axis. Cannot be used in conjunction
            with sweep_angle.
        sweep_angle : int, float, optional
            Fins sweep angle with respect to the rocket centerline. Must
            be given in degrees. If not given, the sweep angle is automatically
            calculated, in which case the fin is assumed to be a right trapezoid
            with its base perpendicular to the rocket's axis.
            Cannot be used in conjunction with sweep_length.
        airfoil : tuple, optional
            Default is null, in which case fins will be treated as flat plates.
            Otherwise, if tuple, fins will be considered as airfoils. The
            tuple's first item specifies the airfoil's lift coefficient
            by angle of attack and must be either a .csv, .txt, ndarray
            or callable. The .csv and .txt files must contain no headers
            and the first column must specify the angle of attack, while
            the second column must specify the lift coefficient. The
            ndarray should be as [(x0, y0), (x1, y1), (x2, y2), ...]
            where x0 is the angle of attack and y0 is the lift coefficient.
            If callable, it should take an angle of attack as input and
            return the lift coefficient at that angle of attack.
            The tuple's second item is the unit of the angle of attack,
            accepting either "radians" or "degrees".
        name : str
            Name of fin set.

        Returns
        -------
        None
        """

        super().__init__(
            n,
            root_chord,
            span,
            rocket_radius,
            cant_angle,
            airfoil,
            name,
        )

        self.evaluate_geometrical_parameters()
        self.evaluate_center_of_pressure()
        self.evaluate_lift_coefficient()
        self.evaluate_roll_parameters()

        self.prints = _EllipticalFinsPrints(self)
        self.plots = _EllipticalFinsPlots(self)

        return None

    def evaluate_center_of_pressure(self):
        """Calculates and returns the center of pressure of the fin set in local
        coordinates. The center of pressure position is saved and stored as a
        tuple.

        Returns
        -------
        None
        """
        # Center of pressure position in local coordinates
        cpz = 0.288 * self.root_chord
        self.cpx = 0
        self.cpy = 0
        self.cpz = cpz
        self.cp = (self.cpx, self.cpy, self.cpz)
        return None

    def evaluate_geometrical_parameters(self):
        """Calculates and saves fin set's geometrical parameters such as the
        fins' area, aspect ratio and parameters for roll movement.

        Returns
        -------
        None
        """

        # Compute auxiliary geometrical parameters
        Af = (np.pi * self.root_chord / 2 * self.span) / 2  # Fin area
        gamma_c = 0  # Zero for elliptical fins
        AR = 2 * self.span**2 / Af  # Fin aspect ratio
        Yma = (
            self.span / (3 * np.pi) * np.sqrt(9 * np.pi**2 - 64)
        )  # Span wise coord of mean aero chord
        roll_geometrical_constant = (
            self.root_chord
            * self.span
            * (
                3 * np.pi * self.span**2
                + 32 * self.rocket_radius * self.span
                + 12 * np.pi * self.rocket_radius**2
            )
            / 48
        )

        # Fin–body interference correction parameters
        tau = (self.span + self.rocket_radius) / self.rocket_radius
        lift_interference_factor = 1 + 1 / tau
        if self.span > self.rocket_radius:
            roll_damping_interference_factor = 1 + (
                (self.rocket_radius**2)
                * (
                    2
                    * (self.rocket_radius**2)
                    * np.sqrt(self.span**2 - self.rocket_radius**2)
                    * np.log(
                        (
                            2
                            * self.span
                            * np.sqrt(self.span**2 - self.rocket_radius**2)
                            + 2 * self.span**2
                        )
                        / self.rocket_radius
                    )
                    - 2
                    * (self.rocket_radius**2)
                    * np.sqrt(self.span**2 - self.rocket_radius**2)
                    * np.log(2 * self.span)
                    + 2 * self.span**3
                    - np.pi * self.rocket_radius * self.span**2
                    - 2 * (self.rocket_radius**2) * self.span
                    + np.pi * self.rocket_radius**3
                )
            ) / (
                2
                * (self.span**2)
                * (self.span / 3 + np.pi * self.rocket_radius / 4)
                * (self.span**2 - self.rocket_radius**2)
            )
        elif self.span < self.rocket_radius:
            roll_damping_interference_factor = 1 - (
                self.rocket_radius**2
                * (
                    2 * self.span**3
                    - np.pi * self.span**2 * self.rocket_radius
                    - 2 * self.span * self.rocket_radius**2
                    + np.pi * self.rocket_radius**3
                    + 2
                    * self.rocket_radius**2
                    * np.sqrt(-self.span**2 + self.rocket_radius**2)
                    * np.arctan(
                        (self.span)
                        / (np.sqrt(-self.span**2 + self.rocket_radius**2))
                    )
                    - np.pi
                    * self.rocket_radius**2
                    * np.sqrt(-self.span**2 + self.rocket_radius**2)
                )
            ) / (
                2
                * self.span
                * (-self.span**2 + self.rocket_radius**2)
                * (self.span**2 / 3 + np.pi * self.span * self.rocket_radius / 4)
            )
        elif self.span == self.rocket_radius:
            roll_damping_interference_factor = (28 - 3 * np.pi) / (4 + 3 * np.pi)

        roll_forcing_interference_factor = (1 / np.pi**2) * (
            (np.pi**2 / 4) * ((tau + 1) ** 2 / tau**2)
            + ((np.pi * (tau**2 + 1) ** 2) / (tau**2 * (tau - 1) ** 2))
            * np.arcsin((tau**2 - 1) / (tau**2 + 1))
            - (2 * np.pi * (tau + 1)) / (tau * (tau - 1))
            + ((tau**2 + 1) ** 2)
            / (tau**2 * (tau - 1) ** 2)
            * (np.arcsin((tau**2 - 1) / (tau**2 + 1))) ** 2
            - (4 * (tau + 1))
            / (tau * (tau - 1))
            * np.arcsin((tau**2 - 1) / (tau**2 + 1))
            + (8 / (tau - 1) ** 2) * np.log((tau**2 + 1) / (2 * tau))
        )

        # Store values
        self.Af = Af  # Fin area
        self.AR = AR  # Fin aspect ratio
        self.gamma_c = gamma_c  # Mid chord angle
        self.Yma = Yma  # Span wise coord of mean aero chord
        self.roll_geometrical_constant = roll_geometrical_constant
        self.tau = tau
        self.lift_interference_factor = lift_interference_factor
        self.roll_damping_interference_factor = roll_damping_interference_factor
        self.roll_forcing_interference_factor = roll_forcing_interference_factor

    def info(self):
        self.prints.geometry()
        self.prints.lift()
        return None

    def all_info(self):
        self.prints.all()
        self.plots.all()
        return None


class Tail(AeroSurface):
    """Class that defines a tail. Currently only accepts conical tails.

    Note
    ----
    Local coordinate system: Z axis along the longitudinal axis of symmetry,
    positive downwards (top -> bottom). Origin located at top of the tail
    (generally the portion closest to the rocket's nose).

    Attributes
    ----------
    Tail.top_radius : int, float
        Radius of the top of the tail. The top radius is defined as the radius
        of the transversal section that is closest to the rocket's nose.
    Tail.bottom_radius : int, float
        Radius of the bottom of the tail.
    Tail.length : int, float
        Length of the tail. The length is defined as the distance between the
        top and bottom of the tail. The length is measured along the rocket's
        longitudinal axis. Has the unit of meters.
    Tail.rocket_radius: int, float
        The reference rocket radius used for lift coefficient normalization in
        meters.
    Tail.name : str
        Name of the tail. Default is 'Tail'.
    Tail.cpx : int, float
        x local coordinate of the center of pressure of the tail.
    Tail.cpy : int, float
        y local coordinate of the center of pressure of the tail.
    Tail.cpz : int, float
        z local coordinate of the center of pressure of the tail.
    Tail.cp : tuple
        Tuple containing the coordinates of the center of pressure of the tail.
    Tail.cl : Function
        Function that returns the lift coefficient of the tail. The function
        is defined as a function of the angle of attack and the mach number.
    Tail.clalpha : float
        Lift coefficient slope. Has the unit of 1/rad.
    Tail.slant_length : float
        Slant length of the tail. The slant length is defined as the distance
        between the top and bottom of the tail. The slant length is measured
        along the tail's slant axis. Has the unit of meters.
    Tail.surface_area : float
        Surface area of the tail. Has the unit of meters squared.
    """

    def __init__(self, top_radius, bottom_radius, length, rocket_radius, name="Tail"):
        """Initializes the tail object by computing and storing the most
        important values.

        Parameters
        ----------
        top_radius : int, float
            Radius of the top of the tail. The top radius is defined as the
            radius of the transversal section that is closest to the rocket's
            nose.
        bottom_radius : int, float
            Radius of the bottom of the tail.
        length : int, float
            Length of the tail.
        rocket_radius : int, float
            The reference rocket radius used for lift coefficient normalization.
        name : str
            Name of the tail. Default is 'Tail'.

        Returns
        -------
        None
        """
        super().__init__(name)

        # Store arguments as attributes
        self._top_radius = top_radius
        self._bottom_radius = bottom_radius
        self._length = length
        self._rocket_radius = rocket_radius

        # Calculate geometrical parameters
        self.evaluate_geometrical_parameters()
        self.evaluate_lift_coefficient()
        self.evaluate_center_of_pressure()

        self.plots = _TailPlots(self)
        self.prints = _TailPrints(self)

        return None

    @property
    def top_radius(self):
        return self._top_radius

    @top_radius.setter
    def top_radius(self, value):
        self._top_radius = value
        self.evaluate_geometrical_parameters()
        self.evaluate_lift_coefficient()
        self.evaluate_center_of_pressure()

    @property
    def bottom_radius(self):
        return self._bottom_radius

    @bottom_radius.setter
    def bottom_radius(self, value):
        self._bottom_radius = value
        self.evaluate_geometrical_parameters()
        self.evaluate_lift_coefficient()
        self.evaluate_center_of_pressure()

    @property
    def length(self):
        return self._length

    @length.setter
    def length(self, value):
        self._length = value
        self.evaluate_geometrical_parameters()
        self.evaluate_center_of_pressure()

    @property
    def rocket_radius(self):
        return self._rocket_radius

    @rocket_radius.setter
    def rocket_radius(self, value):
        self._rocket_radius = value
        self.evaluate_lift_coefficient()

    def evaluate_geometrical_parameters(self):
        """Calculates and saves tail's slant length and surface area.

        Returns
        -------
        None
        """
        # Calculate tail slant length
        self.slant_length = np.sqrt(
            (self.length) ** 2 + (self.top_radius - self.bottom_radius) ** 2
        )
        # Calculate the surface area of the tail
        self.surface_area = (
            np.pi * self.slant_length * (self.top_radius + self.bottom_radius)
        )

    def evaluate_lift_coefficient(self):
        """Calculates and returns tail's lift coefficient.
        The lift coefficient is saved and returned. This function
        also calculates and saves its lift coefficient derivative.

        Returns
        -------
        None
        """
        # Calculate clalpha
        # clalpha is currently a constant, meaning it is independent of Mach
        # number. This is only valid for subsonic speeds.
        # It must be set as a Function because it will be called and treated
        # as a function of mach in the simulation.
        self.clalpha = Function(
            lambda mach: 2
            * (
                (self.bottom_radius / self.rocket_radius) ** 2
                - (self.top_radius / self.rocket_radius) ** 2
            ),
            "Mach",
            f"Lift coefficient derivative for {self.name}",
        )
        self.cl = Function(
            lambda alpha, mach: self.clalpha(mach) * alpha,
            ["Alpha (rad)", "Mach"],
            "Cl",
        )
        return None

    def evaluate_center_of_pressure(self):
        """Calculates and returns the center of pressure of the tail in local
        coordinates. The center of pressure position is saved and stored as a
        tuple.

        Returns
        -------
        None
        """
        # Calculate cp position in local coordinates
        r = self.top_radius / self.bottom_radius
        cpz = (self.length / 3) * (1 + (1 - r) / (1 - r**2))

        # Store values as class attributes
        self.cpx = 0
        self.cpy = 0
        self.cpz = cpz
        self.cp = (self.cpx, self.cpy, self.cpz)
        return None

    def info(self):
        self.prints.geometry()
        self.prints.lift()
        return None

    def all_info(self):
        self.prints.all()
        self.plots.all()
        return None


class RailButtons(AeroSurface):
    """Class that defines a rail button pair or group.

    Attributes
    ----------
    RailButtons.buttons_distance : int, float
        Distance between the two rail buttons closest to the nozzle.
    RailButtons.angular_position : int, float
        Angular position of the rail buttons in degrees measured
        as the rotation around the symmetry axis of the rocket
        relative to one of the other principal axis.
    """

    def __init__(self, buttons_distance, angular_position=45, name="Rail Buttons"):
        """Initializes RailButtons Class.

        Parameters
        ----------
        buttons_distance : int, float
            Distance between the first and the last rail button in meters.
        angular_position : int, float, optional
            Angular position of the rail buttons in degrees measured
            as the rotation around the symmetry axis of the rocket
            relative to one of the other principal axis.
        name : string, optional
            Name of the rail buttons. Default is "Rail Buttons".

        Returns
        -------
        None

        """
        super().__init__(name)
        self.buttons_distance = buttons_distance
        self.angular_position = angular_position
        self.name = name

        self.evaluate_lift_coefficient()
        self.evaluate_center_of_pressure()

        self.prints = _RailButtonsPrints(self)
        return None

    def evaluate_center_of_pressure(self):
        """Evaluates the center of pressure of the rail buttons. Rail buttons
        do not contribute to the center of pressure of the rocket.

        Returns
        -------
        None
        """
        self.cpx = 0
        self.cpy = 0
        self.cpz = 0
        self.cp = (self.cpx, self.cpy, self.cpz)
        return None

    def evaluate_lift_coefficient(self):
        """Evaluates the lift coefficient curve of the rail buttons. Rail
        buttons do not contribute to the lift coefficient of the rocket.

        Returns
        -------
        None
        """
        self.clalpha = Function(
            lambda mach: 0,
            "Mach",
            f"Lift coefficient derivative for {self.name}",
        )
        self.cl = Function(
            lambda alpha, mach: 0,
            ["Alpha (rad)", "Mach"],
            "Cl",
        )
        return None

    def evaluate_geometrical_parameters(self):
        """Evaluates the geometrical parameters of the rail buttons. Rail
        buttons do not contribute to the geometrical parameters of the rocket.

        Returns
        -------
        None
        """
        return None

    def info(self):
        """Prints out all the information about the Rail Buttons.

        Returns
        -------
        None
        """
        self.prints.geometry()
        return None

    def all_info(self):
        """Returns all info of the Rail Buttons.

        Returns
        -------
        None
        """
        self.prints.all()
        return None<|MERGE_RESOLUTION|>--- conflicted
+++ resolved
@@ -1,10 +1,3 @@
-<<<<<<< HEAD
-=======
-__author__ = "Guilherme Fernandes Alves, Mateus Stano Junqueira, Giovani Hidalgo Ceotto, Franz MasatoshiYuri, Calebe Gomes Teles"
-__copyright__ = "Copyright 20XX, RocketPy Team"
-__license__ = "MIT"
-
->>>>>>> 335998fe
 from abc import ABC, abstractmethod
 
 import numpy as np
@@ -157,19 +150,13 @@
         kind : string
             Nose cone kind. Can be "conical", "ogive", "elliptical", "tangent",
             "von karman", "parabolic" or "lvhaack".
-<<<<<<< HEAD
         base_radius : float, optional
             Nose cone base radius. Has units of length and must be given in
             meters. If not given, the ratio between ``base_radius`` and
             ``rocket_radius`` will be assumed as 1.
-=======
-        base_radius : float
-            Nose cone base radius. Has units of length and must be given in
-            meters.
         bluffness : float, optional
             Ratio between the radius of the circle on the tip of the ogive and
             the radius of the base of the ogive.
->>>>>>> 335998fe
         rocket_radius : int, float, optional
             The reference rocket radius used for lift coefficient normalization.
             If not given, the ratio between ``base_radius`` and
