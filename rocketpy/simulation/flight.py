import math
import warnings
from copy import deepcopy
from functools import cached_property

import numpy as np
import simplekml
from scipy import integrate

from ..mathutils.function import Function, funcify_method
from ..mathutils.vector_matrix import Matrix, Vector
from ..plots.flight_plots import _FlightPlots
from ..prints.flight_prints import _FlightPrints
from ..tools import find_closest


class Flight:
    """Keeps all flight information and has a method to simulate flight.

    Attributes
    ----------
    Flight.env : Environment
        Environment object describing rail length, elevation, gravity and
        weather condition. See Environment class for more details.
    Flight.rocket : Rocket
        Rocket class describing rocket. See Rocket class for more
        details.
    Flight.parachutes : Parachute
        Direct link to parachutes of the Rocket. See Rocket class
        for more details.
    Flight.frontal_surface_wind : float
        Surface wind speed in m/s aligned with the launch rail.
    Flight.lateral_surface_wind : float
        Surface wind speed in m/s perpendicular to launch rail.
    Flight.FlightPhases : class
        Helper class to organize and manage different flight phases.
    Flight.TimeNodes : class
        Helper class to manage time discretization during simulation.
    Flight.time_iterator : function
        Helper iterator function to generate time discretization points.
    Flight.rail_length : float, int
        Launch rail length in meters.
    Flight.effective_1rl : float
        Original rail length minus the distance measured from nozzle exit
        to the upper rail button. It assumes the nozzle to be aligned with
        the beginning of the rail.
    Flight.effective_2rl : float
        Original rail length minus the distance measured from nozzle exit
        to the lower rail button. It assumes the nozzle to be aligned with
        the beginning of the rail.
    Flight.name: str
        Name of the flight.
    Flight.max_time : int, float
        Maximum simulation time allowed. Refers to physical time
        being simulated, not time taken to run simulation.
    Flight.max_time_step : int, float
        Maximum time step to use during numerical integration in seconds.
    Flight.min_time_step : int, float
        Minimum time step to use during numerical integration in seconds.
    Flight.rtol : int, float
        Maximum relative error tolerance to be tolerated in the
        numerical integration scheme.
    Flight.atol : int, float
        Maximum absolute error tolerance to be tolerated in the
        integration scheme.
    Flight.time_overshoot : bool, optional
        If True, decouples ODE time step from parachute trigger functions
        sampling rate. The time steps can overshoot the necessary trigger
        function evaluation points and then interpolation is used to
        calculate them and feed the triggers. Can greatly improve run
        time in some cases.
    Flight.terminate_on_apogee : bool
        Whether to terminate simulation when rocket reaches apogee.
    Flight.solver : scipy.integrate.LSODA
        Scipy LSODA integration scheme.
    Flight.x : Function
        Rocket's X coordinate (positive east) as a function of time.
    Flight.y : Function
        Rocket's Y coordinate (positive north) as a function of time.
    Flight.z : Function
        Rocket's z coordinate (positive up) as a function of time.
    Flight.vx : Function
        Rocket's X velocity as a function of time.
    Flight.vy : Function
        Rocket's Y velocity as a function of time.
    Flight.vz : Function
        Rocket's Z velocity as a function of time.
    Flight.e0 : Function
        Rocket's Euler parameter 0 as a function of time.
    Flight.e1 : Function
        Rocket's Euler parameter 1 as a function of time.
    Flight.e2 : Function
        Rocket's Euler parameter 2 as a function of time.
    Flight.e3 : Function
        Rocket's Euler parameter 3 as a function of time.
    Flight.w1 : Function
        Rocket's angular velocity Omega 1 as a function of time.
        Direction 1 is in the rocket's body axis and points perpendicular
        to the rocket's axis of cylindrical symmetry.
    Flight.w2 : Function
        Rocket's angular velocity Omega 2 as a function of time.
        Direction 2 is in the rocket's body axis and points perpendicular
        to the rocket's axis of cylindrical symmetry and direction 1.
    Flight.w3 : Function
        Rocket's angular velocity Omega 3 as a function of time.
        Direction 3 is in the rocket's body axis and points in the
        direction of cylindrical symmetry.
    Flight.latitude: Function
        Rocket's latitude coordinates (positive North) as a function of time.
        The Equator has a latitude equal to 0, by convention.
    Flight.longitude: Function
        Rocket's longitude coordinates (positive East) as a function of time.
        Greenwich meridian has a longitude equal to 0, by convention.
    Flight.inclination : int, float
        Launch rail inclination angle relative to ground, given in degrees.
    Flight.heading : int, float
        Launch heading angle relative to north given in degrees.
    Flight.initial_solution : list
        List defines initial condition - [tInit, x_init,
        y_init, z_init, vx_init, vy_init, vz_init, e0_init, e1_init,
        e2_init, e3_init, w1_init, w2_init, w3_init]
    Flight.t_initial : int, float
        Initial simulation time in seconds. Usually 0.
    Flight.solution : list
        Solution array which keeps results from each numerical
        integration.
    Flight.t : float
        Current integration time.
    Flight.y : list
        Current integration state vector u.
    Flight.post_processed : bool
        Defines if solution data has been post processed.
    Flight.initial_solution : list
        List defines initial condition - [tInit, x_init,
        y_init, z_init, vx_init, vy_init, vz_init, e0_init, e1_init,
        e2_init, e3_init, w1_init, w2_init, w3_init]
    Flight.out_of_rail_time : int, float
        Time, in seconds, in which the rocket completely leaves the
        rail.
    Flight.out_of_rail_state : list
        State vector u corresponding to state when the rocket
        completely leaves the rail.
    Flight.out_of_rail_velocity : int, float
        Velocity, in m/s, with which the rocket completely leaves the
        rail.
    Flight.apogee_state : array
        State vector u corresponding to state when the rocket's
        vertical velocity is zero in the apogee.
    Flight.apogee_time : int, float
        Time, in seconds, in which the rocket's vertical velocity
        reaches zero in the apogee.
    Flight.apogee_x : int, float
        X coordinate (positive east) of the center of mass of the
        rocket when it reaches apogee.
    Flight.apogee_y : int, float
        Y coordinate (positive north) of the center of mass of the
        rocket when it reaches apogee.
    Flight.apogee : int, float
        Z coordinate, or altitude, of the center of mass of the
        rocket when it reaches apogee.
    Flight.x_impact : int, float
        X coordinate (positive east) of the center of mass of the
        rocket when it impacts ground.
    Flight.y_impact : int, float
        Y coordinate (positive east) of the center of mass of the
        rocket when it impacts ground.
    Flight.impact_velocity : int, float
        Velocity magnitude of the center of mass of the rocket when
        it impacts ground.
    Flight.impact_state : array
        State vector u corresponding to state when the rocket
        impacts the ground.
    Flight.parachute_events : array
        List that stores parachute events triggered during flight.
    Flight.function_evaluations : array
        List that stores number of derivative function evaluations
        during numerical integration in cumulative manner.
    Flight.function_evaluations_per_time_step : array
        List that stores number of derivative function evaluations
        per time step during numerical integration.
    Flight.time_steps : array
        List of time steps taking during numerical integration in
        seconds.
    Flight.FlightPhases : Flight.FlightPhases
        Stores and manages flight phases.
    Flight.wind_velocity_x : Function
        Wind velocity X (East) experienced by the rocket as a
        function of time. Can be called or accessed as array.
    Flight.wind_velocity_y : Function
        Wind velocity Y (North) experienced by the rocket as a
        function of time. Can be called or accessed as array.
    Flight.density : Function
        Air density experienced by the rocket as a function of
        time. Can be called or accessed as array.
    Flight.pressure : Function
        Air pressure experienced by the rocket as a function of
        time. Can be called or accessed as array.
    Flight.dynamic_viscosity : Function
        Air dynamic viscosity experienced by the rocket as a function of
        time. Can be called or accessed as array.
    Flight.speed_of_sound : Function
        Speed of Sound in air experienced by the rocket as a
        function of time. Can be called or accessed as array.
    Flight.ax : Function
        Rocket's X (East) acceleration as a function of time, in m/s².
        Can be called or accessed as array.
    Flight.ay : Function
        Rocket's Y (North) acceleration as a function of time, in m/s².
        Can be called or accessed as array.
    Flight.az : Function
        Rocket's Z (Up) acceleration as a function of time, in m/s².
        Can be called or accessed as array.
    Flight.alpha1 : Function
        Rocket's angular acceleration Alpha 1 as a function of time.
        Direction 1 is in the rocket's body axis and points perpendicular
        to the rocket's axis of cylindrical symmetry.
        Units of rad/s². Can be called or accessed as array.
    Flight.alpha2 : Function
        Rocket's angular acceleration Alpha 2 as a function of time.
        Direction 2 is in the rocket's body axis and points perpendicular
        to the rocket's axis of cylindrical symmetry and direction 1.
        Units of rad/s². Can be called or accessed as array.
    Flight.alpha3 : Function
        Rocket's angular acceleration Alpha 3 as a function of time.
        Direction 3 is in the rocket's body axis and points in the
        direction of cylindrical symmetry.
        Units of rad/s². Can be called or accessed as array.
    Flight.speed : Function
        Rocket velocity magnitude in m/s relative to ground as a
        function of time. Can be called or accessed as array.
    Flight.max_speed : float
        Maximum velocity magnitude in m/s reached by the rocket
        relative to ground during flight.
    Flight.max_speed_time : float
        Time in seconds at which rocket reaches maximum velocity
        magnitude relative to ground.
    Flight.horizontal_speed : Function
        Rocket's velocity magnitude in the horizontal (North-East)
        plane in m/s as a function of time. Can be called or
        accessed as array.
    Flight.acceleration : Function
        Rocket acceleration magnitude in m/s² relative to ground as a
        function of time. Can be called or accessed as array.
    Flight.max_acceleration : float
        Maximum acceleration magnitude in m/s² reached by the rocket
        relative to ground during flight.
    Flight.max_acceleration_time : float
        Time in seconds at which rocket reaches maximum acceleration
        magnitude relative to ground.
    Flight.path_angle : Function
        Rocket's flight path angle, or the angle that the
        rocket's velocity makes with the horizontal (North-East)
        plane. Measured in degrees and expressed as a function
        of time. Can be called or accessed as array.
    Flight.attitude_vector_x : Function
        Rocket's attitude vector, or the vector that points
        in the rocket's axis of symmetry, component in the X
        direction (East) as a function of time.
        Can be called or accessed as array.
    Flight.attitude_vector_y : Function
        Rocket's attitude vector, or the vector that points
        in the rocket's axis of symmetry, component in the Y
        direction (East) as a function of time.
        Can be called or accessed as array.
    Flight.attitude_vector_z : Function
        Rocket's attitude vector, or the vector that points
        in the rocket's axis of symmetry, component in the Z
        direction (East) as a function of time.
        Can be called or accessed as array.
    Flight.attitude_angle : Function
        Rocket's attitude angle, or the angle that the
        rocket's axis of symmetry makes with the horizontal (North-East)
        plane. Measured in degrees and expressed as a function
        of time. Can be called or accessed as array.
    Flight.lateral_attitude_angle : Function
        Rocket's lateral attitude angle, or the angle that the
        rocket's axis of symmetry makes with plane defined by
        the launch rail direction and the Z (up) axis.
        Measured in degrees and expressed as a function
        of time. Can be called or accessed as array.
    Flight.phi : Function
        Rocket's Spin Euler Angle, φ, according to the 3-2-3 rotation
        system (NASA Standard Aerospace). Measured in degrees and
        expressed as a function of time. Can be called or accessed as array.
    Flight.theta : Function
        Rocket's Nutation Euler Angle, θ, according to the 3-2-3 rotation
        system (NASA Standard Aerospace). Measured in degrees and
        expressed as a function of time. Can be called or accessed as array.
    Flight.psi : Function
        Rocket's Precession Euler Angle, ψ, according to the 3-2-3 rotation
        system (NASA Standard Aerospace). Measured in degrees and
        expressed as a function of time. Can be called or accessed as array.
    Flight.R1 : Function
        Resultant force perpendicular to rockets axis due to
        aerodynamic forces as a function of time. Units in N.
        Expressed as a function of time. Can be called or accessed
        as array.
        Direction 1 is in the rocket's body axis and points perpendicular
        to the rocket's axis of cylindrical symmetry.
    Flight.R2 : Function
        Resultant force perpendicular to rockets axis due to
        aerodynamic forces as a function of time. Units in N.
        Expressed as a function of time. Can be called or accessed
        as array.
        Direction 2 is in the rocket's body axis and points perpendicular
        to the rocket's axis of cylindrical symmetry and direction 1.
    Flight.R3 : Function
        Resultant force in rockets axis due to aerodynamic forces
        as a function of time. Units in N. Usually just drag.
        Expressed as a function of time. Can be called or accessed
        as array.
        Direction 3 is in the rocket's body axis and points in the
        direction of cylindrical symmetry.
    Flight.M1 : Function
        Resultant moment (torque) perpendicular to rockets axis due to
        aerodynamic forces and eccentricity as a function of time.
        Units in N*m.
        Expressed as a function of time. Can be called or accessed
        as array.
        Direction 1 is in the rocket's body axis and points perpendicular
        to the rocket's axis of cylindrical symmetry.
    Flight.M2 : Function
        Resultant moment (torque) perpendicular to rockets axis due to
        aerodynamic forces and eccentricity as a function of time.
        Units in N*m.
        Expressed as a function of time. Can be called or accessed
        as array.
        Direction 2 is in the rocket's body axis and points perpendicular
        to the rocket's axis of cylindrical symmetry and direction 1.
    Flight.M3 : Function
        Resultant moment (torque) in rockets axis due to aerodynamic
        forces and eccentricity as a function of time. Units in N*m.
        Expressed as a function of time. Can be called or accessed
        as array.
        Direction 3 is in the rocket's body axis and points in the
        direction of cylindrical symmetry.
    Flight.aerodynamic_lift : Function
        Resultant force perpendicular to rockets axis due to
        aerodynamic effects as a function of time. Units in N.
        Expressed as a function of time. Can be called or accessed
        as array.
    Flight.aerodynamic_drag : Function
        Resultant force aligned with the rockets axis due to
        aerodynamic effects as a function of time. Units in N.
        Expressed as a function of time. Can be called or accessed
        as array.
    Flight.aerodynamic_bending_moment : Function
        Resultant moment perpendicular to rocket's axis due to
        aerodynamic effects as a function of time. Units in N m.
        Expressed as a function of time. Can be called or accessed
        as array.
    Flight.aerodynamic_spin_moment : Function
        Resultant moment aligned with the rockets axis due to
        aerodynamic effects as a function of time. Units in N m.
        Expressed as a function of time. Can be called or accessed
        as array.
    Flight.rail_button1_normal_force : Function
        Upper rail button normal force in N as a function
        of time. Can be called or accessed as array.
    Flight.max_rail_button1_normal_force : float
        Maximum upper rail button normal force experienced
        during rail flight phase in N.
    Flight.rail_button1_shear_force : Function
        Upper rail button shear force in N as a function
        of time. Can be called or accessed as array.
    Flight.max_rail_button1_shear_force : float
        Maximum upper rail button shear force experienced
        during rail flight phase in N.
    Flight.rail_button2_normal_force : Function
        Lower rail button normal force in N as a function
        of time. Can be called or accessed as array.
    Flight.max_rail_button2_normal_force : float
        Maximum lower rail button normal force experienced
        during rail flight phase in N.
    Flight.rail_button2_shear_force : Function
        Lower rail button shear force in N as a function
        of time. Can be called or accessed as array.
    Flight.max_rail_button2_shear_force : float
        Maximum lower rail button shear force experienced
        during rail flight phase in N.
    Flight.rotational_energy : Function
        Rocket's rotational kinetic energy as a function of time.
        Units in J.
    Flight.translational_energy : Function
        Rocket's translational kinetic energy as a function of time.
        Units in J.
    Flight.kinetic_energy : Function
        Rocket's total kinetic energy as a function of time.
        Units in J.
    Flight.potential_energy : Function
        Rocket's gravitational potential energy as a function of
        time. Units in J.
    Flight.total_energy : Function
        Rocket's total mechanical energy as a function of time.
        Units in J.
    Flight.thrust_power : Function
        Rocket's engine thrust power output as a function
        of time in Watts. Can be called or accessed as array.
    Flight.drag_power : Function
        Aerodynamic drag power output as a function
        of time in Watts. Can be called or accessed as array.
    Flight.attitude_frequency_response : Function
        Fourier Frequency Analysis of the rocket's attitude angle.
        Expressed as the absolute vale of the magnitude as a function
        of frequency in Hz. Can be called or accessed as array.
    Flight.omega1_frequency_response : Function
        Fourier Frequency Analysis of the rocket's angular velocity omega 1.
        Expressed as the absolute vale of the magnitude as a function
        of frequency in Hz. Can be called or accessed as array.
    Flight.omega2_frequency_response : Function
        Fourier Frequency Analysis of the rocket's angular velocity omega 2.
        Expressed as the absolute vale of the magnitude as a function
        of frequency in Hz. Can be called or accessed as array.
    Flight.omega3_frequency_response : Function
        Fourier Frequency Analysis of the rocket's angular velocity omega 3.
        Expressed as the absolute vale of the magnitude as a function
        of frequency in Hz. Can be called or accessed as array.
    Flight.static_margin : Function
        Rocket's static margin during flight in calibers.
    Flight.stability_margin : rocketpy.Function
            Rocket's stability margin during flight, in calibers.
    Flight.stream_velocity_x : Function
        Freestream velocity x (East) component, in m/s, as a function of
        time. Can be called or accessed as array.
    Flight.stream_velocity_y : Function
        Freestream velocity y (North) component, in m/s, as a function of
        time. Can be called or accessed as array.
    Flight.stream_velocity_z : Function
        Freestream velocity z (up) component, in m/s, as a function of
        time. Can be called or accessed as array.
    Flight.free_stream_speed : Function
        Freestream velocity magnitude, in m/s, as a function of time.
        Can be called or accessed as array.
    Flight.apogee_freestream_speed : float
        Freestream speed of the rocket at apogee in m/s.
    Flight.mach_number : Function
        Rocket's Mach number defined as its freestream speed
        divided by the speed of sound at its altitude. Expressed
        as a function of time. Can be called or accessed as array.
    Flight.max_mach_number : float
        Rocket's maximum Mach number experienced during flight.
    Flight.max_mach_number_time : float
        Time at which the rocket experiences the maximum Mach number.
    Flight.reynolds_number : Function
        Rocket's Reynolds number, using its diameter as reference
        length and free_stream_speed as reference velocity. Expressed
        as a function of time. Can be called or accessed as array.
    Flight.max_reynolds_number : float
        Rocket's maximum Reynolds number experienced during flight.
    Flight.max_reynolds_number_time : float
        Time at which the rocket experiences the maximum Reynolds number.
    Flight.dynamic_pressure : Function
        Dynamic pressure experienced by the rocket in Pa as a function
        of time, defined by 0.5*rho*V^2, where rho is air density and V
        is the freestream speed. Can be called or accessed as array.
    Flight.max_dynamic_pressure : float
        Maximum dynamic pressure, in Pa, experienced by the rocket.
    Flight.max_dynamic_pressure_time : float
        Time at which the rocket experiences maximum dynamic pressure.
    Flight.total_pressure : Function
        Total pressure experienced by the rocket in Pa as a function
        of time. Can be called or accessed as array.
    Flight.max_total_pressure : float
        Maximum total pressure, in Pa, experienced by the rocket.
    Flight.max_total_pressure_time : float
        Time at which the rocket experiences maximum total pressure.
    Flight.angle_of_attack : Function
        Rocket's angle of attack in degrees as a function of time.
        Defined as the minimum angle between the attitude vector and
        the freestream velocity vector. Can be called or accessed as
        array.
    """

    def __init__(
        self,
        rocket,
        environment,
        rail_length,
        inclination=80,
        heading=90,
        initial_solution=None,
        terminate_on_apogee=False,
        max_time=600,
        max_time_step=np.inf,
        min_time_step=0,
        rtol=1e-6,
        atol=6 * [1e-3] + 4 * [1e-6] + 3 * [1e-3],
        time_overshoot=True,
        verbose=False,
        name="Flight",
        equations_of_motion="standard",
    ):
        """Run a trajectory simulation.

        Parameters
        ----------
        rocket : Rocket
            Rocket to simulate.
        environment : Environment
            Environment to run simulation on.
        rail_length : int, float
            Length in which the rocket will be attached to the rail, only
            moving along a fixed direction, that is, the line parallel to the
            rail. Currently, if the an initial_solution is passed, the rail
            length is not used.
        inclination : int, float, optional
            Rail inclination angle relative to ground, given in degrees.
            Default is 80.
        heading : int, float, optional
            Heading angle relative to north given in degrees.
            Default is 90, which points in the x direction.
        initial_solution : array, Flight, optional
            Initial solution array to be used. Format is:

            .. code-block:: python

                initial_solution = [
                    self.t_initial,
                    x_init, y_init, z_init,
                    vx_init, vy_init, vz_init,
                    e0_init, e1_init, e2_init, e3_init,
                    w1_init, w2_init, w3_init
                ]

            If a Flight object is used, the last state vector will be
            used as initial solution. If None, the initial solution will start
            with all null values, except for the euler parameters which will be
            calculated based on given values of inclination and heading.
            Default is None.
        terminate_on_apogee : boolean, optional
            Whether to terminate simulation when rocket reaches apogee.
            Default is False.
        max_time : int, float, optional
            Maximum time in which to simulate trajectory in seconds.
            Using this without setting a max_time_step may cause unexpected
            errors. Default is 600.
        max_time_step : int, float, optional
            Maximum time step to use during integration in seconds.
            Default is 0.01.
        min_time_step : int, float, optional
            Minimum time step to use during integration in seconds.
            Default is 0.01.
        rtol : float, array, optional
            Maximum relative error tolerance to be tolerated in the
            integration scheme. Can be given as array for each
            state space variable. Default is 1e-3.
        atol : float, optional
            Maximum absolute error tolerance to be tolerated in the
            integration scheme. Can be given as array for each
            state space variable. Default is 6*[1e-3] + 4*[1e-6] + 3*[1e-3].
        time_overshoot : bool, optional
            If True, decouples ODE time step from parachute trigger functions
            sampling rate. The time steps can overshoot the necessary trigger
            function evaluation points and then interpolation is used to
            calculate them and feed the triggers. Can greatly improve run
            time in some cases. Default is True.
        verbose : bool, optional
            If true, verbose mode is activated. Default is False.
        name : str, optional
            Name of the flight. Default is "Flight".
        equations_of_motion : str, optional
            Type of equations of motion to use. Can be "standard" or
            "solid_propulsion". Default is "standard". Solid propulsion is a
            more restricted set of equations of motion that only works for
            solid propulsion rockets. Such equations were used in RocketPy v0
            and are kept here for backwards compatibility.

        Returns
        -------
        None
        """
        # Fetch helper classes and functions
        FlightPhases = self.FlightPhases
        TimeNodes = self.TimeNodes
        time_iterator = self.time_iterator

        # Save rocket, parachutes, environment, maximum simulation time
        # and termination events
        self.env = environment
        self.rocket = rocket
        self.rail_length = rail_length
        if self.rail_length <= 0:
            raise ValueError("Rail length must be a positive value.")
        self.parachutes = self.rocket.parachutes[:]
        self.inclination = inclination
        self.heading = heading
        self.max_time = max_time
        self.max_time_step = max_time_step
        self.min_time_step = min_time_step
        self.rtol = rtol
        self.atol = atol
        self.initial_solution = initial_solution
        self.time_overshoot = time_overshoot
        self.terminate_on_apogee = terminate_on_apogee
        self.name = name
        self.equations_of_motion = equations_of_motion

        # Flight initialization
        self.__init_post_process_variables()
        self.__init_solution_monitors()
        self.__init_equations_of_motion()

        # Initialize prints and plots objects
        self.prints = _FlightPrints(self)
        self.plots = _FlightPlots(self)

        # Initialize solver monitors
        self.__init_solver_monitors()

        # Create known flight phases
        self.FlightPhases = FlightPhases()
        self.FlightPhases.add_phase(
            self.t_initial, self.initial_derivative, clear=False
        )
        self.FlightPhases.add_phase(self.max_time)

        # Simulate flight
        for phase_index, phase in time_iterator(self.FlightPhases):
            # print('\nCurrent Flight Phase List')
            # print(self.FlightPhases)
            # print('\n\tCurrent Flight Phase')
            # print('\tIndex: ', phase_index, ' | Phase: ', phase)
            # Determine maximum time for this flight phase
            phase.time_bound = self.FlightPhases[phase_index + 1].t

            # Evaluate callbacks
            for callback in phase.callbacks:
                callback(self)

            # Create solver for this flight phase
            self.function_evaluations.append(0)
            phase.solver = integrate.LSODA(
                phase.derivative,
                t0=phase.t,
                y0=self.y_sol,
                t_bound=phase.time_bound,
                min_step=self.min_time_step,
                max_step=self.max_time_step,
                rtol=self.rtol,
                atol=self.atol,
            )
            # print('\n\tSolver Initialization Details')
            # print('\t_initial Time: ', phase.t)
            # print('\t_initial State: ', self.y_sol)
            # print('\tTime Bound: ', phase.time_bound)
            # print('\tMin Step: ', self.min_time_step)
            # print('\tMax Step: ', self.max_time_step)
            # print('\tTolerances: ', self.rtol, self.atol)

            # Initialize phase time nodes
            phase.TimeNodes = TimeNodes()
            # Add first time node to permanent list
            phase.TimeNodes.add_node(phase.t, [], [])
            # Add non-overshootable parachute time nodes
            if self.time_overshoot is False:
                phase.TimeNodes.add_parachutes(
                    self.parachutes, phase.t, phase.time_bound
                )
            # Add lst time node to permanent list
            phase.TimeNodes.add_node(phase.time_bound, [], [])
            # Sort time nodes
            phase.TimeNodes.sort()
            # Merge equal time nodes
            phase.TimeNodes.merge()
            # Clear triggers from first time node if necessary
            if phase.clear:
                phase.TimeNodes[0].parachutes = []
                phase.TimeNodes[0].callbacks = []

            # print('\n\tPhase Time Nodes')
            # print('\tTime Nodes Length: ', str(len(phase.TimeNodes)), ' | Time Nodes Preview: ', phase.TimeNodes[0:3])

            # Iterate through time nodes
            for node_index, node in time_iterator(phase.TimeNodes):
                # print('\n\t\tCurrent Time Node')
                # print('\t\tIndex: ', node_index, ' | Time Node: ', node)
                # Determine time bound for this time node
                node.time_bound = phase.TimeNodes[node_index + 1].t
                phase.solver.t_bound = node.time_bound
                phase.solver._lsoda_solver._integrator.rwork[0] = phase.solver.t_bound
                phase.solver._lsoda_solver._integrator.call_args[
                    4
                ] = phase.solver._lsoda_solver._integrator.rwork
                phase.solver.status = "running"

                # Feed required parachute and discrete controller triggers
                for callback in node.callbacks:
                    callback(self)

                for parachute in node.parachutes:
                    # Calculate and save pressure signal
                    pressure = self.env.pressure.get_value_opt(self.y_sol[2])
                    parachute.clean_pressure_signal.append([node.t, pressure])
                    # Calculate and save noise
                    noise = parachute.noise_function()
                    parachute.noise_signal.append([node.t, noise])
                    parachute.noisy_pressure_signal.append([node.t, pressure + noise])
                    # Gets height above ground level considering noise
                    hAGL = (
                        self.env.pressure.find_input(
                            pressure + noise,
                            self.y_sol[2],
                        )
                        - self.env.elevation
                    )
                    if parachute.triggerfunc(pressure + noise, hAGL, self.y_sol):
                        # print('\nEVENT DETECTED')
                        # print('Parachute Triggered')
                        # print('Name: ', parachute.name, ' | Lag: ', parachute.lag)
                        # Remove parachute from flight parachutes
                        self.parachutes.remove(parachute)
                        # Create flight phase for time after detection and before inflation
                        # Must only be created if parachute has any lag
                        i = 1
                        if parachute.lag != 0:
                            self.FlightPhases.add_phase(
                                node.t,
                                phase.derivative,
                                clear=True,
                                index=phase_index + i,
                            )
                            i += 1
                        # Create flight phase for time after inflation
                        callbacks = [
                            lambda self, parachute_cd_s=parachute.cd_s: setattr(
                                self, "parachute_cd_s", parachute_cd_s
                            )
                        ]
                        self.FlightPhases.add_phase(
                            node.t + parachute.lag,
                            self.u_dot_parachute,
                            callbacks,
                            clear=False,
                            index=phase_index + i,
                        )
                        # Prepare to leave loops and start new flight phase
                        phase.TimeNodes.flush_after(node_index)
                        phase.TimeNodes.add_node(self.t, [], [])
                        phase.solver.status = "finished"
                        # Save parachute event
                        self.parachute_events.append([self.t, parachute])

                # Step through simulation
                while phase.solver.status == "running":
                    # Step
                    phase.solver.step()
                    # Save step result
                    self.solution += [[phase.solver.t, *phase.solver.y]]
                    # Step step metrics
                    self.function_evaluations_per_time_step.append(
                        phase.solver.nfev - self.function_evaluations[-1]
                    )
                    self.function_evaluations.append(phase.solver.nfev)
                    self.time_steps.append(phase.solver.step_size)
                    # Update time and state
                    self.t = phase.solver.t
                    self.y_sol = phase.solver.y
                    if verbose:
                        print(
                            "Current Simulation Time: {:3.4f} s".format(self.t),
                            end="\r",
                        )
                    # print('\n\t\t\tCurrent Step Details')
                    # print('\t\t\tIState: ', phase.solver._lsoda_solver._integrator.istate)
                    # print('\t\t\tTime: ', phase.solver.t)
                    # print('\t\t\tAltitude: ', phase.solver.y[2])
                    # print('\t\t\tEvals: ', self.function_evaluations_per_time_step[-1])

                    # Check for first out of rail event
                    if len(self.out_of_rail_state) == 1 and (
                        self.y_sol[0] ** 2
                        + self.y_sol[1] ** 2
                        + (self.y_sol[2] - self.env.elevation) ** 2
                        >= self.effective_1rl**2
                    ):
                        # Rocket is out of rail
                        # Check exactly when it went out using root finding
                        # States before and after
                        # t0 -> 0
                        # print('\nEVENT DETECTED')
                        # print('Rocket is Out of Rail!')
                        # Disconsider elevation
                        self.solution[-2][3] -= self.env.elevation
                        self.solution[-1][3] -= self.env.elevation
                        # Get points
                        y0 = (
                            sum([self.solution[-2][i] ** 2 for i in [1, 2, 3]])
                            - self.effective_1rl**2
                        )
                        yp0 = 2 * sum(
                            [
                                self.solution[-2][i] * self.solution[-2][i + 3]
                                for i in [1, 2, 3]
                            ]
                        )
                        t1 = self.solution[-1][0] - self.solution[-2][0]
                        y1 = (
                            sum([self.solution[-1][i] ** 2 for i in [1, 2, 3]])
                            - self.effective_1rl**2
                        )
                        yp1 = 2 * sum(
                            [
                                self.solution[-1][i] * self.solution[-1][i + 3]
                                for i in [1, 2, 3]
                            ]
                        )
                        # Put elevation back
                        self.solution[-2][3] += self.env.elevation
                        self.solution[-1][3] += self.env.elevation
                        # Cubic Hermite interpolation (ax**3 + bx**2 + cx + d)
                        D = float(phase.solver.step_size)
                        d = float(y0)
                        c = float(yp0)
                        b = float((3 * y1 - yp1 * D - 2 * c * D - 3 * d) / (D**2))
                        a = float(-(2 * y1 - yp1 * D - c * D - 2 * d) / (D**3)) + 1e-5
                        # Find roots
                        d0 = b**2 - 3 * a * c
                        d1 = 2 * b**3 - 9 * a * b * c + 27 * d * a**2
                        c1 = ((d1 + (d1**2 - 4 * d0**3) ** (0.5)) / 2) ** (1 / 3)
                        t_roots = []
                        for k in [0, 1, 2]:
                            c2 = c1 * (-1 / 2 + 1j * (3**0.5) / 2) ** k
                            t_roots.append(-(1 / (3 * a)) * (b + c2 + d0 / c2))
                        # Find correct root
                        valid_t_root = []
                        for t_root in t_roots:
                            if 0 < t_root.real < t1 and abs(t_root.imag) < 0.001:
                                valid_t_root.append(t_root.real)
                        if len(valid_t_root) > 1:
                            raise ValueError(
                                "Multiple roots found when solving for rail exit time."
                            )
                        elif len(valid_t_root) == 0:
                            raise ValueError(
                                "No valid roots found when solving for rail exit time."
                            )
                        # Determine final state when upper button is going out of rail
                        self.t = valid_t_root[0] + self.solution[-2][0]
                        interpolator = phase.solver.dense_output()
                        self.y_sol = interpolator(self.t)
                        self.solution[-1] = [self.t, *self.y_sol]
                        self.out_of_rail_time = self.t
                        self.out_of_rail_time_index = len(self.solution) - 1
                        self.out_of_rail_state = self.y_sol
                        self.out_of_rail_velocity = (
                            self.y_sol[3] ** 2 + self.y_sol[4] ** 2 + self.y_sol[5] ** 2
                        ) ** (0.5)
                        # Create new flight phase
                        self.FlightPhases.add_phase(
                            self.t,
                            self.u_dot_generalized,
                            index=phase_index + 1,
                        )
                        # Prepare to leave loops and start new flight phase
                        phase.TimeNodes.flush_after(node_index)
                        phase.TimeNodes.add_node(self.t, [], [])
                        phase.solver.status = "finished"

                    # Check for apogee event
                    if len(self.apogee_state) == 1 and self.y_sol[5] < 0:
                        # print('\nPASSIVE EVENT DETECTED')
                        # print('Rocket Has Reached Apogee!')
                        # Apogee reported
                        # Assume linear vz(t) to detect when vz = 0
                        vz0 = self.solution[-2][6]
                        t0 = self.solution[-2][0]
                        vz1 = self.solution[-1][6]
                        t1 = self.solution[-1][0]
                        t_root = -(t1 - t0) * vz0 / (vz1 - vz0) + t0
                        # Fetch state at t_root
                        interpolator = phase.solver.dense_output()
                        self.apogee_state = interpolator(t_root)
                        # Store apogee data
                        self.apogee_time = t_root
                        self.apogee_x = self.apogee_state[0]
                        self.apogee_y = self.apogee_state[1]
                        self.apogee = self.apogee_state[2]
                        if self.terminate_on_apogee:
                            # print('Terminate on Apogee Activated!')
                            self.t = t_root
                            self.t_final = self.t
                            self.state = self.apogee_state
                            # Roll back solution
                            self.solution[-1] = [self.t, *self.state]
                            # Set last flight phase
                            self.FlightPhases.flush_after(phase_index)
                            self.FlightPhases.add_phase(self.t)
                            # Prepare to leave loops and start new flight phase
                            phase.TimeNodes.flush_after(node_index)
                            phase.TimeNodes.add_node(self.t, [], [])
                            phase.solver.status = "finished"
                    # Check for impact event
                    if self.y_sol[2] < self.env.elevation:
                        # print('\nPASSIVE EVENT DETECTED')
                        # print('Rocket Has Reached Ground!')
                        # Impact reported
                        # Check exactly when it went out using root finding
                        # States before and after
                        # t0 -> 0
                        # Disconsider elevation
                        self.solution[-2][3] -= self.env.elevation
                        self.solution[-1][3] -= self.env.elevation
                        # Get points
                        y0 = self.solution[-2][3]
                        yp0 = self.solution[-2][6]
                        t1 = self.solution[-1][0] - self.solution[-2][0]
                        y1 = self.solution[-1][3]
                        yp1 = self.solution[-1][6]
                        # Put elevation back
                        self.solution[-2][3] += self.env.elevation
                        self.solution[-1][3] += self.env.elevation
                        # Cubic Hermite interpolation (ax**3 + bx**2 + cx + d)
                        D = float(phase.solver.step_size)
                        d = float(y0)
                        c = float(yp0)
                        b = float((3 * y1 - yp1 * D - 2 * c * D - 3 * d) / (D**2))
                        a = float(-(2 * y1 - yp1 * D - c * D - 2 * d) / (D**3))
                        # Find roots
                        d0 = b**2 - 3 * a * c
                        d1 = 2 * b**3 - 9 * a * b * c + 27 * d * a**2
                        c1 = ((d1 + (d1**2 - 4 * d0**3) ** (0.5)) / 2) ** (1 / 3)
                        t_roots = []
                        for k in [0, 1, 2]:
                            c2 = c1 * (-1 / 2 + 1j * (3**0.5) / 2) ** k
                            t_roots.append(-(1 / (3 * a)) * (b + c2 + d0 / c2))
                        # Find correct root
                        valid_t_root = []
                        for t_root in t_roots:
                            if 0 < t_root.real < t1 and abs(t_root.imag) < 0.001:
                                valid_t_root.append(t_root.real)
                        if len(valid_t_root) > 1:
                            raise ValueError(
                                "Multiple roots found when solving for impact time."
                            )
                        # Determine impact state at t_root
                        self.t = valid_t_root[0] + self.solution[-2][0]
                        interpolator = phase.solver.dense_output()
                        self.y_sol = interpolator(self.t)
                        # Roll back solution
                        self.solution[-1] = [self.t, *self.y_sol]
                        # Save impact state
                        self.impact_state = self.y_sol
                        self.x_impact = self.impact_state[0]
                        self.y_impact = self.impact_state[1]
                        self.z_impact = self.impact_state[2]
                        self.impact_velocity = self.impact_state[5]
                        self.t_final = self.t
                        # Set last flight phase
                        self.FlightPhases.flush_after(phase_index)
                        self.FlightPhases.add_phase(self.t)
                        # Prepare to leave loops and start new flight phase
                        phase.TimeNodes.flush_after(node_index)
                        phase.TimeNodes.add_node(self.t, [], [])
                        phase.solver.status = "finished"

                    # List and feed overshootable time nodes
                    if self.time_overshoot:
                        # Initialize phase overshootable time nodes
                        overshootable_nodes = TimeNodes()
                        # Add overshootable parachute time nodes
                        overshootable_nodes.add_parachutes(
                            self.parachutes, self.solution[-2][0], self.t
                        )
                        # Add last time node (always skipped)
                        overshootable_nodes.add_node(self.t, [], [])
                        if len(overshootable_nodes) > 1:
                            # Sort overshootable time nodes
                            overshootable_nodes.sort()
                            # Merge equal overshootable time nodes
                            overshootable_nodes.merge()
                            # Clear if necessary
                            if overshootable_nodes[0].t == phase.t and phase.clear:
                                overshootable_nodes[0].parachutes = []
                                overshootable_nodes[0].callbacks = []
                            # print('\n\t\t\t\tOvershootable Time Nodes')
                            # print('\t\t\t\tInterval: ', self.solution[-2][0], self.t)
                            # print('\t\t\t\tOvershootable Nodes Length: ', str(len(overshootable_nodes)), ' | Overshootable Nodes: ', overshootable_nodes)
                            # Feed overshootable time nodes trigger
                            interpolator = phase.solver.dense_output()
                            for (
                                overshootable_index,
                                overshootable_node,
                            ) in time_iterator(overshootable_nodes):
                                # print('\n\t\t\t\tCurrent Overshootable Node')
                                # print('\t\t\t\tIndex: ', overshootable_index, ' | Overshootable Node: ', overshootable_node)
                                # Calculate state at node time
                                overshootable_node.y = interpolator(
                                    overshootable_node.t
                                )
                                # Calculate and save pressure signal
                                pressure = self.env.pressure.get_value_opt(
                                    overshootable_node.y[2]
                                )
                                for parachute in overshootable_node.parachutes:
                                    # Save pressure signal
                                    parachute.clean_pressure_signal.append(
                                        [overshootable_node.t, pressure]
                                    )
                                    # Calculate and save noise
                                    noise = parachute.noise_function()
                                    parachute.noise_signal.append(
                                        [overshootable_node.t, noise]
                                    )
                                    parachute.noisy_pressure_signal.append(
                                        [overshootable_node.t, pressure + noise]
                                    )
                                    # Gets height above ground level considering noise
                                    hAGL = (
                                        self.env.pressure.find_input(
                                            pressure + noise,
                                            overshootable_node.y[2],
                                        )
                                        - self.env.elevation
                                    )

                                    if parachute.triggerfunc(
                                        pressure + noise, hAGL, overshootable_node.y
                                    ):
                                        # print('\nEVENT DETECTED')
                                        # print('Parachute Triggered')
                                        # print('Name: ', parachute.name, ' | Lag: ', parachute.lag)
                                        # Remove parachute from flight parachutes
                                        self.parachutes.remove(parachute)
                                        # Create flight phase for time after detection and before inflation
                                        # Must only be created if parachute has any lag
                                        i = 1
                                        if parachute.lag != 0:
                                            self.FlightPhases.add_phase(
                                                overshootable_node.t,
                                                phase.derivative,
                                                clear=True,
                                                index=phase_index + i,
                                            )
                                            i += 1
                                        # Create flight phase for time after inflation
                                        callbacks = [
                                            lambda self, parachute_cd_s=parachute.cd_s: setattr(
                                                self, "parachute_cd_s", parachute_cd_s
                                            )
                                        ]
                                        self.FlightPhases.add_phase(
                                            overshootable_node.t + parachute.lag,
                                            self.u_dot_parachute,
                                            callbacks,
                                            clear=False,
                                            index=phase_index + i,
                                        )
                                        # Rollback history
                                        self.t = overshootable_node.t
                                        self.y_sol = overshootable_node.y
                                        self.solution[-1] = [
                                            overshootable_node.t,
                                            *overshootable_node.y,
                                        ]
                                        # Prepare to leave loops and start new flight phase
                                        overshootable_nodes.flush_after(
                                            overshootable_index
                                        )
                                        phase.TimeNodes.flush_after(node_index)
                                        phase.TimeNodes.add_node(self.t, [], [])
                                        phase.solver.status = "finished"
                                        # Save parachute event
                                        self.parachute_events.append(
                                            [self.t, parachute]
                                        )

        self.t_final = self.t
        if verbose:
            print("Simulation Completed at Time: {:3.4f} s".format(self.t))

    def __init_post_process_variables(self):
        """Initialize post-process variables."""
        # Initialize all variables calculated after initialization.
        # Important to do so that MATLAB® can access them
        self._drift = Function(0)
        self._bearing = Function(0)
        self._latitude = Function(0)
        self._longitude = Function(0)

    def __init_solution_monitors(self):
        # Initialize solution monitors
        self.out_of_rail_time = 0
        self.out_of_rail_time_index = 0
        self.out_of_rail_state = np.array([0])
        self.out_of_rail_velocity = 0
        self.apogee_state = np.array([0])
        self.apogee_time = 0
        self.apogee_x = 0
        self.apogee_y = 0
        self.apogee = 0
        self.x_impact = 0
        self.y_impact = 0
        self.impact_velocity = 0
        self.impact_state = np.array([0])
        self.parachute_events = []
        self.post_processed = False

        return None

    def __init_flight_state(self):
        """Initialize flight state variables."""
        if self.initial_solution is None:
            # Initialize time and state variables
            self.t_initial = 0
            x_init, y_init, z_init = 0, 0, self.env.elevation
            vx_init, vy_init, vz_init = 0, 0, 0
            w1_init, w2_init, w3_init = 0, 0, 0
            # Initialize attitude
            psi_init = -self.heading * (np.pi / 180)  # Precession / Heading Angle
            theta_init = (self.inclination - 90) * (np.pi / 180)  # Nutation Angle
            e0_init = np.cos(psi_init / 2) * np.cos(theta_init / 2)
            e1_init = np.cos(psi_init / 2) * np.sin(theta_init / 2)
            e2_init = np.sin(psi_init / 2) * np.sin(theta_init / 2)
            e3_init = np.sin(psi_init / 2) * np.cos(theta_init / 2)
            # Store initial conditions
            self.initial_solution = [
                self.t_initial,
                x_init,
                y_init,
                z_init,
                vx_init,
                vy_init,
                vz_init,
                e0_init,
                e1_init,
                e2_init,
                e3_init,
                w1_init,
                w2_init,
                w3_init,
            ]
            # Set initial derivative for rail phase
            self.initial_derivative = self.udot_rail1
        elif isinstance(self.initial_solution, Flight):
            # Initialize time and state variables based on last solution of
            # previous flight
            self.initial_solution = self.initial_solution.solution[-1]
            # Set unused monitors
            self.out_of_rail_state = self.initial_solution[1:]
            self.out_of_rail_time = self.initial_solution[0]
            self.out_of_rail_time_index = 0
            # Set initial derivative for 6-DOF flight phase
            self.initial_derivative = self.u_dot_generalized
        else:
            # Initial solution given, ignore rail phase
            # TODO: Check if rocket is actually out of rail. Otherwise, start at rail
            self.out_of_rail_state = self.initial_solution[1:]
            self.out_of_rail_time = self.initial_solution[0]
            self.out_of_rail_time_index = 0
            self.initial_derivative = self.u_dot_generalized

    def __init_solver_monitors(self):
        # Initialize solver monitors
        self.function_evaluations = []
        self.function_evaluations_per_time_step = []
        self.time_steps = []
        # Initialize solution state
        self.solution = []
        self.__init_flight_state()

        self.t_initial = self.initial_solution[0]
        self.solution.append(self.initial_solution)
        self.t = self.solution[-1][0]
        self.y_sol = self.solution[-1][1:]

    def __init_equations_of_motion(self):
        """Initialize equations of motion."""
        if self.equations_of_motion == "solid_propulsion":
            self.u_dot_generalized = self.u_dot

    def __init_equations_of_motion(self):
        """Initialize equations of motion."""
        if self.equations_of_motion == "solid_propulsion":
            self.u_dot_generalized = self.u_dot

    @cached_property
    def effective_1rl(self):
        """Original rail length minus the distance measured from nozzle exit
        to the upper rail button. It assumes the nozzle to be aligned with
        the beginning of the rail."""
        nozzle = self.rocket.nozzle_position
        try:
            rail_buttons = self.rocket.rail_buttons[0]
            upper_r_button = (
                rail_buttons.component.buttons_distance * self.rocket._csys
                + rail_buttons.position
            )
        except IndexError:  # No rail buttons defined
            upper_r_button = nozzle
        effective_1rl = self.rail_length - abs(nozzle - upper_r_button)
        return effective_1rl

    @cached_property
    def effective_2rl(self):
        """Original rail length minus the distance measured from nozzle exit
        to the lower rail button. It assumes the nozzle to be aligned with
        the beginning of the rail."""
        nozzle = self.rocket.nozzle_position
        try:
            rail_buttons = self.rocket.rail_buttons[0]
            lower_r_button = rail_buttons.position
        except IndexError:  # No rail buttons defined
            lower_r_button = nozzle
        effective_2rl = self.rail_length - abs(nozzle - lower_r_button)
        return effective_2rl

    @cached_property
    def frontal_surface_wind(self):
        # Surface wind magnitude in the frontal direction at the rail's elevation
        wind_u = self.env.wind_velocity_x(self.env.elevation)
        wind_v = self.env.wind_velocity_y(self.env.elevation)
        heading_rad = self.heading * np.pi / 180
        frontal_surface_wind = wind_u * np.sin(heading_rad) + wind_v * np.cos(
            heading_rad
        )
        return frontal_surface_wind

    @cached_property
    def lateral_surface_wind(self):
        # Surface wind magnitude in the lateral direction at the rail's elevation
        wind_u = self.env.wind_velocity_x(self.env.elevation)
        wind_v = self.env.wind_velocity_y(self.env.elevation)
        heading_rad = self.heading * np.pi / 180
        lateral_surface_wind = -wind_u * np.cos(heading_rad) + wind_v * np.sin(
            heading_rad
        )
        return lateral_surface_wind

    def udot_rail1(self, t, u, post_processing=False):
        """Calculates derivative of u state vector with respect to time
        when rocket is flying in 1 DOF motion in the rail.

        Parameters
        ----------
        t : float
            Time in seconds
        u : list
            State vector defined by u = [x, y, z, vx, vy, vz, e0, e1,
            e2, e3, omega1, omega2, omega3].
        post_processing : bool, optional
            If True, adds flight data information directly to self
            variables such as self.angle_of_attack. Default is False.

        Return
        ------
        u_dot : list
            State vector defined by u_dot = [vx, vy, vz, ax, ay, az,
            e0dot, e1dot, e2dot, e3dot, alpha1, alpha2, alpha3].

        """
        # Check if post processing mode is on
        if post_processing:
            # Use u_dot post processing code
            return self.u_dot_generalized(t, u, True)

        # Retrieve integration data
        x, y, z, vx, vy, vz, e0, e1, e2, e3, omega1, omega2, omega3 = u

        # Retrieve important quantities
        # Mass
        M = self.rocket.total_mass.get_value_opt(t)

        # Get freestream speed
        free_stream_speed = (
            (self.env.wind_velocity_x.get_value_opt(z) - vx) ** 2
            + (self.env.wind_velocity_y.get_value_opt(z) - vy) ** 2
            + (vz) ** 2
        ) ** 0.5
        free_stream_mach = free_stream_speed / self.env.speed_of_sound.get_value_opt(z)
        drag_coeff = self.rocket.power_on_drag.get_value_opt(free_stream_mach)

        # Calculate Forces
        thrust = self.rocket.motor.thrust.get_value_opt(t)
        rho = self.env.density.get_value_opt(z)
        R3 = -0.5 * rho * (free_stream_speed**2) * self.rocket.area * (drag_coeff)

        # Calculate Linear acceleration
        a3 = (R3 + thrust) / M - (
            e0**2 - e1**2 - e2**2 + e3**2
        ) * self.env.gravity(z)
        if a3 > 0:
            ax = 2 * (e1 * e3 + e0 * e2) * a3
            ay = 2 * (e2 * e3 - e0 * e1) * a3
            az = (1 - 2 * (e1**2 + e2**2)) * a3
        else:
            ax, ay, az = 0, 0, 0

        return [vx, vy, vz, ax, ay, az, 0, 0, 0, 0, 0, 0, 0]

    def udot_rail2(self, t, u, post_processing=False):
        """[Still not implemented] Calculates derivative of u state vector with
        respect to time when rocket is flying in 3 DOF motion in the rail.

        Parameters
        ----------
        t : float
            Time in seconds
        u : list
            State vector defined by u = [x, y, z, vx, vy, vz, e0, e1,
            e2, e3, omega1, omega2, omega3].
        post_processing : bool, optional
            If True, adds flight data information directly to self
            variables such as self.angle_of_attack, by default False

        Returns
        -------
        u_dot : list
            State vector defined by u_dot = [vx, vy, vz, ax, ay, az,
            e0dot, e1dot, e2dot, e3dot, alpha1, alpha2, alpha3].
        """
        # Hey! We will finish this function later, now we just can use u_dot
        return self.u_dot_generalized(t, u, post_processing=post_processing)

    def u_dot(self, t, u, post_processing=False):
        """Calculates derivative of u state vector with respect to time
        when rocket is flying in 6 DOF motion during ascent out of rail
        and descent without parachute.

        Parameters
        ----------
        t : float
            Time in seconds
        u : list
            State vector defined by u = [x, y, z, vx, vy, vz, e0, e1,
            e2, e3, omega1, omega2, omega3].
        post_processing : bool, optional
            If True, adds flight data information directly to self
            variables such as self.angle_of_attack, by default False

        Returns
        -------
        u_dot : list
            State vector defined by u_dot = [vx, vy, vz, ax, ay, az,
            e0dot, e1dot, e2dot, e3dot, alpha1, alpha2, alpha3].
        """

        # Retrieve integration data
        x, y, z, vx, vy, vz, e0, e1, e2, e3, omega1, omega2, omega3 = u
        # Determine lift force and moment
        R1, R2 = 0, 0
        M1, M2, M3 = 0, 0, 0
        # Determine current behavior
        if t < self.rocket.motor.burn_out_time:
            # Motor burning
            # Retrieve important motor quantities
            # Inertias
            Tz = self.rocket.motor.I_33.get_value_opt(t)
            Ti = self.rocket.motor.I_11.get_value_opt(t)
            Tzdot = self.rocket.motor.I_33.differentiate(t, dx=1e-6)
            Tidot = self.rocket.motor.I_11.differentiate(t, dx=1e-6)
            # Mass
            Mtdot = self.rocket.motor.mass_flow_rate.get_value_opt(t)
            Mt = self.rocket.motor.propellant_mass.get_value_opt(t)
            # Thrust
            thrust = self.rocket.motor.thrust.get_value_opt(t)
            # Off center moment
            M1 += self.rocket.thrust_eccentricity_x * thrust
            M2 -= self.rocket.thrust_eccentricity_y * thrust
        else:
            # Motor stopped
            # Retrieve important motor quantities
            # Inertias
            Tz, Ti, Tzdot, Tidot = 0, 0, 0, 0
            # Mass
            Mtdot, Mt = 0, 0
            # thrust
            thrust = 0

        # Retrieve important quantities
        # Inertias
        Rz = self.rocket.dry_I_33
        Ri = self.rocket.dry_I_11
        # Mass
        Mr = self.rocket.dry_mass
        M = Mt + Mr
        mu = (Mt * Mr) / (Mt + Mr)
        # Geometry
        # b = -self.rocket.distance_rocket_propellant
        b = (
            -(
                self.rocket.center_of_propellant_position(0)
                - self.rocket.center_of_dry_mass_position
            )
            * self.rocket._csys
        )
        # c = -self.rocket.distance_rocket_nozzle
        c = (
            -(self.rocket.nozzle_position - self.rocket.center_of_dry_mass_position)
            * self.rocket._csys
        )
        a = b * Mt / M
        rN = self.rocket.motor.nozzle_radius
        # Prepare transformation matrix
        a11 = 1 - 2 * (e2**2 + e3**2)
        a12 = 2 * (e1 * e2 - e0 * e3)
        a13 = 2 * (e1 * e3 + e0 * e2)
        a21 = 2 * (e1 * e2 + e0 * e3)
        a22 = 1 - 2 * (e1**2 + e3**2)
        a23 = 2 * (e2 * e3 - e0 * e1)
        a31 = 2 * (e1 * e3 - e0 * e2)
        a32 = 2 * (e2 * e3 + e0 * e1)
        a33 = 1 - 2 * (e1**2 + e2**2)
        # Transformation matrix: (123) -> (XYZ)
        K = [[a11, a12, a13], [a21, a22, a23], [a31, a32, a33]]
        # Transformation matrix: (XYZ) -> (123) or K transpose
        Kt = [[a11, a21, a31], [a12, a22, a32], [a13, a23, a33]]

        # Calculate Forces and Moments
        # Get freestream speed
        wind_velocity_x = self.env.wind_velocity_x.get_value_opt(z)
        wind_velocity_y = self.env.wind_velocity_y.get_value_opt(z)
        free_stream_speed = (
            (wind_velocity_x - vx) ** 2 + (wind_velocity_y - vy) ** 2 + (vz) ** 2
        ) ** 0.5
        free_stream_mach = free_stream_speed / self.env.speed_of_sound.get_value_opt(z)

        # Determine aerodynamics forces
        # Determine Drag Force
        if t < self.rocket.motor.burn_out_time:
            drag_coeff = self.rocket.power_on_drag.get_value_opt(free_stream_mach)
        else:
            drag_coeff = self.rocket.power_off_drag.get_value_opt(free_stream_mach)
        rho = self.env.density.get_value_opt(z)
        R3 = -0.5 * rho * (free_stream_speed**2) * self.rocket.area * (drag_coeff)
        # R3 += self.__computeDragForce(z, Vector(vx, vy, vz))
        # Off center moment
        M1 += self.rocket.cp_eccentricity_y * R3
        M2 -= self.rocket.cp_eccentricity_x * R3
        # Get rocket velocity in body frame
        vx_b = a11 * vx + a21 * vy + a31 * vz
        vy_b = a12 * vx + a22 * vy + a32 * vz
        vz_b = a13 * vx + a23 * vy + a33 * vz
        # Calculate lift and moment for each component of the rocket
        for aero_surface, position in self.rocket.aerodynamic_surfaces:
            comp_cp = (
                position - self.rocket.center_of_dry_mass_position
            ) * self.rocket._csys - aero_surface.cpz
            surface_radius = aero_surface.rocket_radius
            reference_area = np.pi * surface_radius**2
            # Component absolute velocity in body frame
            comp_vx_b = vx_b + comp_cp * omega2
            comp_vy_b = vy_b - comp_cp * omega1
            comp_vz_b = vz_b
            # Wind velocity at component
            comp_z = z + comp_cp
            comp_wind_vx = self.env.wind_velocity_x.get_value_opt(comp_z)
            comp_wind_vy = self.env.wind_velocity_y.get_value_opt(comp_z)
            # Component freestream velocity in body frame
            comp_wind_vx_b = a11 * comp_wind_vx + a21 * comp_wind_vy
            comp_wind_vy_b = a12 * comp_wind_vx + a22 * comp_wind_vy
            comp_wind_vz_b = a13 * comp_wind_vx + a23 * comp_wind_vy
            comp_stream_vx_b = comp_wind_vx_b - comp_vx_b
            comp_stream_vy_b = comp_wind_vy_b - comp_vy_b
            comp_stream_vz_b = comp_wind_vz_b - comp_vz_b
            comp_stream_speed = (
                comp_stream_vx_b**2 + comp_stream_vy_b**2 + comp_stream_vz_b**2
            ) ** 0.5
            # Component attack angle and lift force
            comp_attack_angle = 0
            comp_lift, comp_lift_xb, comp_lift_yb = 0, 0, 0
            if comp_stream_vx_b**2 + comp_stream_vy_b**2 != 0:
                # normalize component stream velocity in body frame
                comp_stream_vz_bn = comp_stream_vz_b / comp_stream_speed
                if -1 * comp_stream_vz_bn < 1:
                    comp_attack_angle = np.arccos(-comp_stream_vz_bn)
                    c_lift = aero_surface.cl(comp_attack_angle, free_stream_mach)
                    # component lift force magnitude
                    comp_lift = (
                        0.5 * rho * (comp_stream_speed**2) * reference_area * c_lift
                    )
                    # component lift force components
                    lift_dir_norm = (
                        comp_stream_vx_b**2 + comp_stream_vy_b**2
                    ) ** 0.5
                    comp_lift_xb = comp_lift * (comp_stream_vx_b / lift_dir_norm)
                    comp_lift_yb = comp_lift * (comp_stream_vy_b / lift_dir_norm)
                    # add to total lift force
                    R1 += comp_lift_xb
                    R2 += comp_lift_yb
                    # Add to total moment
                    M1 -= (comp_cp + a) * comp_lift_yb
                    M2 += (comp_cp + a) * comp_lift_xb
            # Calculates Roll Moment
            try:
                clf_delta, cld_omega, cant_angle_rad = aero_surface.roll_parameters
                M3f = (
                    (1 / 2 * rho * free_stream_speed**2)
                    * reference_area
                    * 2
                    * surface_radius
                    * clf_delta(free_stream_mach)
                    * cant_angle_rad
                )
                M3d = (
                    (1 / 2 * rho * free_stream_speed)
                    * reference_area
                    * (2 * surface_radius) ** 2
                    * cld_omega(free_stream_mach)
                    * omega3
                    / 2
                )
                M3 += M3f - M3d
            except AttributeError:
                pass
        # Calculate derivatives
        # Angular acceleration
        alpha1 = (
            M1
            - (
                omega2 * omega3 * (Rz + Tz - Ri - Ti - mu * b**2)
                + omega1
                * (
                    (Tidot + Mtdot * (Mr - 1) * (b / M) ** 2)
                    - Mtdot * ((rN / 2) ** 2 + (c - b * mu / Mr) ** 2)
                )
            )
        ) / (Ri + Ti + mu * b**2)
        alpha2 = (
            M2
            - (
                omega1 * omega3 * (Ri + Ti + mu * b**2 - Rz - Tz)
                + omega2
                * (
                    (Tidot + Mtdot * (Mr - 1) * (b / M) ** 2)
                    - Mtdot * ((rN / 2) ** 2 + (c - b * mu / Mr) ** 2)
                )
            )
        ) / (Ri + Ti + mu * b**2)
        alpha3 = (M3 - omega3 * (Tzdot - Mtdot * (rN**2) / 2)) / (Rz + Tz)
        # Euler parameters derivative
        e0dot = 0.5 * (-omega1 * e1 - omega2 * e2 - omega3 * e3)
        e1dot = 0.5 * (omega1 * e0 + omega3 * e2 - omega2 * e3)
        e2dot = 0.5 * (omega2 * e0 - omega3 * e1 + omega1 * e3)
        e3dot = 0.5 * (omega3 * e0 + omega2 * e1 - omega1 * e2)

        # Linear acceleration
        L = [
            (R1 - b * Mt * (omega2**2 + omega3**2) - 2 * c * Mtdot * omega2) / M,
            (R2 + b * Mt * (alpha3 + omega1 * omega2) + 2 * c * Mtdot * omega1) / M,
            (R3 - b * Mt * (alpha2 - omega1 * omega3) + thrust) / M,
        ]
        ax, ay, az = np.dot(K, L)
        az -= self.env.gravity(z)  # Include gravity

        # Create u_dot
        u_dot = [
            vx,
            vy,
            vz,
            ax,
            ay,
            az,
            e0dot,
            e1dot,
            e2dot,
            e3dot,
            alpha1,
            alpha2,
            alpha3,
        ]

        if post_processing:
            # Dynamics variables
            self.R1_list.append([t, R1])
            self.R2_list.append([t, R2])
            self.R3_list.append([t, R3])
            self.M1_list.append([t, M1])
            self.M2_list.append([t, M2])
            self.M3_list.append([t, M3])
            # Atmospheric Conditions
            self.wind_velocity_x_list.append(
                [t, self.env.wind_velocity_x.get_value_opt(z)]
            )
            self.wind_velocity_y_list.append(
                [t, self.env.wind_velocity_y.get_value_opt(z)]
            )
            self.density_list.append([t, self.env.density.get_value_opt(z)])
            self.dynamic_viscosity_list.append(
                [t, self.env.dynamic_viscosity.get_value_opt(z)]
            )
            self.pressure_list.append([t, self.env.pressure.get_value_opt(z)])
            self.speed_of_sound_list.append(
                [t, self.env.speed_of_sound.get_value_opt(z)]
            )

        return u_dot

    def u_dot_generalized(self, t, u, post_processing=False):
        """Calculates derivative of u state vector with respect to time when the
        rocket is flying in 6 DOF motion in space and significant mass variation
        effects exist. Typical flight phases include powered ascent after launch
        rail.

        Parameters
        ----------
        t : float
            Time in seconds
        u : list
            State vector defined by u = [x, y, z, vx, vy, vz, q0, q1,
            q2, q3, omega1, omega2, omega3].
        post_processing : bool, optional
            If True, adds flight data information directly to self variables
            such as self.angle_of_attack, by default False.

        Returns
        -------
        u_dot : list
            State vector defined by u_dot = [vx, vy, vz, ax, ay, az,
            e0_dot, e1_dot, e2_dot, e3_dot, alpha1, alpha2, alpha3].
        """
        # Retrieve integration data
        x, y, z, vx, vy, vz, e0, e1, e2, e3, omega1, omega2, omega3 = u

        # Create necessary vectors
        # r = Vector([x, y, z])               # CDM position vector
        v = Vector([vx, vy, vz])  # CDM velocity vector
        e = [e0, e1, e2, e3]  # Euler parameters/quaternions
        w = Vector([omega1, omega2, omega3])  # Angular velocity vector

        # Retrieve necessary quantities
        rho = self.env.density.get_value_opt(z)
        total_mass = self.rocket.total_mass.get_value_opt(t)
        total_mass_dot = self.rocket.total_mass.differentiate(t)
        total_mass_ddot = self.rocket.total_mass.differentiate(t, order=2)
        ## CM position vector and time derivatives relative to CDM in body frame
        r_CM_z = (
            -1
            * (
                (
                    self.rocket.center_of_propellant_position
                    - self.rocket.center_of_dry_mass_position
                )
                * self.rocket._csys
            )
            * self.rocket.motor.propellant_mass
            / total_mass
        )
        r_CM = Vector([0, 0, r_CM_z.get_value_opt(t)])
        r_CM_dot = Vector([0, 0, r_CM_z.differentiate(t)])
        r_CM_ddot = Vector([0, 0, r_CM_z.differentiate(t, order=2)])
        ## Nozzle gyration tensor
        r_NOZ = (
            -(self.rocket.nozzle_position - self.rocket.center_of_dry_mass_position)
            * self.rocket._csys
        )
        S_noz_33 = 0.5 * self.rocket.motor.nozzle_radius**2
        S_noz_11 = 0.5 * S_noz_33 + 0.25 * r_NOZ**2
        S_noz_22 = S_noz_11
        S_noz_12 = 0
        S_noz_13 = 0
        S_noz_23 = 0
        S_nozzle = Matrix(
            [
                [S_noz_11, S_noz_12, S_noz_13],
                [S_noz_12, S_noz_22, S_noz_23],
                [S_noz_13, S_noz_23, S_noz_33],
            ]
        )
        ## Inertia tensor
        I_11 = self.rocket.I_11.get_value_opt(t)
        I_12 = self.rocket.I_12.get_value_opt(t)
        I_13 = self.rocket.I_13.get_value_opt(t)
        I_22 = self.rocket.I_22.get_value_opt(t)
        I_23 = self.rocket.I_23.get_value_opt(t)
        I_33 = self.rocket.I_33.get_value_opt(t)
        I = Matrix(
            [
                [I_11, I_12, I_13],
                [I_12, I_22, I_23],
                [I_13, I_23, I_33],
            ]
        )
        ## Inertia tensor time derivative in the body frame
        I_11_dot = self.rocket.I_11.differentiate(t)
        I_12_dot = self.rocket.I_12.differentiate(t)
        I_13_dot = self.rocket.I_13.differentiate(t)
        I_22_dot = self.rocket.I_22.differentiate(t)
        I_23_dot = self.rocket.I_23.differentiate(t)
        I_33_dot = self.rocket.I_33.differentiate(t)
        I_dot = Matrix(
            [
                [I_11_dot, I_12_dot, I_13_dot],
                [I_12_dot, I_22_dot, I_23_dot],
                [I_13_dot, I_23_dot, I_33_dot],
            ]
        )
        ## Inertia tensor relative to CM
        H = (r_CM.cross_matrix @ -r_CM.cross_matrix) * total_mass
        I_CM = I - H

        # Prepare transformation matrices
        K = Matrix.transformation(e)
        Kt = K.transpose

        # Compute aerodynamic forces and moments
        R1, R2, R3, M1, M2, M3 = 0, 0, 0, 0, 0, 0

        ## Drag force
        rho = self.env.density.get_value_opt(z)
        wind_velocity_x = self.env.wind_velocity_x.get_value_opt(z)
        wind_velocity_y = self.env.wind_velocity_y.get_value_opt(z)
        wind_velocity = Vector([wind_velocity_x, wind_velocity_y, 0])
        free_stream_speed = abs((wind_velocity - Vector(v)))
        free_stream_mach = free_stream_speed / self.env.speed_of_sound.get_value_opt(z)
        if t < self.rocket.motor.burn_out_time:
            drag_coeff = self.rocket.power_on_drag.get_value_opt(free_stream_mach)
        else:
            drag_coeff = self.rocket.power_off_drag.get_value_opt(free_stream_mach)
        R3 += -0.5 * rho * (free_stream_speed**2) * self.rocket.area * (drag_coeff)

        ## Off center moment
        M1 += self.rocket.cp_eccentricity_y * R3
        M2 -= self.rocket.cp_eccentricity_x * R3

        # Get rocket velocity in body frame
        vB = Kt @ v
        # Calculate lift and moment for each component of the rocket
        for aero_surface, position in self.rocket.aerodynamic_surfaces:
            comp_cpz = (
                position - self.rocket.center_of_dry_mass_position
            ) * self.rocket._csys - aero_surface.cpz
            comp_cp = Vector([0, 0, comp_cpz])
            surface_radius = aero_surface.rocket_radius
            reference_area = np.pi * surface_radius**2
            # Component absolute velocity in body frame
            comp_vb = vB + (w ^ comp_cp)
            # Wind velocity at component altitude
            comp_z = z + (K @ comp_cp).z
            comp_wind_vx = self.env.wind_velocity_x.get_value_opt(comp_z)
            comp_wind_vy = self.env.wind_velocity_y.get_value_opt(comp_z)
            # Component freestream velocity in body frame
            comp_wind_vb = Kt @ Vector([comp_wind_vx, comp_wind_vy, 0])
            comp_stream_velocity = comp_wind_vb - comp_vb
            comp_stream_vx_b, comp_stream_vy_b, comp_stream_vz_b = comp_stream_velocity
            comp_stream_speed = abs(comp_stream_velocity)
            comp_stream_mach = (
                comp_stream_speed / self.env.speed_of_sound.get_value_opt(z)
            )
            # Component attack angle and lift force
            comp_attack_angle = 0
            comp_lift, comp_lift_xb, comp_lift_yb = 0, 0, 0
            if comp_stream_vx_b**2 + comp_stream_vy_b**2 != 0:
                # Normalize component stream velocity in body frame
                comp_stream_vz_bn = comp_stream_vz_b / comp_stream_speed
                if -1 * comp_stream_vz_bn < 1:
                    comp_attack_angle = np.arccos(-comp_stream_vz_bn)
                    c_lift = aero_surface.cl(comp_attack_angle, comp_stream_mach)
                    # Component lift force magnitude
                    comp_lift = (
                        0.5 * rho * (comp_stream_speed**2) * reference_area * c_lift
                    )
                    # Component lift force components
                    lift_dir_norm = (
                        comp_stream_vx_b**2 + comp_stream_vy_b**2
                    ) ** 0.5
                    comp_lift_xb = comp_lift * (comp_stream_vx_b / lift_dir_norm)
                    comp_lift_yb = comp_lift * (comp_stream_vy_b / lift_dir_norm)
                    # Add to total lift force
                    R1 += comp_lift_xb
                    R2 += comp_lift_yb
                    # Add to total moment
                    M1 -= (comp_cpz + r_CM_z.get_value_opt(t)) * comp_lift_yb
                    M2 += (comp_cpz + r_CM_z.get_value_opt(t)) * comp_lift_xb
            # Calculates Roll Moment
            try:
                clf_delta, cld_omega, cant_angle_rad = aero_surface.roll_parameters
                M3f = (
                    (1 / 2 * rho * comp_stream_speed**2)
                    * reference_area
                    * 2
                    * surface_radius
                    * clf_delta(comp_stream_mach)
                    * cant_angle_rad
                )
                M3d = (
                    (1 / 2 * rho * comp_stream_speed)
                    * reference_area
                    * (2 * surface_radius) ** 2
                    * cld_omega(comp_stream_mach)
                    * omega3
                    / 2
                )
                M3 += M3f - M3d
            except AttributeError:
                pass
        weightB = Kt @ Vector([0, 0, -total_mass * self.env.gravity(z)])
        T00 = total_mass * r_CM
        T03 = (
            2 * total_mass_dot * (Vector([0, 0, r_NOZ]) - r_CM)
            - 2 * total_mass * r_CM_dot
        )
        T04 = (
            self.rocket.motor.thrust(t) * Vector([0, 0, 1])
            - total_mass * r_CM_ddot
            - 2 * total_mass_dot * r_CM_dot
            + total_mass_ddot * (Vector([0, 0, r_NOZ]) - r_CM)
        )
        T05 = total_mass_dot * S_nozzle - I_dot

        T20 = ((w ^ T00) ^ w) + (w ^ T03) + T04 + weightB + Vector([R1, R2, R3])

        T21 = ((I @ w) ^ w) + T05 @ w - (weightB ^ r_CM) + Vector([M1, M2, M3])

        # Angular velocity derivative
        w_dot = I_CM.inverse @ (T21 + (T20 ^ r_CM))

        # Velocity vector derivative
        v_dot = K @ (T20 / total_mass - (r_CM ^ w_dot))

        # Euler parameters derivative
        e_dot = [
            0.5 * (-omega1 * e1 - omega2 * e2 - omega3 * e3),
            0.5 * (omega1 * e0 + omega3 * e2 - omega2 * e3),
            0.5 * (omega2 * e0 - omega3 * e1 + omega1 * e3),
            0.5 * (omega3 * e0 + omega2 * e1 - omega1 * e2),
        ]

        # Position vector derivative
        r_dot = [vx, vy, vz]

        # Create u_dot
        u_dot = [*r_dot, *v_dot, *e_dot, *w_dot]

        if post_processing:
            # Dynamics variables
            self.R1_list.append([t, R1])
            self.R2_list.append([t, R2])
            self.R3_list.append([t, R3])
            self.M1_list.append([t, M1])
            self.M2_list.append([t, M2])
            self.M3_list.append([t, M3])
            # Atmospheric Conditions
            self.wind_velocity_x_list.append(
                [t, self.env.wind_velocity_x.get_value_opt(z)]
            )
            self.wind_velocity_y_list.append(
                [t, self.env.wind_velocity_y.get_value_opt(z)]
            )
            self.density_list.append([t, self.env.density.get_value_opt(z)])
            self.dynamic_viscosity_list.append(
                [t, self.env.dynamic_viscosity.get_value_opt(z)]
            )
            self.pressure_list.append([t, self.env.pressure.get_value_opt(z)])
            self.speed_of_sound_list.append(
                [t, self.env.speed_of_sound.get_value_opt(z)]
            )

        return u_dot

    def u_dot_parachute(self, t, u, post_processing=False):
        """Calculates derivative of u state vector with respect to time
        when rocket is flying under parachute. A 3 DOF approximation is
        used.

        Parameters
        ----------
        t : float
            Time in seconds
        u : list
            State vector defined by u = [x, y, z, vx, vy, vz, e0, e1,
            e2, e3, omega1, omega2, omega3].
        post_processing : bool, optional
            If True, adds flight data information directly to self
            variables such as self.angle_of_attack. Default is False.

        Return
        ------
        u_dot : list
            State vector defined by u_dot = [vx, vy, vz, ax, ay, az,
            e0dot, e1dot, e2dot, e3dot, alpha1, alpha2, alpha3].

        """
        # Parachute data
        cd_s = self.parachute_cd_s
        ka = 1
        R = 1.5
        rho = self.env.density.get_value_opt(u[2])
        to = 1.2
        ma = ka * rho * (4 / 3) * np.pi * R**3
        mp = self.rocket.mass
        eta = 1
        Rdot = (6 * R * (1 - eta) / (1.2**6)) * (
            (1 - eta) * t**5 + eta * (to**3) * (t**2)
        )
        Rdot = 0
        # Get relevant state data
        x, y, z, vx, vy, vz, e0, e1, e2, e3, omega1, omega2, omega3 = u
        # Get wind data
        wind_velocity_x = self.env.wind_velocity_x.get_value_opt(z)
        wind_velocity_y = self.env.wind_velocity_y.get_value_opt(z)
        free_stream_speed = (
            (wind_velocity_x - vx) ** 2 + (wind_velocity_y - vy) ** 2 + (vz) ** 2
        ) ** 0.5
        freestream_x = vx - wind_velocity_x
        freestream_y = vy - wind_velocity_y
        freestream_z = vz
        # Determine drag force
        pseudoD = (
            -0.5 * rho * cd_s * free_stream_speed
            - ka * rho * 4 * np.pi * (R**2) * Rdot
        )
        Dx = pseudoD * freestream_x
        Dy = pseudoD * freestream_y
        Dz = pseudoD * freestream_z
        ax = Dx / (mp + ma)
        ay = Dy / (mp + ma)
        az = (Dz - 9.8 * mp) / (mp + ma)

        if post_processing:
            # Dynamics variables
            self.R1_list.append([t, Dx])
            self.R2_list.append([t, Dy])
            self.R3_list.append([t, Dz])
            self.M1_list.append([t, 0])
            self.M2_list.append([t, 0])
            self.M3_list.append([t, 0])
            # Atmospheric Conditions
            self.wind_velocity_x_list.append([t, self.env.wind_velocity_x(z)])
            self.wind_velocity_y_list.append([t, self.env.wind_velocity_y(z)])
            self.density_list.append([t, self.env.density(z)])
            self.dynamic_viscosity_list.append([t, self.env.dynamic_viscosity(z)])
            self.pressure_list.append([t, self.env.pressure(z)])
            self.speed_of_sound_list.append([t, self.env.speed_of_sound(z)])

        return [vx, vy, vz, ax, ay, az, 0, 0, 0, 0, 0, 0, 0]

    @cached_property
    def solution_array(self):
        """Returns solution array of the rocket flight."""
        return np.array(self.solution)

    @cached_property
    def time(self):
        """Returns time array from solution."""
        return self.solution_array[:, 0]

    # Process first type of outputs - state vector
    # Transform solution array into Functions
    @funcify_method("Time (s)", "X (m)", "spline", "constant")
    def x(self):
        """Rocket x position as a Function of time."""
        return self.solution_array[:, [0, 1]]

    @funcify_method("Time (s)", "Y (m)", "spline", "constant")
    def y(self):
        """Rocket y position as a Function of time."""
        return self.solution_array[:, [0, 2]]

    @funcify_method("Time (s)", "Z (m)", "spline", "constant")
    def z(self):
        """Rocket z position as a Function of time."""
        return self.solution_array[:, [0, 3]]

    @funcify_method("Time (s)", "Vx (m/s)", "spline", "zero")
    def vx(self):
        """Rocket x velocity as a Function of time."""
        return self.solution_array[:, [0, 4]]

    @funcify_method("Time (s)", "Vy (m/s)", "spline", "zero")
    def vy(self):
        """Rocket y velocity as a Function of time."""
        return self.solution_array[:, [0, 5]]

    @funcify_method("Time (s)", "Vz (m/s)", "spline", "zero")
    def vz(self):
        """Rocket z velocity as a Function of time."""
        return self.solution_array[:, [0, 6]]

    @funcify_method("Time (s)", "e0", "spline", "constant")
    def e0(self):
        """Rocket quaternion e0 as a Function of time."""
        return self.solution_array[:, [0, 7]]

    @funcify_method("Time (s)", "e1", "spline", "constant")
    def e1(self):
        """Rocket quaternion e1 as a Function of time."""
        return self.solution_array[:, [0, 8]]

    @funcify_method("Time (s)", "e2", "spline", "constant")
    def e2(self):
        """Rocket quaternion e2 as a Function of time."""
        return self.solution_array[:, [0, 9]]

    @funcify_method("Time (s)", "e3", "spline", "constant")
    def e3(self):
        """Rocket quaternion e3 as a Function of time."""
        return self.solution_array[:, [0, 10]]

    @funcify_method("Time (s)", "ω1 (rad/s)", "spline", "zero")
    def w1(self):
        """Rocket angular velocity ω1 as a Function of time."""
        return self.solution_array[:, [0, 11]]

    @funcify_method("Time (s)", "ω2 (rad/s)", "spline", "zero")
    def w2(self):
        """Rocket angular velocity ω2 as a Function of time."""
        return self.solution_array[:, [0, 12]]

    @funcify_method("Time (s)", "ω3 (rad/s)", "spline", "zero")
    def w3(self):
        """Rocket angular velocity ω3 as a Function of time."""
        return self.solution_array[:, [0, 13]]

    # Process second type of outputs - accelerations components
    @funcify_method("Time (s)", "Ax (m/s²)", "spline", "zero")
    def ax(self):
        """Rocket x acceleration as a Function of time."""
        return self.retrieve_acceleration_arrays[0]

    @funcify_method("Time (s)", "Ay (m/s²)", "spline", "zero")
    def ay(self):
        """Rocket y acceleration as a Function of time."""
        return self.retrieve_acceleration_arrays[1]

    @funcify_method("Time (s)", "Az (m/s²)", "spline", "zero")
    def az(self):
        """Rocket z acceleration as a Function of time."""
        return self.retrieve_acceleration_arrays[2]

    @funcify_method("Time (s)", "α1 (rad/s²)", "spline", "zero")
    def alpha1(self):
        """Rocket angular acceleration α1 as a Function of time."""
        return self.retrieve_acceleration_arrays[3]

    @funcify_method("Time (s)", "α2 (rad/s²)", "spline", "zero")
    def alpha2(self):
        """Rocket angular acceleration α2 as a Function of time."""
        return self.retrieve_acceleration_arrays[4]

    @funcify_method("Time (s)", "α3 (rad/s²)", "spline", "zero")
    def alpha3(self):
        """Rocket angular acceleration α3 as a Function of time."""
        return self.retrieve_acceleration_arrays[5]

    # Process third type of outputs - Temporary values
    @funcify_method("Time (s)", "R1 (N)", "spline", "zero")
    def R1(self):
        """Aerodynamic force along the first axis that is perpendicular to the
        rocket's axis of symmetry as a Function of time."""
        return self.retrieve_temporary_values_arrays[0]

    @funcify_method("Time (s)", "R2 (N)", "spline", "zero")
    def R2(self):
        """Aerodynamic force along the second axis that is perpendicular to the
        rocket's axis of symmetry as a Function of time."""
        return self.retrieve_temporary_values_arrays[1]

    @funcify_method("Time (s)", "R3 (N)", "spline", "zero")
    def R3(self):
        """Aerodynamic force along the rocket's axis of symmetry as a
        Function of time."""
        return self.retrieve_temporary_values_arrays[2]

    @funcify_method("Time (s)", "M1 (Nm)", "spline", "zero")
    def M1(self):
        """Aerodynamic bending moment in the same direction as the axis that is
        perpendicular to the rocket's axis of symmetry as a Function of
        time.
        """
        return self.retrieve_temporary_values_arrays[3]

    @funcify_method("Time (s)", "M2 (Nm)", "spline", "zero")
    def M2(self):
        """Aerodynamic bending moment in the same direction as the axis that is
        perpendicular to the rocket's axis of symmetry as a Function
        of time."""
        return self.retrieve_temporary_values_arrays[4]

    @funcify_method("Time (s)", "M3 (Nm)", "spline", "zero")
    def M3(self):
        """Aerodynamic bending moment in the same direction as the rocket's
        axis of symmetry as a Function of time."""
        return self.retrieve_temporary_values_arrays[5]

    @funcify_method("Time (s)", "Pressure (Pa)", "spline", "constant")
    def pressure(self):
        """Air pressure felt by the rocket as a Function of time."""
        return self.retrieve_temporary_values_arrays[6]

    @funcify_method("Time (s)", "Density (kg/m³)", "spline", "constant")
    def density(self):
        """Air density felt by the rocket as a Function of time."""
        return self.retrieve_temporary_values_arrays[7]

    @funcify_method("Time (s)", "Dynamic Viscosity (Pa s)", "spline", "constant")
    def dynamic_viscosity(self):
        """Air dynamic viscosity felt by the rocket as a Function of
        time."""
        return self.retrieve_temporary_values_arrays[8]

    @funcify_method("Time (s)", "Speed of Sound (m/s)", "spline", "constant")
    def speed_of_sound(self):
        """Speed of sound in the air felt by the rocket as a Function
        of time."""
        return self.retrieve_temporary_values_arrays[9]

    @funcify_method("Time (s)", "Wind Velocity X (East) (m/s)", "spline", "constant")
    def wind_velocity_x(self):
        """Wind velocity in the X direction (east) as a Function of
        time."""
        return self.retrieve_temporary_values_arrays[10]

    @funcify_method("Time (s)", "Wind Velocity Y (North) (m/s)", "spline", "constant")
    def wind_velocity_y(self):
        """Wind velocity in the y direction (north) as a Function of
        time."""
        return self.retrieve_temporary_values_arrays[11]

    # Process fourth type of output - values calculated from previous outputs

    # Kinematics functions and values
    # Velocity Magnitude
    @funcify_method("Time (s)", "Speed - Velocity Magnitude (m/s)")
    def speed(self):
        """Rocket speed, or velocity magnitude, as a Function of time."""
        return (self.vx**2 + self.vy**2 + self.vz**2) ** 0.5

    @cached_property
    def max_speed_time(self):
        """Time at which the rocket reaches its maximum speed."""
        max_speed_time_index = np.argmax(self.speed.get_source()[:, 1])
        return self.speed[max_speed_time_index, 0]

    @cached_property
    def max_speed(self):
        """Maximum speed reached by the rocket."""
        return self.speed(self.max_speed_time)

    # Accelerations
    @funcify_method("Time (s)", "acceleration Magnitude (m/s²)")
    def acceleration(self):
        """Rocket acceleration magnitude as a Function of time."""
        return (self.ax**2 + self.ay**2 + self.az**2) ** 0.5

    @cached_property
    def max_acceleration_power_on_time(self):
        """Time at which the rocket reaches its maximum acceleration during
        motor burn."""
        burn_out_time_index = find_closest(
            self.acceleration.source[:, 0], self.rocket.motor.burn_out_time
        )
        max_acceleration_time_index = np.argmax(
            self.acceleration[:burn_out_time_index, 1]
        )
        return self.acceleration[max_acceleration_time_index, 0]

    @cached_property
    def max_acceleration_power_on(self):
        """Maximum acceleration reached by the rocket during motor burn."""
        return self.acceleration(self.max_acceleration_power_on_time)

    @cached_property
    def max_acceleration_power_off_time(self):
        """Time at which the rocket reaches its maximum acceleration after
        motor burn."""
        burn_out_time_index = find_closest(
            self.acceleration.source[:, 0], self.rocket.motor.burn_out_time
        )
        max_acceleration_time_index = np.argmax(
            self.acceleration[burn_out_time_index:, 1]
        )
        return self.acceleration[max_acceleration_time_index, 0]

    @cached_property
    def max_acceleration_power_off(self):
        """Maximum acceleration reached by the rocket after motor burn."""
        return self.acceleration(self.max_acceleration_power_off_time)

    @cached_property
    def max_acceleration_time(self):
        """Time at which the rocket reaches its maximum acceleration."""
        max_acceleration_time_index = np.argmax(self.acceleration[:, 1])
        return self.acceleration[max_acceleration_time_index, 0]

    @cached_property
    def max_acceleration(self):
        """Maximum acceleration reached by the rocket."""
        max_acceleration_time_index = np.argmax(self.acceleration[:, 1])
        return self.acceleration[max_acceleration_time_index, 1]

    @funcify_method("Time (s)", "Horizontal Speed (m/s)")
    def horizontal_speed(self):
        """Rocket horizontal speed as a Function of time."""
        return (self.vx**2 + self.vy**2) ** 0.5

    # Path Angle
    @funcify_method("Time (s)", "Path Angle (°)", "spline", "constant")
    def path_angle(self):
        """Rocket path angle as a Function of time."""
        path_angle = (180 / np.pi) * np.arctan2(
            self.vz[:, 1], self.horizontal_speed[:, 1]
        )
        return np.column_stack([self.time, path_angle])

    # Attitude Angle
    @funcify_method("Time (s)", "Attitude Vector X Component")
    def attitude_vector_x(self):
        """Rocket attitude vector X component as a Function of time."""
        return 2 * (self.e1 * self.e3 + self.e0 * self.e2)  # a13

    @funcify_method("Time (s)", "Attitude Vector Y Component")
    def attitude_vector_y(self):
        """Rocket attitude vector Y component as a Function of time."""
        return 2 * (self.e2 * self.e3 - self.e0 * self.e1)  # a23

    @funcify_method("Time (s)", "Attitude Vector Z Component")
    def attitude_vector_z(self):
        """Rocket attitude vector Z component as a Function of time."""
        return 1 - 2 * (self.e1**2 + self.e2**2)  # a33

    @funcify_method("Time (s)", "Attitude Angle (°)")
    def attitude_angle(self):
        """Rocket attitude angle as a Function of time."""
        horizontal_attitude_proj = (
            self.attitude_vector_x**2 + self.attitude_vector_y**2
        ) ** 0.5
        attitude_angle = (180 / np.pi) * np.arctan2(
            self.attitude_vector_z[:, 1], horizontal_attitude_proj[:, 1]
        )
        attitude_angle = np.column_stack([self.time, attitude_angle])
        return attitude_angle

    # Lateral Attitude Angle
    @funcify_method("Time (s)", "Lateral Attitude Angle (°)")
    def lateral_attitude_angle(self):
        """Rocket lateral attitude angle as a Function of time."""
        lateral_vector_angle = (np.pi / 180) * (self.heading - 90)
        lateral_vector_x = np.sin(lateral_vector_angle)
        lateral_vector_y = np.cos(lateral_vector_angle)
        attitude_lateral_proj = (
            lateral_vector_x * self.attitude_vector_x[:, 1]
            + lateral_vector_y * self.attitude_vector_y[:, 1]
        )
        attitude_lateral_proj_x = attitude_lateral_proj * lateral_vector_x
        attitude_lateral_proj_y = attitude_lateral_proj * lateral_vector_y
        attitude_lateral_plane_proj_x = (
            self.attitude_vector_x[:, 1] - attitude_lateral_proj_x
        )
        attitude_lateral_plane_proj_y = (
            self.attitude_vector_y[:, 1] - attitude_lateral_proj_y
        )
        attitude_lateral_plane_proj_z = self.attitude_vector_z[:, 1]
        attitude_lateral_plane_proj = (
            attitude_lateral_plane_proj_x**2
            + attitude_lateral_plane_proj_y**2
            + attitude_lateral_plane_proj_z**2
        ) ** 0.5
        lateral_attitude_angle = (180 / np.pi) * np.arctan2(
            attitude_lateral_proj, attitude_lateral_plane_proj
        )
        lateral_attitude_angle = np.column_stack([self.time, lateral_attitude_angle])
        return lateral_attitude_angle

    # Euler Angles
    @funcify_method("Time (s)", "Precession Angle - ψ (°)", "spline", "constant")
    def psi(self):
        """Precession angle as a Function of time."""
        psi = (180 / np.pi) * (
            np.arctan2(self.e3[:, 1], self.e0[:, 1])
            + np.arctan2(-self.e2[:, 1], -self.e1[:, 1])
        )  # Precession angle
        psi = np.column_stack([self.time, psi])  # Precession angle
        return psi

    @funcify_method("Time (s)", "Spin Angle - φ (°)", "spline", "constant")
    def phi(self):
        """Spin angle as a Function of time."""
        phi = (180 / np.pi) * (
            np.arctan2(self.e3[:, 1], self.e0[:, 1])
            - np.arctan2(-self.e2[:, 1], -self.e1[:, 1])
        )  # Spin angle
        phi = np.column_stack([self.time, phi])  # Spin angle
        return phi

    @funcify_method("Time (s)", "Nutation Angle - θ (°)", "spline", "constant")
    def theta(self):
        """Nutation angle as a Function of time."""
        theta = (
            (180 / np.pi)
            * 2
            * np.arcsin(-((self.e1[:, 1] ** 2 + self.e2[:, 1] ** 2) ** 0.5))
        )  # Nutation angle
        theta = np.column_stack([self.time, theta])  # Nutation angle
        return theta

    # Fluid Mechanics variables
    # Freestream Velocity
    @funcify_method("Time (s)", "Freestream Velocity X (m/s)", "spline", "constant")
    def stream_velocity_x(self):
        """Freestream velocity X component as a Function of time."""
        stream_velocity_x = np.column_stack(
            (self.time, self.wind_velocity_x[:, 1] - self.vx[:, 1])
        )
        return stream_velocity_x

    @funcify_method("Time (s)", "Freestream Velocity Y (m/s)", "spline", "constant")
    def stream_velocity_y(self):
        """Freestream velocity Y component as a Function of time."""
        stream_velocity_y = np.column_stack(
            (self.time, self.wind_velocity_y[:, 1] - self.vy[:, 1])
        )
        return stream_velocity_y

    @funcify_method("Time (s)", "Freestream Velocity Z (m/s)", "spline", "constant")
    def stream_velocity_z(self, interpolation="spline", extrapolation="natural"):
        """Freestream velocity Z component as a Function of time."""
        stream_velocity_z = np.column_stack((self.time, -self.vz[:, 1]))
        return stream_velocity_z

    @funcify_method("Time (s)", "Freestream Speed (m/s)", "spline", "constant")
    def free_stream_speed(self):
        """Freestream speed as a Function of time."""
        free_stream_speed = (
            self.stream_velocity_x**2
            + self.stream_velocity_y**2
            + self.stream_velocity_z**2
        ) ** 0.5
        return free_stream_speed.get_source()

    # Apogee Freestream speed
    @cached_property
    def apogee_freestream_speed(self):
        """Freestream speed at apogee in m/s."""
        return self.free_stream_speed(self.apogee_time)

    # Mach Number
    @funcify_method("Time (s)", "Mach Number", "spline", "zero")
    def mach_number(self):
        """Mach number as a Function of time."""
        return self.free_stream_speed / self.speed_of_sound

    @cached_property
    def max_mach_number_time(self):
        """Time of maximum Mach number."""
        max_mach_number_time_index = np.argmax(self.mach_number[:, 1])
        return self.mach_number[max_mach_number_time_index, 0]

    @cached_property
    def max_mach_number(self):
        """Maximum Mach number."""
        return self.mach_number(self.max_mach_number_time)

    # Stability Margin
    @cached_property
    def max_stability_margin_time(self):
        """Time of maximum stability margin."""
        max_stability_margin_time_index = np.argmax(self.stability_margin[:, 1])
        return self.stability_margin[max_stability_margin_time_index, 0]

    @cached_property
    def max_stability_margin(self):
        """Maximum stability margin."""
        return self.stability_margin(self.max_stability_margin_time)

    @cached_property
    def min_stability_margin_time(self):
        """Time of minimum stability margin."""
        min_stability_margin_time_index = np.argmin(self.stability_margin[:, 1])
        return self.stability_margin[min_stability_margin_time_index, 0]

    @cached_property
    def min_stability_margin(self):
        """Minimum stability margin."""
        return self.stability_margin(self.min_stability_margin_time)

    # Reynolds Number
    @funcify_method("Time (s)", "Reynolds Number", "spline", "zero")
    def reynolds_number(self):
        """Reynolds number as a Function of time."""
        return (self.density * self.free_stream_speed / self.dynamic_viscosity) * (
            2 * self.rocket.radius
        )

    @cached_property
    def max_reynolds_number_time(self):
        """Time of maximum Reynolds number."""
        max_reynolds_number_time_index = np.argmax(self.reynolds_number[:, 1])
        return self.reynolds_number[max_reynolds_number_time_index, 0]

    @cached_property
    def max_reynolds_number(self):
        """Maximum Reynolds number."""
        return self.reynolds_number(self.max_reynolds_number_time)

    # Dynamic Pressure
    @funcify_method("Time (s)", "Dynamic Pressure (Pa)", "spline", "zero")
    def dynamic_pressure(self):
        """Dynamic pressure as a Function of time."""
        return 0.5 * self.density * self.free_stream_speed**2

    @cached_property
    def max_dynamic_pressure_time(self):
        """Time of maximum dynamic pressure."""
        max_dynamic_pressure_time_index = np.argmax(self.dynamic_pressure[:, 1])
        return self.dynamic_pressure[max_dynamic_pressure_time_index, 0]

    @cached_property
    def max_dynamic_pressure(self):
        """Maximum dynamic pressure."""
        return self.dynamic_pressure(self.max_dynamic_pressure_time)

    # Total Pressure
    @funcify_method("Time (s)", "Total Pressure (Pa)", "spline", "zero")
    def total_pressure(self):
        return self.pressure * (1 + 0.2 * self.mach_number**2) ** (3.5)

    @cached_property
    def max_total_pressure_time(self):
        """Time of maximum total pressure."""
        max_total_pressure_time_index = np.argmax(self.total_pressure[:, 1])
        return self.total_pressure[max_total_pressure_time_index, 0]

    @cached_property
    def max_total_pressure(self):
        """Maximum total pressure."""
        return self.total_pressure(self.max_total_pressure_time)

    # Dynamics functions and variables

    #  Aerodynamic Lift and Drag
    @funcify_method("Time (s)", "Aerodynamic Lift Force (N)", "spline", "zero")
    def aerodynamic_lift(self):
        """Aerodynamic lift force as a Function of time."""
        return (self.R1**2 + self.R2**2) ** 0.5

    @funcify_method("Time (s)", "Aerodynamic Drag Force (N)", "spline", "zero")
    def aerodynamic_drag(self):
        """Aerodynamic drag force as a Function of time."""
        return -1 * self.R3

    @funcify_method("Time (s)", "Aerodynamic Bending Moment (Nm)", "spline", "zero")
    def aerodynamic_bending_moment(self):
        """Aerodynamic bending moment as a Function of time."""
        return (self.M1**2 + self.M2**2) ** 0.5

    @funcify_method("Time (s)", "Aerodynamic Spin Moment (Nm)", "spline", "zero")
    def aerodynamic_spin_moment(self):
        """Aerodynamic spin moment as a Function of time."""
        return self.M3

    # Energy
    # Kinetic Energy
    @funcify_method("Time (s)", "Rotational Kinetic Energy (J)")
    def rotational_energy(self):
        rotational_energy = 0.5 * (
            self.rocket.I_11 * self.w1**2
            + self.rocket.I_22 * self.w2**2
            + self.rocket.I_33 * self.w3**2
        )
        rotational_energy.set_discrete_based_on_model(self.w1)
        return rotational_energy

    @funcify_method("Time (s)", "Translational Kinetic Energy (J)", "spline", "zero")
    def translational_energy(self):
        """Translational kinetic energy as a Function of time."""
        # Redefine total_mass time grid to allow for efficient Function algebra
        total_mass = deepcopy(self.rocket.total_mass)
        total_mass.set_discrete_based_on_model(self.vz)
        translational_energy = (
            0.5 * total_mass * (self.vx**2 + self.vy**2 + self.vz**2)
        )
        return translational_energy

    @funcify_method("Time (s)", "Kinetic Energy (J)", "spline", "zero")
    def kinetic_energy(self):
        """Total kinetic energy as a Function of time."""
        return self.rotational_energy + self.translational_energy

    # Potential Energy
    @funcify_method("Time (s)", "Potential Energy (J)", "spline", "constant")
    def potential_energy(self):
        """Potential energy as a Function of time in relation to sea
        level."""
        # Constants
        GM = 3.986004418e14
        # Redefine total_mass time grid to allow for efficient Function algebra
        total_mass = deepcopy(self.rocket.total_mass)
        total_mass.set_discrete_based_on_model(self.z)
        potential_energy = (
            GM
            * total_mass
            * (1 / (self.z + self.env.earth_radius) - 1 / self.env.earth_radius)
        )
        return potential_energy

    # Total Mechanical Energy
    @funcify_method("Time (s)", "Mechanical Energy (J)", "spline", "constant")
    def total_energy(self):
        """Total mechanical energy as a Function of time."""
        return self.kinetic_energy + self.potential_energy

    # thrust Power
    @funcify_method("Time (s)", "thrust Power (W)", "spline", "zero")
    def thrust_power(self):
        """thrust power as a Function of time."""
        thrust = deepcopy(self.rocket.motor.thrust)
        thrust = thrust.set_discrete_based_on_model(self.speed)
        thrust_power = thrust * self.speed
        return thrust_power

    # Drag Power
    @funcify_method("Time (s)", "Drag Power (W)", "spline", "zero")
    def drag_power(self):
        """Drag power as a Function of time."""
        drag_power = self.R3 * self.speed
        drag_power.set_outputs("Drag Power (W)")
        return drag_power

    # Angle of Attack
    @funcify_method("Time (s)", "Angle of Attack (°)", "spline", "constant")
    def angle_of_attack(self):
        """Angle of attack of the rocket with respect to the freestream
        velocity vector."""
        dot_product = [
            -self.attitude_vector_x.get_value_opt(i)
            * self.stream_velocity_x.get_value_opt(i)
            - self.attitude_vector_y.get_value_opt(i)
            * self.stream_velocity_y.get_value_opt(i)
            - self.attitude_vector_z.get_value_opt(i)
            * self.stream_velocity_z.get_value_opt(i)
            for i in self.time
        ]
        # Define freestream speed list
        free_stream_speed = [self.free_stream_speed(i) for i in self.time]
        free_stream_speed = np.nan_to_num(free_stream_speed)

        # Normalize dot product
        dot_product_normalized = [
            i / j if j > 1e-6 else 0 for i, j in zip(dot_product, free_stream_speed)
        ]
        dot_product_normalized = np.nan_to_num(dot_product_normalized)
        dot_product_normalized = np.clip(dot_product_normalized, -1, 1)

        # Calculate angle of attack and convert to degrees
        angle_of_attack = np.rad2deg(np.arccos(dot_product_normalized))
        angle_of_attack = np.column_stack([self.time, angle_of_attack])

        return angle_of_attack

    # Frequency response and stability variables
    @funcify_method("Frequency (Hz)", "ω1 Fourier Amplitude", "spline", "zero")
    def omega1_frequency_response(self):
        """Angular velocity 1 frequency response as a Function of
        frequency, as the rocket leaves the launch rail for 5 seconds of flight.
        """
        return self.w1.to_frequency_domain(
            self.out_of_rail_time, self.out_of_rail_time + 5, 100
        )

    @funcify_method("Frequency (Hz)", "ω2 Fourier Amplitude", "spline", "zero")
    def omega2_frequency_response(self):
        """Angular velocity 2 frequency response as a Function of
        frequency, as the rocket leaves the launch rail for 5 seconds of flight.
        """
        return self.w2.to_frequency_domain(
            self.out_of_rail_time, self.out_of_rail_time + 5, 100
        )

    @funcify_method("Frequency (Hz)", "ω3 Fourier Amplitude", "spline", "zero")
    def omega3_frequency_response(self):
        """Angular velocity 3 frequency response as a Function of
        frequency, as the rocket leaves the launch rail for 5 seconds of flight.
        """
        return self.w3.to_frequency_domain(
            self.out_of_rail_time, self.out_of_rail_time + 5, 100
        )

    @funcify_method(
        "Frequency (Hz)", "Attitude Angle Fourier Amplitude", "spline", "zero"
    )
    def attitude_frequency_response(self):
        """Attitude frequency response as a Function of frequency, as
        the rocket leaves the launch rail for 5 seconds of flight."""
        return self.attitude_angle.to_frequency_domain(
            lower=self.out_of_rail_time,
            upper=self.out_of_rail_time + 5,
            sampling_frequency=100,
        )

    @cached_property
    def static_margin(self):
        """Static margin of the rocket."""
        return self.rocket.static_margin

<<<<<<< HEAD
    @funcify_method("Time (s)", "Stability Margin (c)", "linear", "zero")
    def stability_margin(self):
        """Stability margin of the rocket along the flight, it considers the
        variation of the center of pressure position according to the mach
        number, as well as the variation of the center of gravity position
        according to the propellant mass evolution.

        Parameters
        ----------
        None

        Returns
        -------
        stability : rocketpy.Function
            Stability margin as a rocketpy.Function of time. The stability margin
            is defined as the distance between the center of pressure and the
            center of gravity, divided by the rocket diameter.
        """
        return [(t, self.rocket.stability_margin(m, t)) for t, m in self.mach_number]

    # Rail Button Forces
    @cached_property
    def effective_1rl(self):
        """Original rail length minus the distance measured from nozzle exit
        to the upper rail button. It assumes the nozzle to be aligned with
        the beginning of the rail."""
        nozzle = (
            self.rocket.motor_position - self.rocket.center_of_dry_mass_position
        ) * self.rocket._csys  # Kinda works for single nozzle
        try:
            rail_buttons = self.rocket.rail_buttons[0]
            upper_r_button = (
                rail_buttons.component.buttons_distance + rail_buttons.position
            )
        except IndexError:  # No rail buttons defined
            upper_r_button = nozzle
        effective_1rl = self.rail_length - abs(nozzle - upper_r_button)
        return effective_1rl

    @cached_property
    def effective_2rl(self):
        """Original rail length minus the distance measured from nozzle exit
        to the lower rail button. It assumes the nozzle to be aligned with
        the beginning of the rail."""
        nozzle = (
            self.rocket.motor_position - self.rocket.center_of_dry_mass_position
        ) * self.rocket._csys
        try:
            rail_buttons = self.rocket.rail_buttons[0]
            lower_r_button = rail_buttons.position
        except IndexError:  # No rail buttons defined
            lower_r_button = nozzle
        effective_2rl = self.rail_length - abs(nozzle - lower_r_button)
        return effective_2rl

=======
>>>>>>> dfee9fe4
    @cached_property
    def frontal_surface_wind(self):
        """Surface wind speed in m/s aligned with the launch rail."""
        # Surface wind magnitude in the frontal direction at the rail's elevation
        wind_u = self.env.wind_velocity_x(self.env.elevation)
        wind_v = self.env.wind_velocity_y(self.env.elevation)
        heading_rad = self.heading * np.pi / 180
        frontal_surface_wind = wind_u * np.sin(heading_rad) + wind_v * np.cos(
            heading_rad
        )
        return frontal_surface_wind

    @cached_property
    def lateral_surface_wind(self):
        """Surface wind speed in m/s perpendicular to launch rail."""
        # Surface wind magnitude in the lateral direction at the rail's elevation
        wind_u = self.env.wind_velocity_x(self.env.elevation)
        wind_v = self.env.wind_velocity_y(self.env.elevation)
        heading_rad = self.heading * np.pi / 180
        lateral_surface_wind = -wind_u * np.cos(heading_rad) + wind_v * np.sin(
            heading_rad
        )
        return lateral_surface_wind

    @funcify_method("Time (s)", "Upper Rail Button Normal Force (N)", "spline", "zero")
    def rail_button1_normal_force(self):
        """Upper rail button normal force as a Function of time. If
        there's no rail button defined, the function returns a null Function."""
        return self.__calculate_rail_button_forces[0]

    @funcify_method("Time (s)", "Upper Rail Button Shear Force (N)", "spline", "zero")
    def rail_button1_shear_force(self):
        """Upper rail button shear force as a Function of time. If
        there's no rail button defined, the function returns a null Function."""
        return self.__calculate_rail_button_forces[1]

    @funcify_method("Time (s)", "Lower Rail Button Normal Force (N)", "spline", "zero")
    def rail_button2_normal_force(self):
        """Lower rail button normal force as a Function of time. If
        there's no rail button defined, the function returns a null Function."""
        return self.__calculate_rail_button_forces[2]

    @funcify_method("Time (s)", "Lower Rail Button Shear Force (N)", "spline", "zero")
    def rail_button2_shear_force(self):
        """Lower rail button shear force as a Function of time. If
        there's no rail button defined, the function returns a null Function."""
        return self.__calculate_rail_button_forces[3]

    @property
    def max_rail_button1_normal_force(self):
        """Maximum upper rail button normal force, in Newtons."""
        return np.abs(self.rail_button1_normal_force.y_array).max()

    @property
    def max_rail_button1_shear_force(self):
        """Maximum upper rail button shear force, in Newtons."""
        return np.abs(self.rail_button1_shear_force.y_array).max()

    @property
    def max_rail_button2_normal_force(self):
        """Maximum lower rail button normal force, in Newtons."""
        return np.abs(self.rail_button2_normal_force.y_array).max()

    @property
    def max_rail_button2_shear_force(self):
        """Maximum lower rail button shear force, in Newtons."""
        return np.abs(self.rail_button2_shear_force.y_array).max()

    @funcify_method(
        "Time (s)", "Horizontal Distance to Launch Point (m)", "spline", "constant"
    )
    def drift(self):
        """Rocket horizontal distance to tha launch point, in meters, as a
        Function of time."""
        return np.column_stack(
            (self.time, (self.x[:, 1] ** 2 + self.y[:, 1] ** 2) ** 0.5)
        )

        return drift

    @funcify_method("Time (s)", "Bearing (°)", "spline", "constant")
    def bearing(self):
        """Rocket bearing compass, in degrees, as a Function of time."""
        x, y = self.x[:, 1], self.y[:, 1]
        bearing = (2 * np.pi - np.arctan2(-x, y)) * (180 / np.pi)
        return np.column_stack((self.time, bearing))

    @funcify_method("Time (s)", "Latitude (°)", "linear", "constant")
    def latitude(self):
        """Rocket latitude coordinate, in degrees, as a Function of
        time.
        """
        lat1 = np.deg2rad(self.env.latitude)  # Launch lat point converted to radians

        # Applies the haversine equation to find final lat/lon coordinates
        latitude = np.rad2deg(
            np.arcsin(
                np.sin(lat1) * np.cos(self.drift[:, 1] / self.env.earth_radius)
                + np.cos(lat1)
                * np.sin(self.drift[:, 1] / self.env.earth_radius)
                * np.cos(np.deg2rad(self.bearing[:, 1]))
            )
        )
        return np.column_stack((self.time, latitude))

    @funcify_method("Time (s)", "Longitude (°)", "linear", "constant")
    def longitude(self):
        """Rocket longitude coordinate, in degrees, as a Function of
        time.
        """
        lat1 = np.deg2rad(self.env.latitude)  # Launch lat point converted to radians
        lon1 = np.deg2rad(self.env.longitude)  # Launch lon point converted to radians

        # Applies the haversine equation to find final lat/lon coordinates
        longitude = np.rad2deg(
            lon1
            + np.arctan2(
                np.sin(np.deg2rad(self.bearing[:, 1]))
                * np.sin(self.drift[:, 1] / self.env.earth_radius)
                * np.cos(lat1),
                np.cos(self.drift[:, 1] / self.env.earth_radius)
                - np.sin(lat1) * np.sin(np.deg2rad(self.latitude[:, 1])),
            )
        )

        return np.column_stack((self.time, longitude))

    @cached_property
    def retrieve_acceleration_arrays(self):
        """Retrieve acceleration arrays from the integration scheme

        Parameters
        ----------

        Returns
        -------
        ax: list
            acceleration in x direction
        ay: list
            acceleration in y direction
        az: list
            acceleration in z direction
        alpha1: list
            angular acceleration in x direction
        alpha2: list
            angular acceleration in y direction
        alpha3: list
            angular acceleration in z direction
        """
        # Initialize acceleration arrays
        ax, ay, az = [[0, 0]], [[0, 0]], [[0, 0]]
        alpha1, alpha2, alpha3 = [[0, 0]], [[0, 0]], [[0, 0]]
        # Go through each time step and calculate accelerations
        # Get flight phases
        for phase_index, phase in self.time_iterator(self.FlightPhases):
            init_time = phase.t
            final_time = self.FlightPhases[phase_index + 1].t
            current_derivative = phase.derivative
            # Call callback functions
            for callback in phase.callbacks:
                callback(self)
            # Loop through time steps in flight phase
            for step in self.solution:  # Can be optimized
                if init_time < step[0] <= final_time:
                    # Get derivatives
                    u_dot = current_derivative(step[0], step[1:])
                    # Get accelerations
                    ax_value, ay_value, az_value = u_dot[3:6]
                    alpha1_value, alpha2_value, alpha3_value = u_dot[10:]
                    # Save accelerations
                    ax.append([step[0], ax_value])
                    ay.append([step[0], ay_value])
                    az.append([step[0], az_value])
                    alpha1.append([step[0], alpha1_value])
                    alpha2.append([step[0], alpha2_value])
                    alpha3.append([step[0], alpha3_value])

        return ax, ay, az, alpha1, alpha2, alpha3

    @cached_property
    def retrieve_temporary_values_arrays(self):
        """Retrieve temporary values arrays from the integration scheme.
        Currently, the following temporary values are retrieved: ``R1`` , ``R2``
        ``R3`` , ``M1`` , ``M2`` , ``M3`` , ``pressure`` , ``density`` ,
        ``dynamic_viscosity`` , ``speed_of_sound`` .

        Returns
        -------
        self.R1_list: list
            R1 values.
        self.R2_list: list
            R2 values.
        self.R3_list: list
            R3 values are the aerodynamic force values in the rocket's axis
            direction.
        self.M1_list: list
            M1 values.
        self.M2_list: list
            Aerodynamic bending moment in e2 direction at each time step.
        self.M3_list: list
            Aerodynamic bending moment in e3 direction at each time step.
        self.pressure_list: list
            Air pressure at each time step.
        self.density_list: list
            Air density at each time step.
        self.dynamic_viscosity_list: list
            Dynamic viscosity at each time step.
        self.speed_of_sound_list: list
            Speed of sound at each time step.
        self.wind_velocity_x_list: list
            Wind velocity in x direction at each time step.
        self.wind_velocity_y_list: list
            Wind velocity in y direction at each time step.
        """

        # Initialize force and atmospheric arrays
        self.R1_list = []
        self.R2_list = []
        self.R3_list = []
        self.M1_list = []
        self.M2_list = []
        self.M3_list = []
        self.pressure_list = []
        self.density_list = []
        self.dynamic_viscosity_list = []
        self.speed_of_sound_list = []
        self.wind_velocity_x_list = []
        self.wind_velocity_y_list = []

        # Go through each time step and calculate forces and atmospheric values
        # Get flight phases
        for phase_index, phase in self.time_iterator(self.FlightPhases):
            init_time = phase.t
            final_time = self.FlightPhases[phase_index + 1].t
            current_derivative = phase.derivative
            # Call callback functions
            for callback in phase.callbacks:
                callback(self)
            # Loop through time steps in flight phase
            for step in self.solution:  # Can be optimized
                if init_time < step[0] <= final_time or (
                    init_time == self.t_initial and step[0] == self.t_initial
                ):
                    # Call derivatives in post processing mode
                    u_dot = current_derivative(step[0], step[1:], post_processing=True)

        temporary_values = [
            self.R1_list,
            self.R2_list,
            self.R3_list,
            self.M1_list,
            self.M2_list,
            self.M3_list,
            self.pressure_list,
            self.density_list,
            self.dynamic_viscosity_list,
            self.speed_of_sound_list,
            self.wind_velocity_x_list,
            self.wind_velocity_y_list,
        ]

        return temporary_values

    @cached_property
    def __calculate_rail_button_forces(self):
        """Calculate the forces applied to the rail buttons while rocket is
        still on the launch rail. It will return 0 if no rail buttons are
        defined.

        Returns
        -------
        F11: Function
            Rail Button 1 force in the 1 direction
        F12: Function
            Rail Button 1 force in the 2 direction
        F21: Function
            Rail Button 2 force in the 1 direction
        F22: Function
            Rail Button 2 force in the 2 direction
        """
        # First check for no rail phase or rail buttons
        null_force = []
        if self.out_of_rail_time_index == 0:  # No rail phase, no rail button forces
            warnings.warn(
                "Trying to calculate rail button forces without a rail phase defined."
                + "The rail button forces will be set to zero."
            )
            return null_force, null_force, null_force, null_force
        if len(self.rocket.rail_buttons) == 0:
            warnings.warn(
                "Trying to calculate rail button forces without rail buttons defined."
                + "The rail button forces will be set to zero."
            )
            return null_force, null_force, null_force, null_force

        # Distance from Rail Button 1 (upper) to CM
        rail_buttons_tuple = self.rocket.rail_buttons[0]
        upper_button_position = (
            rail_buttons_tuple.component.buttons_distance + rail_buttons_tuple.position
        )
        lower_button_position = rail_buttons_tuple.position
        angular_position_rad = (
            rail_buttons_tuple.component.angular_position * np.pi / 180
        )
        D1 = (
            upper_button_position - self.rocket.center_of_dry_mass_position
        ) * self.rocket._csys
        # Distance from Rail Button 2 (lower) to CM
        D2 = (
            lower_button_position - self.rocket.center_of_dry_mass_position
        ) * self.rocket._csys
        F11 = (self.R1 * D2 - self.M2) / (D1 + D2)
        F11.set_outputs("Upper button force direction 1 (m)")
        F12 = (self.R2 * D2 + self.M1) / (D1 + D2)
        F12.set_outputs("Upper button force direction 2 (m)")
        F21 = (self.R1 * D1 + self.M2) / (D1 + D2)
        F21.set_outputs("Lower button force direction 1 (m)")
        F22 = (self.R2 * D1 - self.M1) / (D1 + D2)
        F22.set_outputs("Lower button force direction 2 (m)")

        model = Function(
            F11.get_source()[: self.out_of_rail_time_index + 1, :],
            interpolation=F11.__interpolation__,
        )

        # Limit force calculation to when rocket is in rail
        F11.set_discrete_based_on_model(model)
        F12.set_discrete_based_on_model(model)
        F21.set_discrete_based_on_model(model)
        F22.set_discrete_based_on_model(model)

        rail_button1_normal_force = F11 * np.cos(angular_position_rad) + F12 * np.sin(
            angular_position_rad
        )
        rail_button1_shear_force = F11 * -np.sin(angular_position_rad) + F12 * np.cos(
            angular_position_rad
        )
        rail_button2_normal_force = F21 * np.cos(angular_position_rad) + F22 * np.sin(
            angular_position_rad
        )
        rail_button2_shear_force = F21 * -np.sin(angular_position_rad) + F22 * np.cos(
            angular_position_rad
        )

        return (
            rail_button1_normal_force,
            rail_button1_shear_force,
            rail_button2_normal_force,
            rail_button2_shear_force,
        )

    def _calculate_pressure_signal(self):
        """Calculate the pressure signal from the pressure sensor.
        It creates a signal_function attribute in the parachute object.
        Parachute works as a subclass of Rocket class.

        Returns
        -------
        None
        """
        # Transform parachute sensor feed into functions
        for parachute in self.rocket.parachutes:
            parachute.clean_pressure_signal_function = Function(
                parachute.clean_pressure_signal,
                "Time (s)",
                "Pressure - Without Noise (Pa)",
                "linear",
            )
            parachute.noisy_pressure_signal_function = Function(
                parachute.noisy_pressure_signal,
                "Time (s)",
                "Pressure - With Noise (Pa)",
                "linear",
            )
            parachute.noise_signal_function = Function(
                parachute.noise_signal, "Time (s)", "Pressure Noise (Pa)", "linear"
            )

        return None

    def post_process(self, interpolation="spline", extrapolation="natural"):
        """This method is **deprecated** and is only kept here for backwards
        compatibility. All attributes that need to be post processed are
        computed just in time.

        Post-process all Flight information produced during
        simulation. Includes the calculation of maximum values,
        calculation of secondary values such as energy and conversion
        of lists to Function objects to facilitate plotting.

        Returns
        -------
        None
        """
        # Register post processing
        self.post_processed = True

        return None

    def calculate_stall_wind_velocity(self, stall_angle):
        """Function to calculate the maximum wind velocity before the angle of
        attack exceeds a desired angle, at the instant of departing rail launch.
        Can be helpful if you know the exact stall angle of all aerodynamics
        surfaces.

        Parameters
        ----------
        stall_angle : float
            Angle, in degrees, for which you would like to know the maximum wind
            speed before the angle of attack exceeds it
        Return
        ------
        None
        """
        v_f = self.out_of_rail_velocity

        # Convert angle to radians
        theta = self.inclination * 3.14159265359 / 180
        stall_angle = stall_angle * 3.14159265359 / 180

        c = (math.cos(stall_angle) ** 2 - math.cos(theta) ** 2) / math.sin(
            stall_angle
        ) ** 2
        w_v = (
            2 * v_f * math.cos(theta) / c
            + (
                4 * v_f * v_f * math.cos(theta) * math.cos(theta) / (c**2)
                + 4 * 1 * v_f * v_f / c
            )
            ** 0.5
        ) / 2

        # Convert stall_angle to degrees
        stall_angle = stall_angle * 180 / np.pi
        print(
            "Maximum wind velocity at Rail Departure time before angle of attack exceeds {:.3f}°: {:.3f} m/s".format(
                stall_angle, w_v
            )
        )

        return None

    def export_pressures(self, file_name, time_step):
        """Exports the pressure experienced by the rocket during the flight to
        an external file, the '.csv' format is recommended, as the columns will
        be separated by commas. It can handle flights with or without
        parachutes, although it is not possible to get a noisy pressure signal
        if no parachute is added.

        If a parachute is added, the file will contain 3 columns: time in
        seconds, clean pressure in Pascals and noisy pressure in Pascals.
        For flights without parachutes, the third column will be discarded

        This function was created especially for the 'Projeto Jupiter'
        Electronics Subsystems team and aims to help in configuring
        micro-controllers.

        Parameters
        ----------
        file_name : string
            The final file name,
        time_step : float
            Time step desired for the final file

        Return
        ------
        None
        """

        time_points = np.arange(0, self.t_final, time_step)

        # Create the file
        file = open(file_name, "w")

        if len(self.rocket.parachutes) == 0:
            pressure = self.env.pressure(self.z(time_points))
            for i in range(0, time_points.size, 1):
                file.write("{:f}, {:.5f}\n".format(time_points[i], pressure[i]))

        else:
            for parachute in self.rocket.parachutes:
                for i in range(0, time_points.size, 1):
                    pCl = Function(
                        parachute.clean_pressure_signal,
                        "Time (s)",
                        "Pressure - Without Noise (Pa)",
                        "linear",
                    )(time_points[i])
                    pNs = Function(
                        parachute.noisy_pressure_signal,
                        "Time (s)",
                        "Pressure - With Noise (Pa)",
                        "linear",
                    )(time_points[i])
                    file.write(
                        "{:f}, {:.5f}, {:.5f}\n".format(time_points[i], pCl, pNs)
                    )
                # We need to save only 1 parachute data
                pass

        file.close()

        return None

    def export_data(self, file_name, *variables, time_step=None):
        """Exports flight data to a comma separated value file (.csv).

        Data is exported in columns, with the first column representing time
        steps. The first line of the file is a header line, specifying the
        meaning of each column and its units.

        Parameters
        ----------
        file_name : string
            The file name or path of the exported file. Example: flight_data.csv
            Do not use forbidden characters, such as / in Linux/Unix and
            `<, >, :, ", /, \\, | ?, *` in Windows.
        variables : strings, optional
            Names of the data variables which shall be exported. Must be Flight
            class attributes which are instances of the Function class. Usage
            example: test_flight.export_data('test.csv', 'z', 'angle_of_attack',
            'mach_number').
        time_step : float, optional
            Time step desired for the data. If None, all integration time steps
            will be exported. Otherwise, linear interpolation is carried out to
            calculate values at the desired time steps. Example: 0.001.
        """

        # Fast evaluation for the most basic scenario
        if time_step is None and len(variables) == 0:
            np.savetxt(
                file_name,
                self.solution,
                fmt="%.6f",
                delimiter=",",
                header=""
                "Time (s),"
                "X (m),"
                "Y (m),"
                "Z (m),"
                "E0,"
                "E1,"
                "E2,"
                "E3,"
                "W1 (rad/s),"
                "W2 (rad/s),"
                "W3 (rad/s)",
            )
            return

        # Not so fast evaluation for general case
        if variables is None:
            variables = [
                "x",
                "y",
                "z",
                "vx",
                "vy",
                "vz",
                "e0",
                "e1",
                "e2",
                "e3",
                "w1",
                "w2",
                "w3",
            ]

        if time_step is None:
            time_points = self.time
        else:
            time_points = np.arange(self.t_initial, self.t_final, time_step)

        exported_matrix = [time_points]
        exported_header = "Time (s)"

        # Loop through variables, get points and names (for the header)
        for variable in variables:
            if variable in self.__dict__.keys():
                variable_function = self.__dict__[variable]
            # Deal with decorated Flight methods
            else:
                try:
                    obj = getattr(self.__class__, variable)
                    variable_function = obj.__get__(self, self.__class__)
                except AttributeError:
                    raise AttributeError(
                        "Variable '{}' not found in Flight class".format(variable)
                    )
            variable_points = variable_function(time_points)
            exported_matrix += [variable_points]
            exported_header += ", " + variable_function.__outputs__[0]

        exported_matrix = np.array(exported_matrix).T  # Fix matrix orientation

        np.savetxt(
            file_name,
            exported_matrix,
            fmt="%.6f",
            delimiter=",",
            header=exported_header,
            encoding="utf-8",
        )

        return

    def export_kml(
        self,
        file_name="trajectory.kml",
        time_step=None,
        extrude=True,
        color="641400F0",
        altitude_mode="absolute",
    ):
        """Exports flight data to a .kml file, which can be opened with Google
        Earth to display the rocket's trajectory.

        Parameters
        ----------
        file_name : string
            The file name or path of the exported file. Example: flight_data.csv
            Do not use forbidden characters, such as '/' in Linux/Unix and
            '<, >, :, ", /, \\, | ?, *' in Windows.
        time_step : float, optional
            Time step desired for the data. If None, all integration time steps
            will be exported. Otherwise, linear interpolation is carried out to
            calculate values at the desired time steps. Example: 0.001.
        extrude: bool, optional
            To be used if you want to project the path over ground by using an
            extruded polygon. In case False only the linestring containing the
            flight path will be created. Default is True.
        color : str, optional
            Color of your trajectory path, need to be used in specific kml
            format. Refer to http://www.zonums.com/gmaps/kml_color/ for more
            info.
        altitude_mode: str
            Select elevation values format to be used on the kml file. Use
            'relativetoground' if you want use Above Ground Level elevation, or
            'absolute' if you want to parse elevation using Above Sea Level.
            Default is 'relativetoground'. Only works properly if the ground
            level is flat. Change to 'absolute' if the terrain is to irregular
            or contains mountains.
        Returns
        -------
        None
        """
        # Define time points vector
        if time_step is None:
            time_points = self.time
        else:
            time_points = np.arange(self.t_initial, self.t_final + time_step, time_step)
        # Open kml file with simplekml library
        kml = simplekml.Kml(open=1)
        trajectory = kml.newlinestring(name="Rocket Trajectory - Powered by RocketPy")
        coords = []
        if altitude_mode == "relativetoground":
            # In this mode the elevation data will be the Above Ground Level
            # elevation. Only works properly if the ground level is similar to
            # a plane, i.e. it might not work well if the terrain has mountains
            for t in time_points:
                coords.append(
                    (
                        self.longitude(t),
                        self.latitude(t),
                        self.z(t) - self.env.elevation,
                    )
                )
            trajectory.coords = coords
            trajectory.altitudemode = simplekml.AltitudeMode.relativetoground
        else:  # altitude_mode == 'absolute'
            # In this case the elevation data will be the Above Sea Level elevation
            # Ensure you use the correct value on self.env.elevation, otherwise
            # the trajectory path can be offset from ground
            for t in time_points:
                coords.append((self.longitude(t), self.latitude(t), self.z(t)))
            trajectory.coords = coords
            trajectory.altitudemode = simplekml.AltitudeMode.absolute
        # Modify style of trajectory linestring
        trajectory.style.linestyle.color = color
        trajectory.style.polystyle.color = color
        if extrude:
            trajectory.extrude = 1
        # Save the KML
        kml.save(file_name)
        print("File ", file_name, " saved with success!")

        return None

    def info(self):
        """Prints out a summary of the data available about the Flight.

        Returns
        -------
        None
        """
        self.prints.all()
        return None

    def all_info(self):
        """Prints out all data and graphs available about the Flight.

        Returns
        -------
        None
        """

        # Print a summary of data about the flight
        self.info()

        self.plots.all()

        return None

    def time_iterator(self, node_list):
        i = 0
        while i < len(node_list) - 1:
            yield i, node_list[i]
            i += 1

    class FlightPhases:
        def __init__(self, init_list=[]):
            self.list = init_list[:]

        def __getitem__(self, index):
            return self.list[index]

        def __len__(self):
            return len(self.list)

        def __repr__(self):
            return str(self.list)

        def add(self, flight_phase, index=None):
            # Handle first phase
            if len(self.list) == 0:
                self.list.append(flight_phase)
            # Handle appending to last position
            elif index is None:
                # Check if new flight phase respects time
                previous_phase = self.list[-1]
                if flight_phase.t > previous_phase.t:
                    # All good! Add phase.
                    self.list.append(flight_phase)
                elif flight_phase.t == previous_phase.t:
                    print(
                        "WARNING: Trying to add a flight phase starting "
                        + "together with the one preceding it."
                    )
                    print(
                        "This may be caused by more than when parachute being "
                        + "triggered simultaneously."
                    )
                    flight_phase.t += 1e-7
                    self.add(flight_phase)
                elif flight_phase.t < previous_phase.t:
                    print(
                        "WARNING: Trying to add a flight phase starting before "
                        + "the one preceding it."
                    )
                    print(
                        "This may be caused by more than when parachute being "
                        + "triggered simultaneously."
                    )
                    print("Or by having a negative parachute lag.")
                    self.add(flight_phase, -2)
            # Handle inserting into intermediary position
            else:
                # Check if new flight phase respects time
                next_phase = self.list[index]
                previous_phase = self.list[index - 1]
                if previous_phase.t < flight_phase.t < next_phase.t:
                    # All good! Add phase.
                    self.list.insert(index, flight_phase)
                elif flight_phase.t < previous_phase.t:
                    print(
                        "WARNING: Trying to add a flight phase starting before "
                        + "the one preceding it."
                    )
                    print(
                        "This may be caused by more than when parachute being "
                        + "triggered simultaneously."
                    )
                    print("Or by having a negative parachute lag.")
                    self.add(flight_phase, index - 1)
                elif flight_phase.t == previous_phase.t:
                    print(
                        "WARNING: Trying to add a flight phase starting "
                        + "together with the one preceding it."
                    )
                    print(
                        "This may be caused by more than when parachute being "
                        + "triggered simultaneously."
                    )
                    flight_phase.t += 1e-7
                    self.add(flight_phase, index)
                elif flight_phase.t == next_phase.t:
                    print(
                        "WARNING: Trying to add a flight phase starting "
                        + "together with the one proceeding it."
                    )
                    print(
                        "This may be caused by more than when parachute being "
                        + "triggered simultaneously."
                    )
                    flight_phase.t += 1e-7
                    self.add(flight_phase, index + 1)
                elif flight_phase.t > next_phase.t:
                    print(
                        "WARNING: Trying to add a flight phase starting after "
                        + "the one proceeding it."
                    )
                    print(
                        "This may be caused by more than when parachute being "
                        + "triggered simultaneously."
                    )
                    self.add(flight_phase, index + 1)

        def add_phase(self, t, derivatives=None, callback=[], clear=True, index=None):
            self.add(self.FlightPhase(t, derivatives, callback, clear), index)

        def flush_after(self, index):
            del self.list[index + 1 :]

        class FlightPhase:
            def __init__(self, t, derivative=None, callbacks=[], clear=True):
                self.t = t
                self.derivative = derivative
                self.callbacks = callbacks[:]
                self.clear = clear

            def __repr__(self):
                if self.derivative is None:
                    return "{Initial Time: " + str(self.t) + " | Derivative: None}"
                return (
                    "{Initial Time: "
                    + str(self.t)
                    + " | Derivative: "
                    + self.derivative.__name__
                    + "}"
                )

    class TimeNodes:
        def __init__(self, init_list=[]):
            self.list = init_list[:]

        def __getitem__(self, index):
            return self.list[index]

        def __len__(self):
            return len(self.list)

        def __repr__(self):
            return str(self.list)

        def add(self, time_node):
            self.list.append(time_node)

        def add_node(self, t, parachutes, callbacks):
            self.list.append(self.TimeNode(t, parachutes, callbacks))

        def add_parachutes(self, parachutes, t_init, t_end):
            # Iterate over parachutes
            for parachute in parachutes:
                # Calculate start of sampling time nodes
                pcDt = 1 / parachute.sampling_rate
                parachute_node_list = [
                    self.TimeNode(i * pcDt, [parachute], [])
                    for i in range(
                        math.ceil(t_init / pcDt), math.floor(t_end / pcDt) + 1
                    )
                ]
                self.list += parachute_node_list

        def sort(self):
            self.list.sort(key=(lambda node: node.t))

        def merge(self):
            # Initialize temporary list
            self.tmp_list = [self.list[0]]
            self.copy_list = self.list[1:]
            # Iterate through all other time nodes
            for node in self.copy_list:
                # If there is already another node with similar time: merge
                if abs(node.t - self.tmp_list[-1].t) < 1e-7:
                    self.tmp_list[-1].parachutes += node.parachutes
                    self.tmp_list[-1].callbacks += node.callbacks
                # Add new node to tmp list if there is none with the same time
                else:
                    self.tmp_list.append(node)
            # Save tmp list to permanent
            self.list = self.tmp_list

        def flush_after(self, index):
            del self.list[index + 1 :]

        class TimeNode:
            def __init__(self, t, parachutes, callbacks):
                self.t = t
                self.parachutes = parachutes
                self.callbacks = callbacks

            def __repr__(self):
                return (
                    "{Initial Time: "
                    + str(self.t)
                    + " | Parachutes: "
                    + str(len(self.parachutes))
                    + "}"
                )<|MERGE_RESOLUTION|>--- conflicted
+++ resolved
@@ -2582,7 +2582,6 @@
         """Static margin of the rocket."""
         return self.rocket.static_margin
 
-<<<<<<< HEAD
     @funcify_method("Time (s)", "Stability Margin (c)", "linear", "zero")
     def stability_margin(self):
         """Stability margin of the rocket along the flight, it considers the
@@ -2604,42 +2603,6 @@
         return [(t, self.rocket.stability_margin(m, t)) for t, m in self.mach_number]
 
     # Rail Button Forces
-    @cached_property
-    def effective_1rl(self):
-        """Original rail length minus the distance measured from nozzle exit
-        to the upper rail button. It assumes the nozzle to be aligned with
-        the beginning of the rail."""
-        nozzle = (
-            self.rocket.motor_position - self.rocket.center_of_dry_mass_position
-        ) * self.rocket._csys  # Kinda works for single nozzle
-        try:
-            rail_buttons = self.rocket.rail_buttons[0]
-            upper_r_button = (
-                rail_buttons.component.buttons_distance + rail_buttons.position
-            )
-        except IndexError:  # No rail buttons defined
-            upper_r_button = nozzle
-        effective_1rl = self.rail_length - abs(nozzle - upper_r_button)
-        return effective_1rl
-
-    @cached_property
-    def effective_2rl(self):
-        """Original rail length minus the distance measured from nozzle exit
-        to the lower rail button. It assumes the nozzle to be aligned with
-        the beginning of the rail."""
-        nozzle = (
-            self.rocket.motor_position - self.rocket.center_of_dry_mass_position
-        ) * self.rocket._csys
-        try:
-            rail_buttons = self.rocket.rail_buttons[0]
-            lower_r_button = rail_buttons.position
-        except IndexError:  # No rail buttons defined
-            lower_r_button = nozzle
-        effective_2rl = self.rail_length - abs(nozzle - lower_r_button)
-        return effective_2rl
-
-=======
->>>>>>> dfee9fe4
     @cached_property
     def frontal_surface_wind(self):
         """Surface wind speed in m/s aligned with the launch rail."""
