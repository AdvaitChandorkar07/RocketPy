import matplotlib.pyplot as plt
import numpy as np

try:
    from functools import cached_property
except ImportError:
    from ..tools import cached_property


class _FlightPlots:
    """Class that holds plot methods for Flight class.

    Attributes
    ----------
    _FlightPlots.flight : Flight
        Flight object that will be used for the plots.

    _FlightPlots.first_event_time : float
        Time of first event.

    _FlightPlots.first_event_time_index : int
        Time index of first event.
    """

    def __init__(self, flight):
        """Initializes _FlightPlots class.

        Parameters
        ----------
        flight : Flight
            Instance of the Flight class

        Returns
        -------
        None
        """
        self.flight = flight
        return None

    @cached_property
    def first_event_time(self):
        """Time of the first flight event."""
        if len(self.flight.parachute_events) > 0:
            return (
                self.flight.parachute_events[0][0]
                + self.flight.parachute_events[0][1].lag
            )
        else:
            return self.flight.t_final

    @cached_property
    def first_event_time_index(self):
        """Time index of the first flight event."""
        if len(self.flight.parachute_events) > 0:
            return np.nonzero(self.flight.x[:, 0] == self.first_event_time)[0][0]
        else:
            return -1

    def trajectory_3d(self):
        """Plot a 3D graph of the trajectory

        Returns
        -------
        None
        """

        # Get max and min x and y
        max_z = max(self.flight.z[:, 1] - self.flight.env.elevation)
        max_x = max(self.flight.x[:, 1])
        min_x = min(self.flight.x[:, 1])
        max_y = max(self.flight.y[:, 1])
        min_y = min(self.flight.y[:, 1])
        max_xy = max(max_x, max_y)
        min_xy = min(min_x, min_y)

        # Create figure
        fig1 = plt.figure(figsize=(9, 9))
        ax1 = plt.subplot(111, projection="3d")
        ax1.plot(
            self.flight.x[:, 1], self.flight.y[:, 1], zs=0, zdir="z", linestyle="--"
        )
        ax1.plot(
            self.flight.x[:, 1],
            self.flight.z[:, 1] - self.flight.env.elevation,
            zs=min_xy,
            zdir="y",
            linestyle="--",
        )
        ax1.plot(
            self.flight.y[:, 1],
            self.flight.z[:, 1] - self.flight.env.elevation,
            zs=min_xy,
            zdir="x",
            linestyle="--",
        )
        ax1.plot(
            self.flight.x[:, 1],
            self.flight.y[:, 1],
            self.flight.z[:, 1] - self.flight.env.elevation,
            linewidth="2",
        )
        ax1.scatter(0, 0, 0)
        ax1.set_xlabel("X - East (m)")
        ax1.set_ylabel("Y - North (m)")
        ax1.set_zlabel("Z - Altitude Above Ground Level (m)")
        ax1.set_title("Flight Trajectory")
        ax1.set_zlim3d([0, max_z])
        ax1.set_ylim3d([min_xy, max_xy])
        ax1.set_xlim3d([min_xy, max_xy])
        ax1.view_init(15, 45)
        plt.show()

        return None

    def linear_kinematics_data(self):
        """Prints out all Kinematics graphs available about the Flight

        Returns
        -------
        None
        """

        # Velocity and acceleration plots
        fig2 = plt.figure(figsize=(9, 12))

        ax1 = plt.subplot(414)
        ax1.plot(self.flight.vx[:, 0], self.flight.vx[:, 1], color="#ff7f0e")
        ax1.set_xlim(0, self.flight.t_final)
        ax1.set_title("Velocity X | Acceleration X")
        ax1.set_xlabel("Time (s)")
        ax1.set_ylabel("Velocity X (m/s)", color="#ff7f0e")
        ax1.tick_params("y", colors="#ff7f0e")
        ax1.grid(True)

        ax1up = ax1.twinx()
        ax1up.plot(self.flight.ax[:, 0], self.flight.ax[:, 1], color="#1f77b4")
        ax1up.set_ylabel("Acceleration X (m/s²)", color="#1f77b4")
        ax1up.tick_params("y", colors="#1f77b4")

        ax2 = plt.subplot(413)
        ax2.plot(self.flight.vy[:, 0], self.flight.vy[:, 1], color="#ff7f0e")
        ax2.set_xlim(0, self.flight.t_final)
        ax2.set_title("Velocity Y | Acceleration Y")
        ax2.set_xlabel("Time (s)")
        ax2.set_ylabel("Velocity Y (m/s)", color="#ff7f0e")
        ax2.tick_params("y", colors="#ff7f0e")
        ax2.grid(True)

        ax2up = ax2.twinx()
        ax2up.plot(self.flight.ay[:, 0], self.flight.ay[:, 1], color="#1f77b4")
        ax2up.set_ylabel("Acceleration Y (m/s²)", color="#1f77b4")
        ax2up.tick_params("y", colors="#1f77b4")

        ax3 = plt.subplot(412)
        ax3.plot(self.flight.vz[:, 0], self.flight.vz[:, 1], color="#ff7f0e")
        ax3.set_xlim(0, self.flight.t_final)
        ax3.set_title("Velocity Z | Acceleration Z")
        ax3.set_xlabel("Time (s)")
        ax3.set_ylabel("Velocity Z (m/s)", color="#ff7f0e")
        ax3.tick_params("y", colors="#ff7f0e")
        ax3.grid(True)

        ax3up = ax3.twinx()
        ax3up.plot(self.flight.az[:, 0], self.flight.az[:, 1], color="#1f77b4")
        ax3up.set_ylabel("Acceleration Z (m/s²)", color="#1f77b4")
        ax3up.tick_params("y", colors="#1f77b4")

        ax4 = plt.subplot(411)
        ax4.plot(self.flight.speed[:, 0], self.flight.speed[:, 1], color="#ff7f0e")
        ax4.set_xlim(0, self.flight.t_final)
        ax4.set_title("Velocity Magnitude | Acceleration Magnitude")
        ax4.set_xlabel("Time (s)")
        ax4.set_ylabel("Velocity (m/s)", color="#ff7f0e")
        ax4.tick_params("y", colors="#ff7f0e")
        ax4.grid(True)

        ax4up = ax4.twinx()
        ax4up.plot(
            self.flight.acceleration[:, 0],
            self.flight.acceleration[:, 1],
            color="#1f77b4",
        )
        ax4up.set_ylabel("Acceleration (m/s²)", color="#1f77b4")
        ax4up.tick_params("y", colors="#1f77b4")

        plt.subplots_adjust(hspace=0.5)
        plt.show()
        return None

    def attitude_data(self):
        """Prints out all Angular position graphs available about the Flight

        Returns
        -------
        None
        """

        # Angular position plots
        fig3 = plt.figure(figsize=(9, 12))

        ax1 = plt.subplot(411)
        ax1.plot(self.flight.e0[:, 0], self.flight.e0[:, 1], label="$e_0$")
        ax1.plot(self.flight.e1[:, 0], self.flight.e1[:, 1], label="$e_1$")
        ax1.plot(self.flight.e2[:, 0], self.flight.e2[:, 1], label="$e_2$")
        ax1.plot(self.flight.e3[:, 0], self.flight.e3[:, 1], label="$e_3$")
        ax1.set_xlim(0, self.first_event_time)
        ax1.set_xlabel("Time (s)")
        ax1.set_ylabel("Euler Parameters")
        ax1.set_title("Euler Parameters")
        ax1.legend()
        ax1.grid(True)

        ax2 = plt.subplot(412)
        ax2.plot(self.flight.psi[:, 0], self.flight.psi[:, 1])
        ax2.set_xlim(0, self.first_event_time)
        ax2.set_xlabel("Time (s)")
        ax2.set_ylabel("ψ (°)")
        ax2.set_title("Euler Precession Angle")
        ax2.grid(True)

        ax3 = plt.subplot(413)
        ax3.plot(self.flight.theta[:, 0], self.flight.theta[:, 1], label="θ - Nutation")
        ax3.set_xlim(0, self.first_event_time)
        ax3.set_xlabel("Time (s)")
        ax3.set_ylabel("θ (°)")
        ax3.set_title("Euler Nutation Angle")
        ax3.grid(True)

        ax4 = plt.subplot(414)
        ax4.plot(self.flight.phi[:, 0], self.flight.phi[:, 1], label="φ - Spin")
        ax4.set_xlim(0, self.first_event_time)
        ax4.set_xlabel("Time (s)")
        ax4.set_ylabel("φ (°)")
        ax4.set_title("Euler Spin Angle")
        ax4.grid(True)

        plt.subplots_adjust(hspace=0.5)
        plt.show()

        return None

    def flight_path_angle_data(self):
        """Prints out Flight path and Rocket Attitude angle graphs available
        about the Flight

        Returns
        -------
        None
        """

        # Path, Attitude and Lateral Attitude Angle
        # Angular position plots
        fig5 = plt.figure(figsize=(9, 6))

        ax1 = plt.subplot(211)
        ax1.plot(
            self.flight.path_angle[:, 0],
            self.flight.path_angle[:, 1],
            label="Flight Path Angle",
        )
        ax1.plot(
            self.flight.attitude_angle[:, 0],
            self.flight.attitude_angle[:, 1],
            label="Rocket Attitude Angle",
        )
        ax1.set_xlim(0, self.first_event_time)
        ax1.legend()
        ax1.grid(True)
        ax1.set_xlabel("Time (s)")
        ax1.set_ylabel("Angle (°)")
        ax1.set_title("Flight Path and Attitude Angle")

        ax2 = plt.subplot(212)
        ax2.plot(
            self.flight.lateral_attitude_angle[:, 0],
            self.flight.lateral_attitude_angle[:, 1],
        )
        ax2.set_xlim(0, self.first_event_time)
        ax2.set_xlabel("Time (s)")
        ax2.set_ylabel("Lateral Attitude Angle (°)")
        ax2.set_title("Lateral Attitude Angle")
        ax2.grid(True)

        plt.subplots_adjust(hspace=0.5)
        plt.show()

        return None

    def angular_kinematics_data(self):
        """Prints out all Angular velocity and acceleration graphs available
        about the Flight

        Returns
        -------
        None
        """

        # Angular velocity and acceleration plots
        fig4 = plt.figure(figsize=(9, 9))
        ax1 = plt.subplot(311)
        ax1.plot(self.flight.w1[:, 0], self.flight.w1[:, 1], color="#ff7f0e")
        ax1.set_xlim(0, self.first_event_time)
        ax1.set_xlabel("Time (s)")
        ax1.set_ylabel(r"Angular Velocity - ${\omega_1}$ (rad/s)", color="#ff7f0e")
        ax1.set_title(
            r"Angular Velocity ${\omega_1}$ | Angular Acceleration ${\alpha_1}$"
        )
        ax1.tick_params("y", colors="#ff7f0e")
        ax1.grid(True)

        ax1up = ax1.twinx()
        ax1up.plot(self.flight.alpha1[:, 0], self.flight.alpha1[:, 1], color="#1f77b4")
        ax1up.set_ylabel(
            r"Angular Acceleration - ${\alpha_1}$ (rad/s²)", color="#1f77b4"
        )
        ax1up.tick_params("y", colors="#1f77b4")

        ax2 = plt.subplot(312)
        ax2.plot(self.flight.w2[:, 0], self.flight.w2[:, 1], color="#ff7f0e")
        ax2.set_xlim(0, self.first_event_time)
        ax2.set_xlabel("Time (s)")
        ax2.set_ylabel(r"Angular Velocity - ${\omega_2}$ (rad/s)", color="#ff7f0e")
        ax2.set_title(
            r"Angular Velocity ${\omega_2}$ | Angular Acceleration ${\alpha_2}$"
        )
        ax2.tick_params("y", colors="#ff7f0e")
        ax2.grid(True)

        ax2up = ax2.twinx()
        ax2up.plot(self.flight.alpha2[:, 0], self.flight.alpha2[:, 1], color="#1f77b4")
        ax2up.set_ylabel(
            r"Angular Acceleration - ${\alpha_2}$ (rad/s²)", color="#1f77b4"
        )
        ax2up.tick_params("y", colors="#1f77b4")

        ax3 = plt.subplot(313)
        ax3.plot(self.flight.w3[:, 0], self.flight.w3[:, 1], color="#ff7f0e")
        ax3.set_xlim(0, self.first_event_time)
        ax3.set_xlabel("Time (s)")
        ax3.set_ylabel(r"Angular Velocity - ${\omega_3}$ (rad/s)", color="#ff7f0e")
        ax3.set_title(
            r"Angular Velocity ${\omega_3}$ | Angular Acceleration ${\alpha_3}$"
        )
        ax3.tick_params("y", colors="#ff7f0e")
        ax3.grid(True)

        ax3up = ax3.twinx()
        ax3up.plot(self.flight.alpha3[:, 0], self.flight.alpha3[:, 1], color="#1f77b4")
        ax3up.set_ylabel(
            r"Angular Acceleration - ${\alpha_3}$ (rad/s²)", color="#1f77b4"
        )
        ax3up.tick_params("y", colors="#1f77b4")

        plt.subplots_adjust(hspace=0.5)
        plt.show()

        return None

    def rail_buttons_forces(self):
        """Prints out all Rail Buttons Forces graphs available about the Flight.

        Returns
        -------
        None
        """
        if len(self.flight.rocket.rail_buttons) == 0:
            print("No rail buttons were defined. Skipping rail button plots.")
        elif self.flight.out_of_rail_time_index == 0:
            print("No rail phase was found. Skipping rail button plots.")
        else:
            fig6 = plt.figure(figsize=(9, 6))

            ax1 = plt.subplot(211)
            ax1.plot(
                self.flight.rail_button1_normal_force[
                    : self.flight.out_of_rail_time_index, 0
                ],
                self.flight.rail_button1_normal_force[
                    : self.flight.out_of_rail_time_index, 1
                ],
                label="Upper Rail Button",
            )
            ax1.plot(
                self.flight.rail_button2_normal_force[
                    : self.flight.out_of_rail_time_index, 0
                ],
                self.flight.rail_button2_normal_force[
                    : self.flight.out_of_rail_time_index, 1
                ],
                label="Lower Rail Button",
            )
            ax1.set_xlim(
                0,
                self.flight.out_of_rail_time
                if self.flight.out_of_rail_time > 0
                else self.flight.tFinal,
            )
            ax1.legend()
            ax1.grid(True)
            ax1.set_xlabel(self.flight.rail_button1_normal_force.get_inputs()[0])
            ax1.set_ylabel(self.flight.rail_button1_normal_force.get_outputs()[0])
            ax1.set_title("Rail Buttons Normal Force")

            ax2 = plt.subplot(212)
            ax2.plot(
                self.flight.rail_button1_shear_force[
                    : self.flight.out_of_rail_time_index, 0
                ],
                self.flight.rail_button1_shear_force[
                    : self.flight.out_of_rail_time_index, 1
                ],
                label="Upper Rail Button",
            )
            ax2.plot(
                self.flight.rail_button2_shear_force[
                    : self.flight.out_of_rail_time_index, 0
                ],
                self.flight.rail_button2_shear_force[
                    : self.flight.out_of_rail_time_index, 1
                ],
                label="Lower Rail Button",
            )
            ax2.set_xlim(
                0,
                self.flight.out_of_rail_time
                if self.flight.out_of_rail_time > 0
                else self.flight.tFinal,
            )
            ax2.legend()
            ax2.grid(True)
            ax2.set_xlabel(self.flight.rail_button1_shear_force.__inputs__[0])
            ax2.set_ylabel(self.flight.rail_button1_shear_force.__outputs__[0])
            ax2.set_title("Rail Buttons Shear Force")

            plt.subplots_adjust(hspace=0.5)
            plt.show()
        return None

    def aerodynamic_forces(self):
        """Prints out all Forces and Moments graphs available about the Flight

        Returns
        -------
        None
        """

        # Aerodynamic force and moment plots
        fig7 = plt.figure(figsize=(9, 12))

        ax1 = plt.subplot(411)
        ax1.plot(
            self.flight.aerodynamic_lift[: self.first_event_time_index, 0],
            self.flight.aerodynamic_lift[: self.first_event_time_index, 1],
            label="Resultant",
        )
        ax1.plot(
            self.flight.R1[: self.first_event_time_index, 0],
            self.flight.R1[: self.first_event_time_index, 1],
            label="R1",
        )
        ax1.plot(
            self.flight.R2[: self.first_event_time_index, 0],
            self.flight.R2[: self.first_event_time_index, 1],
            label="R2",
        )
        ax1.set_xlim(0, self.first_event_time)
        ax1.legend()
        ax1.set_xlabel("Time (s)")
        ax1.set_ylabel("Lift Force (N)")
        ax1.set_title("Aerodynamic Lift Resultant Force")
        ax1.grid()

        ax2 = plt.subplot(412)
        ax2.plot(
            self.flight.aerodynamic_drag[: self.first_event_time_index, 0],
            self.flight.aerodynamic_drag[: self.first_event_time_index, 1],
        )
        ax2.set_xlim(0, self.first_event_time)
        ax2.set_xlabel("Time (s)")
        ax2.set_ylabel("Drag Force (N)")
        ax2.set_title("Aerodynamic Drag Force")
        ax2.grid()

        ax3 = plt.subplot(413)
        ax3.plot(
            self.flight.aerodynamic_bending_moment[: self.first_event_time_index, 0],
            self.flight.aerodynamic_bending_moment[: self.first_event_time_index, 1],
            label="Resultant",
        )
        ax3.plot(
            self.flight.M1[: self.first_event_time_index, 0],
            self.flight.M1[: self.first_event_time_index, 1],
            label="M1",
        )
        ax3.plot(
            self.flight.M2[: self.first_event_time_index, 0],
            self.flight.M2[: self.first_event_time_index, 1],
            label="M2",
        )
        ax3.set_xlim(0, self.first_event_time)
        ax3.legend()
        ax3.set_xlabel("Time (s)")
        ax3.set_ylabel("Bending Moment (N m)")
        ax3.set_title("Aerodynamic Bending Resultant Moment")
        ax3.grid()

        ax4 = plt.subplot(414)
        ax4.plot(
            self.flight.aerodynamic_spin_moment[: self.first_event_time_index, 0],
            self.flight.aerodynamic_spin_moment[: self.first_event_time_index, 1],
        )
        ax4.set_xlim(0, self.first_event_time)
        ax4.set_xlabel("Time (s)")
        ax4.set_ylabel("Spin Moment (N m)")
        ax4.set_title("Aerodynamic Spin Moment")
        ax4.grid()

        plt.subplots_adjust(hspace=0.5)
        plt.show()

        return None

    def energy_data(self):
        """Prints out all Energy components graphs available about the Flight

        Returns
        -------
        None
        """

        fig8 = plt.figure(figsize=(9, 9))

        ax1 = plt.subplot(411)
        ax1.plot(
            self.flight.kinetic_energy[:, 0],
            self.flight.kinetic_energy[:, 1],
            label="Kinetic Energy",
        )
        ax1.plot(
            self.flight.rotational_energy[:, 0],
            self.flight.rotational_energy[:, 1],
            label="Rotational Energy",
        )
        ax1.plot(
            self.flight.translational_energy[:, 0],
            self.flight.translational_energy[:, 1],
            label="Translational Energy",
        )
        ax1.set_xlim(
            0,
            self.flight.apogee_time
            if self.flight.apogee_time != 0.0
            else self.flight.t_final,
        )
        ax1.ticklabel_format(style="sci", axis="y", scilimits=(0, 0))
        ax1.set_title("Kinetic Energy Components")
        ax1.set_xlabel("Time (s)")
        ax1.set_ylabel("Energy (J)")

        ax1.legend()
        ax1.grid()

        ax2 = plt.subplot(412)
        ax2.plot(
            self.flight.total_energy[:, 0],
            self.flight.total_energy[:, 1],
            label="Total Energy",
        )
        ax2.plot(
            self.flight.kinetic_energy[:, 0],
            self.flight.kinetic_energy[:, 1],
            label="Kinetic Energy",
        )
        ax2.plot(
            self.flight.potential_energy[:, 0],
            self.flight.potential_energy[:, 1],
            label="Potential Energy",
        )
        ax2.set_xlim(
            0,
            self.flight.apogee_time
            if self.flight.apogee_time != 0.0
            else self.flight.t_final,
        )
        ax2.ticklabel_format(style="sci", axis="y", scilimits=(0, 0))
        ax2.set_title("Total Mechanical Energy Components")
        ax2.set_xlabel("Time (s)")
        ax2.set_ylabel("Energy (J)")
        ax2.legend()
        ax2.grid()

        ax3 = plt.subplot(413)
        ax3.plot(
            self.flight.thrust_power[:, 0],
            self.flight.thrust_power[:, 1],
            label="|Thrust Power|",
        )
        ax3.set_xlim(0, self.flight.rocket.motor.burn_out_time)
        ax3.ticklabel_format(style="sci", axis="y", scilimits=(0, 0))
        ax3.set_title("Thrust Absolute Power")
        ax3.set_xlabel("Time (s)")
        ax3.set_ylabel("Power (W)")
        ax3.legend()
        ax3.grid()

        ax4 = plt.subplot(414)
        ax4.plot(
            self.flight.drag_power[:, 0],
            -self.flight.drag_power[:, 1],
            label="|Drag Power|",
        )
        ax4.set_xlim(
            0,
            self.flight.apogee_time
            if self.flight.apogee_time != 0.0
            else self.flight.t_final,
        )
        ax3.ticklabel_format(style="sci", axis="y", scilimits=(0, 0))
        ax4.set_title("Drag Absolute Power")
        ax4.set_xlabel("Time (s)")
        ax4.set_ylabel("Power (W)")
        ax4.legend()
        ax4.grid()

        plt.subplots_adjust(hspace=1)
        plt.show()

        return None

    def fluid_mechanics_data(self):
        """Prints out a summary of the Fluid Mechanics graphs available about
        the Flight

        Returns
        -------
        None
        """

        # Trajectory Fluid Mechanics Plots
        fig10 = plt.figure(figsize=(9, 12))

        ax1 = plt.subplot(411)
        ax1.plot(self.flight.mach_number[:, 0], self.flight.mach_number[:, 1])
        ax1.set_xlim(0, self.flight.t_final)
        ax1.set_title("Mach Number")
        ax1.set_xlabel("Time (s)")
        ax1.set_ylabel("Mach Number")
        ax1.grid()

        ax2 = plt.subplot(412)
        ax2.plot(self.flight.reynolds_number[:, 0], self.flight.reynolds_number[:, 1])
        ax2.set_xlim(0, self.flight.t_final)
        ax2.ticklabel_format(style="sci", axis="y", scilimits=(0, 0))
        ax2.set_title("Reynolds Number")
        ax2.set_xlabel("Time (s)")
        ax2.set_ylabel("Reynolds Number")
        ax2.grid()

        ax3 = plt.subplot(413)
        ax3.plot(
            self.flight.dynamic_pressure[:, 0],
            self.flight.dynamic_pressure[:, 1],
            label="Dynamic Pressure",
        )
        ax3.plot(
            self.flight.total_pressure[:, 0],
            self.flight.total_pressure[:, 1],
            label="Total Pressure",
        )
        ax3.plot(
            self.flight.pressure[:, 0],
            self.flight.pressure[:, 1],
            label="Static Pressure",
        )
        ax3.set_xlim(0, self.flight.t_final)
        ax3.legend()
        ax3.ticklabel_format(style="sci", axis="y", scilimits=(0, 0))
        ax3.set_title("Total and Dynamic Pressure")
        ax3.set_xlabel("Time (s)")
        ax3.set_ylabel("Pressure (Pa)")
        ax3.grid()

        ax4 = plt.subplot(414)
        ax4.plot(self.flight.angle_of_attack[:, 0], self.flight.angle_of_attack[:, 1])
        # Make sure bottom and top limits are different
        if (
            self.flight.out_of_rail_time
            * self.flight.angle_of_attack(self.flight.out_of_rail_time)
            != 0
        ):
            ax4.set_xlim(
                self.flight.out_of_rail_time, 10 * self.flight.out_of_rail_time + 1
            )
            ax4.set_ylim(0, self.flight.angle_of_attack(self.flight.out_of_rail_time))
        ax4.set_title("Angle of Attack")
        ax4.set_xlabel("Time (s)")
        ax4.set_ylabel("Angle of Attack (°)")
        ax4.grid()

        plt.subplots_adjust(hspace=0.5)
        plt.show()

        return None

    def stability_and_control_data(self):
        """Prints out Rocket Stability and Control parameters graphs available
        about the Flight

        Returns
        -------
        None
        """

        fig9 = plt.figure(figsize=(9, 6))

        ax1 = plt.subplot(211)
<<<<<<< HEAD
        ax1.plot(self.flight.stabilityMargin[:, 0], self.flight.stabilityMargin[:, 1])
        ax1.set_xlim(0, self.flight.stabilityMargin[:, 0][-1])
=======
        ax1.plot(self.flight.static_margin[:, 0], self.flight.static_margin[:, 1])
        ax1.set_xlim(0, self.flight.static_margin[:, 0][-1])
>>>>>>> 1606bbd0
        ax1.set_title("Static Margin")
        ax1.set_xlabel("Time (s)")
        ax1.set_ylabel("Static Margin (c)")
        ax1.grid()

        ax2 = plt.subplot(212)
        max_attitude = max(self.flight.attitude_frequency_response[:, 1])
        max_attitude = max_attitude if max_attitude != 0 else 1
        ax2.plot(
            self.flight.attitude_frequency_response[:, 0],
            self.flight.attitude_frequency_response[:, 1] / max_attitude,
            label="Attitude Angle",
        )
        max_omega1 = max(self.flight.omega1_frequency_response[:, 1])
        max_omega1 = max_omega1 if max_omega1 != 0 else 1
        ax2.plot(
            self.flight.omega1_frequency_response[:, 0],
            self.flight.omega1_frequency_response[:, 1] / max_omega1,
            label=r"$\omega_1$",
        )
        max_omega2 = max(self.flight.omega2_frequency_response[:, 1])
        max_omega2 = max_omega2 if max_omega2 != 0 else 1
        ax2.plot(
            self.flight.omega2_frequency_response[:, 0],
            self.flight.omega2_frequency_response[:, 1] / max_omega2,
            label=r"$\omega_2$",
        )
        max_omega3 = max(self.flight.omega3_frequency_response[:, 1])
        max_omega3 = max_omega3 if max_omega3 != 0 else 1
        ax2.plot(
            self.flight.omega3_frequency_response[:, 0],
            self.flight.omega3_frequency_response[:, 1] / max_omega3,
            label=r"$\omega_3$",
        )
        ax2.set_title("Frequency Response")
        ax2.set_xlabel("Frequency (Hz)")
        ax2.set_ylabel("Amplitude Magnitude Normalized")
        ax2.set_xlim(0, 5)
        ax2.legend()
        ax2.grid()

        plt.subplots_adjust(hspace=0.5)
        plt.show()

        return None

    def pressure_rocket_altitude(self):
        """Plots out pressure at rocket's altitude.

        Returns
        -------
        None
        """

        # self.flight.pressure()

        plt.figure()
        ax1 = plt.subplot(111)
        ax1.plot(self.flight.pressure[:, 0], self.flight.pressure[:, 1])
        ax1.set_title("Pressure at Rocket's Altitude")
        ax1.set_xlabel("Time (s)")
        ax1.set_ylabel("Pressure (Pa)")
        ax1.set_xlim(0, self.flight.t_final)
        ax1.grid()

        plt.show()

        return None

    def pressure_signals(self):
        """Plots out all Parachute Trigger Pressure Signals.
        This function can be called also for plot pressure data for flights
        without Parachutes, in this case the Pressure Signals will be simply
        the pressure provided by the atmosphericModel, at Flight z positions.
        This means that no noise will be considered if at least one parachute
        has not been added.

        This function aims to help the engineer to visually check if there
        are anomalies with the Flight Simulation.

        Returns
        -------
        None
        """

        if len(self.flight.parachute_events) > 0:
            for parachute in self.flight.rocket.parachutes:
                print("\nParachute: ", parachute.name)
                self.flight._calculate_pressure_signal()
                parachute.noise_signal_function()
                parachute.noisy_pressure_signal_function()
                parachute.clean_pressure_signal_function()
        else:
            print("\nRocket has no parachutes. No parachute plots available")

        return None

    def all(self):
        """Prints out all plots available about the Flight.

        Returns
        -------
        None
        """

        print("\n\nTrajectory 3d Plot\n")
        self.trajectory_3d()

        print("\n\nTrajectory Kinematic Plots\n")
        self.linear_kinematics_data()

        print("\n\nAngular Position Plots\n")
        self.flight_path_angle_data()

        print("\n\nPath, Attitude and Lateral Attitude Angle plots\n")
        self.attitude_data()

        print("\n\nTrajectory Angular Velocity and Acceleration Plots\n")
        self.angular_kinematics_data()

        print("\n\nAerodynamic Forces Plots\n")
        self.aerodynamic_forces()

        print("\n\nRail Buttons Forces Plots\n")
        self.rail_buttons_forces()

        print("\n\nTrajectory Energy Plots\n")
        self.energy_data()

        print("\n\nTrajectory Fluid Mechanics Plots\n")
        self.fluid_mechanics_data()

        print("\n\nTrajectory Stability and Control Plots\n")
        self.stability_and_control_data()

        print("\n\nRocket and Parachute Pressure Plots\n")
        self.pressure_rocket_altitude()
        self.pressure_signals()

        return None<|MERGE_RESOLUTION|>--- conflicted
+++ resolved
@@ -714,13 +714,8 @@
         fig9 = plt.figure(figsize=(9, 6))
 
         ax1 = plt.subplot(211)
-<<<<<<< HEAD
-        ax1.plot(self.flight.stabilityMargin[:, 0], self.flight.stabilityMargin[:, 1])
-        ax1.set_xlim(0, self.flight.stabilityMargin[:, 0][-1])
-=======
         ax1.plot(self.flight.static_margin[:, 0], self.flight.static_margin[:, 1])
         ax1.set_xlim(0, self.flight.static_margin[:, 0][-1])
->>>>>>> 1606bbd0
         ax1.set_title("Static Margin")
         ax1.set_xlabel("Time (s)")
         ax1.set_ylabel("Static Margin (c)")
