from datetime import datetime, timedelta
import bisect
from multiprocessing.sharedctypes import Value

import ipywidgets as widgets
import numpy as np
import matplotlib
from matplotlib import pyplot as plt
from matplotlib.animation import FuncAnimation, PillowWriter as ImageWriter

import netCDF4
from windrose import WindAxes, WindroseAxes
from cftime import num2date

from rocketpy.Function import Function


class EnvironmentAnalysis:
    """Class for analyzing the environment.

    List of ideas suggested by Logan:
        - average max/min temperature
        - record max/min temperature
        - average max wind gust
        - record max wind gust
        - plot of wind gust distribution (should be Weibull)
        - animation of who wind gust distribution evolves over average day
        - temperature progression throughout the day at some fine interval (ex: 10 min) with 1, 2, 3, sigma contours (sketch below)
        - average, 1, 2, 3 sigma wind profile from 0 - 35,000 ft AGL
        - average day wind rose
        - animation of how average wind rose evolves throughout an average day
        - animation of how wind profile evolves throughout an average day

    All items listed are relevant to either
        1. participant safety
        2. launch operations (range closure decision)
        3. rocket performance

    How does this class work?
    - The class is initialized with a start date and end date.
    - The class then parses the weather data from the start date to the end date.
    - The class then calculates the average max/min temperature, average max wind gust, and average day wind rose.
    - The class then plots the average max/min temperature, average max wind gust, and average day wind rose.
    """

    def __init__(
        self,
        start_date,
        end_date,
        latitude,
        longitude,
        elevation,
        surfaceDataFile=None,
        pressureLevelDataFile=None,
    ):
        # Save inputs
        self.start_date = start_date
        self.end_date = end_date
        self.latitude = latitude
        self.longitude = longitude
        self.elevation = elevation
        self.surfaceDataFile = surfaceDataFile
        self.pressureLevelDataFile = pressureLevelDataFile

        # Parse data files
        self.pressureLevelDataDict = {}
        self.surfaceDataDict = {}
        self.parsePressureLevelData()
        self.parseSurfaceData()

        # Initialize result variables
        self.average_max_temperature = 0
        self.average_min_temperature = 0
        self.record_max_temperature = 0
        self.record_min_temperature = 0
        self.average_max_wind_gust = 0
        self.maximum_wind_gust = 0
        self.wind_gust_distribution = None
        self.average_temperature_along_day = Function(0)
        self.average_temperature_along_day_1_sigma = Function(0)
        self.average_temperature_along_day_2_sigma = Function(0)
        self.average_temperature_along_day_3_sigma = Function(0)
        self.average_wind_profile = Function(0)
        self.average_wind_profile_1_sigma = Function(0)
        self.average_wind_profile_2_sigma = Function(0)
        self.average_wind_profile_13_sigma = Function(0)

        self.max_wind_speed = None
        self.min_wind_speed = None
        self.wind_speed_per_hour = None
        self.wind_direction_per_hour = None

        # Run calculations
        # self.process_data()

    # TODO: Check implementation and use when parsing files
    def __bilinear_interpolation(self, x, y, x1, x2, y1, y2, z11, z12, z21, z22):
        """
        Bilinear interpolation.

        Source: GitHub Copilot
        """
        return (
            z11 * (x2 - x) * (y2 - y)
            + z21 * (x - x1) * (y2 - y)
            + z12 * (x2 - x) * (y - y1)
            + z22 * (x - x1) * (y - y1)
        ) / ((x2 - x1) * (y2 - y1))

    def __init_surface_dictionary(self):
        # Create dictionary of file variable names to process surface data
        self.surfaceFileDict = {
            "surface100mWindVelocityX": "v100",  # TODO: fix this to u100 when you have a good file
            "surface100mWindVelocityY": "v100",
            "surface10mWindVelocityX": "u10",
            "surface10mWindVelocityY": "v10",
            "surfaceTemperature": "t2m",
            "cloudBaseHeight": "cbh",
            "surfaceWindGust": "i10fg",
            "surfacePressure": "sp",
            "totalPrecipitation": "tp",
        }

    def __init_pressure_level_dictionary(self):
        # Create dictionary of file variable names to process pressure level data
        self.pressureLevelFileDict = {
            "geopotential": "z",
            "windVelocityX": "u",
            "windVelocityY": "v",
            "temperature": "t",
        }

    def __getNearestIndex(self, array, value):
        """Find nearest index of the given value in the array.
        Made for latitudes and longitudes, suporting arrays that range from
        -180 to 180 or from 0 to 360.

        TODO: improve docs

        Parameters
        ----------
        array : array
        value : float

        Returns
        -------
        index : int
        """
        # Create value convetion
        if np.min(array) < 0:
            # File uses range from -180 to 180, make sure value follows convetion
            value = value if value < 180 else value % 180 - 180  # Example: 190 => -170
        else:
            # File probably uses range from 0 to 360, make sure value follows convention
            value = value % 360  # Example: -10 becomes 350

        # Find index
        if array[0] < array[-1]:
            # Array is sorted correctly, find index
            # Deal with sorted array
            index = bisect.bisect(array, value)
        else:
            # Array is reversed, no big deal, just bisect reversed one and subtract length
            index = len(array) - bisect.bisect_left(array[::-1], value)

        # Apply fix
        if index == len(array) and array[index - 1] == value:
            # If value equal the last array entry, fix to avoid being considered out of grid
            index = index - 1

        return index

    def __timeNumToDateString(self, timeNum, units, calendar):
        """Convert time number (usually hours before a certain date) into two
        strings: one for the date (example: 2022.04.31) and one for the hour
        (example: 14). See cftime.num2date for details on units and calendar.
        """
        dateTime = num2date(timeNum, units, calendar="gregorian")
        dateString = f"{dateTime.year}.{dateTime.month}.{dateTime.day}"
        hourString = f"{dateTime.hour}"
        return dateString, hourString, dateTime

    def __extractSurfaceDataValue(
        self, surfaceData, variable, indices, lonArray, latArray
    ):
        """Extract value from surface data netCDF4 file. Performs bilinear
        interpolation along longitude and latitude."""

        timeIndex, lonIndex, latIndex = indices
        variableData = surfaceData[variable]

        # Get values for variable on the four nearest poins
        z11 = variableData[timeIndex, lonIndex - 1, latIndex - 1]
        z12 = variableData[timeIndex, lonIndex - 1, latIndex]
        z21 = variableData[timeIndex, lonIndex, latIndex - 1]
        z22 = variableData[timeIndex, lonIndex, latIndex]

        # Compute interpolated value on desired lat lon pair
        value = self.__bilinear_interpolation(
            x=self.longitude,
            y=self.latitude,
            x1=lonArray[lonIndex - 1],
            x2=lonArray[lonIndex],
            y1=latArray[latIndex - 1],
            y2=latArray[latIndex],
            z11=z11,
            z12=z12,
            z21=z21,
            z22=z22,
        )

        return value

    def __extractPressureLevelDataValue(
        self, pressureLevelData, variable, indices, lonArray, latArray
    ):
        """Extract value from surface data netCDF4 file. Performs bilinear
        interpolation along longitude and latitude."""

        timeIndex, lonIndex, latIndex = indices
        variableData = pressureLevelData[variable]

        # Get values for variable on the four nearest poins
        z11 = variableData[timeIndex, :, lonIndex - 1, latIndex - 1]
        z12 = variableData[timeIndex, :, lonIndex - 1, latIndex]
        z21 = variableData[timeIndex, :, lonIndex, latIndex - 1]
        z22 = variableData[timeIndex, :, lonIndex, latIndex]

        # Compute interpolated value on desired lat lon pair
        value_list_as_a_function_of_pressure_level = self.__bilinear_interpolation(
            x=self.longitude,
            y=self.latitude,
            x1=lonArray[lonIndex - 1],
            x2=lonArray[lonIndex],
            y1=latArray[latIndex - 1],
            y2=latArray[latIndex],
            z11=z11,
            z12=z12,
            z21=z21,
            z22=z22,
        )

        return value_list_as_a_function_of_pressure_level

    def __compute_height_above_sea_level(self, geopotential):
        """Compute height above sea level from geopotential.

        Source: https://en.wikipedia.org/wiki/Geopotential
        """
        R = 63781370  # Earth radius in m
        g = 9.80665  # Gravity acceleration in m/s^2
        geopotential_height = geopotential / g
        return R * geopotential_height / (R - geopotential_height)

    def __check_coordinates_inside_grid(self, lonIndex, latIndex, lonArray, latArray):
        if (
            lonIndex == 0
            or lonIndex > len(lonArray) - 1
            or latIndex == 0
            or latIndex > len(latArray) - 1
        ):
            raise ValueError(
                f"Latitude and longitude pair {(self.latitude, self.longitude)} is outside the grid available in the given file, which is defined by {(latArray[0], lonArray[0])} and {(latArray[-1], lonArray[-1])}."
            )

    # TODO: Needs tests
    def parsePressureLevelData(self):
        """
        Parse pressure level data from a weather file.

        Sources of information:
        - https://cds.climate.copernicus.eu/cdsapp#!/dataset/reanalysis-era5-single-levels-preliminary-back-extension?tab=overview
        -

        Must get the following variables from a ERA5 file:
        - Geopotential
        - U-component of wind
        - V-component of wind
        - Temperature

        Must compute the following for each date and hour available in the dataset:
        - pressure = Function(..., inputs="Height Above Sea Level (m)", outputs="Pressure (Pa)")
        - temperature = Function(..., inputs="Height Above Sea Level (m)", outputs="Temperature (K)")
        - windDirection = Function(..., inputs="Height Above Sea Level (m)", outputs="Wind Direction (Deg True)")
        - windHeading = Function(..., inputs="Height Above Sea Level (m)", outputs="Wind Heading (Deg True)")
        - windSpeed = Function(..., inputs="Height Above Sea Level (m)", outputs="Wind Speed (m/s)")
        - windVelocityX = Function(..., inputs="Height Above Sea Level (m)", outputs="Wind Velocity X (m/s)")
        - windVelocityY = Function(..., inputs="Height Above Sea Level (m)", outputs="Wind Velocity Y (m/s)")

        Return a dictionary with all the computed data with the following structure:
        pressureLevelDataDict: {
            "date" : {
                "hour": {
                    "data": ...,
                    "data": ...
                },
                "hour": {
                    "data": ...,
                    "data": ...
                }
            },
            "date" : {
                "hour": {
                    "data": ...,
                    "data": ...
                },
                "hour": {
                    "data": ...,
                    "data": ...
                }
            }
        }
        """
        # Setup dictionary used to read weather file
        self.__init_pressure_level_dictionary()
        # Read weather file
        pressureLevelData = netCDF4.Dataset(self.pressureLevelDataFile)

        # Get time, pressure levels, latitude and longitude data from file
        timeNumArray = pressureLevelData.variables["time"]
        pressureLevelArray = pressureLevelData.variables["level"]
        lonArray = pressureLevelData.variables["longitude"]
        latArray = pressureLevelData.variables["latitude"]

        # Find index needed for latitude and longitude for specified location
        lonIndex = self.__getNearestIndex(lonArray, self.longitude)
        latIndex = self.__getNearestIndex(latArray, self.latitude)

        # Can't handle lat and lon out of grid
        self.__check_coordinates_inside_grid(lonIndex, latIndex, lonArray, latArray)

        # Loop through time and save all values
        for timeIndex, timeNum in enumerate(timeNumArray):

            dateString, hourString, dateTime = self.__timeNumToDateString(
                timeNum, timeNumArray.units, calendar="gregorian"
            )

            # Check if date is within analysis range
            if not (self.start_date <= dateTime <= self.end_date):
                continue

            # Make sure keys exist
            if dateString not in self.pressureLevelDataDict:
                self.pressureLevelDataDict[dateString] = {}
            if hourString not in self.pressureLevelDataDict[dateString]:
                self.pressureLevelDataDict[dateString][hourString] = {}

            # Extract data from weather file
            indices = (timeIndex, lonIndex, latIndex)

            # Retrieve geopotential first and compute altitudes
            geopotentialArray = self.__extractPressureLevelDataValue(
                pressureLevelData,
                self.pressureLevelFileDict["geopotential"],
                indices,
                lonArray,
                latArray,
            )
            heightAboveSeaLevelArray = self.__compute_height_above_sea_level(
                geopotentialArray
            )

            # Loop through wind components and temperature, get value and convert to Function
            for key, value in self.pressureLevelFileDict.items():
                valueArray = self.__extractPressureLevelDataValue(
                    pressureLevelData, value, indices, lonArray, latArray
                )
                variablePointsArray = np.array([heightAboveSeaLevelArray, valueArray]).T
                variableFunction = Function(variablePointsArray)
                self.pressureLevelDataDict[dateString][hourString][
                    key
                ] = variableFunction

            # Create function for pressure levels
            pressurePointsArray = np.array(
                [heightAboveSeaLevelArray, pressureLevelArray]
            ).T
            pressureFunction = Function(
                pressurePointsArray,
                inputs="Height Above Sea Level (m)",
                outputs="Pressure (Pa)",
            )
            self.pressureLevelDataDict[dateString][hourString][
                "pressure"
            ] = pressureFunction

            # Create function for wind speed levels
            windVelocityXArray = self.__extractPressureLevelDataValue(
                pressureLevelData,
                self.pressureLevelFileDict["windVelocityX"],
                indices,
                lonArray,
                latArray,
            )
            windVelocityYArray = self.__extractPressureLevelDataValue(
                pressureLevelData,
                self.pressureLevelFileDict["windVelocityY"],
                indices,
                lonArray,
                latArray,
            )
            windSpeedArray = np.sqrt(
                np.square(windVelocityXArray) + np.square(windVelocityYArray)
            )

            windSpeedPointsArray = np.array(
                [heightAboveSeaLevelArray, windSpeedArray]
            ).T
            windSpeedFunction = Function(
                windSpeedPointsArray,
                inputs="Height Above Sea Level (m)",
                outputs="Wind Speed (m/s)",
            )
            self.pressureLevelDataDict[dateString][hourString][
                "windSpeed"
            ] = windSpeedFunction

            # Create function for wind heading levels
            windHeadingArray = (
                np.arctan2(windVelocityXArray, windVelocityYArray) * (180 / np.pi) % 360
            )

            windHeadingPointsArray = np.array(
                [heightAboveSeaLevelArray, windHeadingArray]
            ).T
            windHeadingFunction = Function(
                windHeadingPointsArray,
                inputs="Height Above Sea Level (m)",
                outputs="Wind Heading (Deg True)",
            )
            self.pressureLevelDataDict[dateString][hourString][
                "windHeading"
            ] = windHeadingFunction

            # Create function for wind direction levels
            windDirectionArray = (windHeadingArray - 180) % 360
            windDirectionPointsArray = np.array(
                [heightAboveSeaLevelArray, windDirectionArray]
            ).T
            windDirectionFunction = Function(
                windDirectionPointsArray,
                inputs="Height Above Sea Level (m)",
                outputs="Wind Direction (Deg True)",
            )
            self.pressureLevelDataDict[dateString][hourString][
                "windDirection"
            ] = windDirectionFunction

        return self.pressureLevelDataDict

    # TODO: Needs tests
    def parseSurfaceData(self):
        """
        Parse surface data from a weather file.
        Currently only supports files from ECMWF.

        Must get the following variables:
        - 2m temperature: surfaceTemperature = float
        - Surface pressure: surfacePressure = float
        - 10m u-component of wind: surface10mWindVelocityX = float
        - 10m v-component of wind: surface10mWindVelocityY = float
        - 100m u-component of wind: surface100mWindVelocityX = float
        - 100m V-component of wind: surface100mWindVelocityY = float
        - Instantaneous 10m wind gust: surfaceWindGust = float
        - Total precipitation: totalPrecipitation = float
        - Cloud base height: cloudBaseHeight = float

        Return a dictionary with all the computed data with the following structure:
        surfaceDataDict: {
            "date" : {
                "hour": {
                    "data": ...,
                    ...
                },
                ...
            },
            ...
        }
        """
        # Setup dictionary used to read weather file
        self.__init_surface_dictionary()

        # Read weather file
        surfaceData = netCDF4.Dataset(self.surfaceDataFile)

        # Get time, latitude and longitude data from file
        timeNumArray = surfaceData.variables["time"]
        lonArray = surfaceData.variables["longitude"]
        latArray = surfaceData.variables["latitude"]

        # Find index needed for latitude and longitude for specified location
        lonIndex = self.__getNearestIndex(lonArray, self.longitude)
        latIndex = self.__getNearestIndex(latArray, self.latitude)

        # Can't handle lat and lon out of grid
        self.__check_coordinates_inside_grid(lonIndex, latIndex, lonArray, latArray)

        # Loop through time and save all values
        for timeIndex, timeNum in enumerate(timeNumArray):

            dateString, hourString, dateTime = self.__timeNumToDateString(
                timeNum, timeNumArray.units, calendar="gregorian"
            )

            # Check if date is within analysis range
            if not (self.start_date <= dateTime <= self.end_date):
                continue

            # Make sure keys exist
            if dateString not in self.surfaceDataDict:
                self.surfaceDataDict[dateString] = {}
            if hourString not in self.surfaceDataDict[dateString]:
                self.surfaceDataDict[dateString][hourString] = {}

            # Extract data from weather file
            indices = (timeIndex, lonIndex, latIndex)
            for key, value in self.surfaceFileDict.items():
                self.surfaceDataDict[dateString][hourString][
                    key
                ] = self.__extractSurfaceDataValue(
                    surfaceData, value, indices, lonArray, latArray
                )

        return self.surfaceDataDict

    # Calculations
    def process_data(self):
        self.calculate_average_max_temperature()
        self.calculate_average_min_temperature()
        self.calculate_record_max_temperature()
        self.calculate_record_min_temperature()
        self.calculate_average_max_wind_gust()
        self.calculate_maximum_wind_gust()
        self.calculate_wind_gust_distribution()
        self.calculate_average_temperature_along_day()
        self.calculate_average_wind_profile()
        self.calculate_average_day_wind_rose()

    # TODO: Create tests
    def calculate_average_max_temperature(self):
        self.max_temperature_list = [
            np.max([dayDict[hour]["surfaceTemperature"] for hour in dayDict.keys()])
            for dayDict in self.surfaceDataDict.values()
        ]
        self.average_max_temperature = np.average(self.max_temperature_list)
        return self.average_max_temperature

    # TODO: Create tests
    def calculate_average_min_temperature(self):
        self.min_temperature_list = [
            np.min([dayDict[hour]["surfaceTemperature"] for hour in dayDict.keys()])
            for dayDict in self.surfaceDataDict.values()
        ]
        self.average_min_temperature = np.average(self.min_temperature_list)
        return self.average_min_temperature

    # TODO: Create tests
    def calculate_record_max_temperature(self):
        self.temperature_list = [
            dayDict[hour]["surfaceTemperature"]
            for dayDict in self.surfaceDataDict.values()
            for hour in dayDict.keys()
        ]
        self.record_max_temperature = np.max(self.temperature_list)
        return self.record_max_temperature

    # TODO: Create tests
    def calculate_record_min_temperature(self):
        self.temperature_list = [
            dayDict[hour]["surfaceTemperature"]
            for dayDict in self.surfaceDataDict.values()
            for hour in dayDict.keys()
        ]
        self.record_min_temperature = np.min(self.temperature_list)
        return self.record_min_temperature

    # TODO: Create tests
    def calculate_average_max_wind_gust(self):
        self.max_wind_gust_list = [
            np.max([dayDict[hour]["surfaceWindGust"] for hour in dayDict.keys()])
            for dayDict in self.surfaceDataDict.values()
        ]
        self.average_max_wind_gust = np.average(self.max_wind_gust_list)
        return self.average_max_wind_gust

    # TODO: Create tests
    def calculate_maximum_wind_gust(self):
        self.wind_gust_list = [
            dayDict[hour]["surfaceWindGust"]
            for dayDict in self.surfaceDataDict.values()
            for hour in dayDict.keys()
        ]
        self.max_wind_gust = np.max(self.wind_gust_list)
        return self.max_wind_gust

    # TODO: Implement
    def calculate_wind_gust_distribution(self):
        """Get all values of wind gust speed (for every date and hour available)
        and plot a single distribution. Expectedr result is a Weibull distribution.
        """
        ...

    # TODO: Implement
    def calculate_average_temperature_along_day(self):
        """temperature progression throughout the day at some fine interval (ex: 2 hours) with 1, 2, 3, sigma contours"""
        ...

    # TODO: Implement
    def calculate_average_wind_profile(self):
        """average, 1, 2, 3 sigma wind profile from 0 35,000 ft AGL"""
        ...

    def process_wind_speed_and_direction_data_for_average_day(self):
        """Process the wind_speed and wind_direction data to generate lists of all the wind_speeds recorded
        for a following hour of the day and also the wind direction. Also calculates the greater and the smallest
        wind_speed recorded

        Returns
        -------
        None
        """
        max_wind_speed = float("-inf")
        min_wind_speed = float("inf")

        days = list(self.surfaceDataDict.keys())
        hours = list(self.surfaceDataDict[days[0]].keys())

        windSpeed = {}
        windDir = {}

        for hour in hours:
            windSpeed[hour] = []
            windDir[hour] = []
            for day in days:
                hour_wind_speed = self.pressureLevelDataDict[day][hour]["windSpeed"](
                    self.elevation
                )

                max_wind_speed = (
                    hour_wind_speed
                    if hour_wind_speed > max_wind_speed
                    else max_wind_speed
                )
                min_wind_speed = (
                    hour_wind_speed
                    if hour_wind_speed < min_wind_speed
                    else min_wind_speed
                )

                windSpeed[hour].append(hour_wind_speed)
                windDir[hour].append(
                    self.pressureLevelDataDict[day][hour]["windDirection"](
                        self.elevation
                    )
                )

        self.max_wind_speed = max_wind_speed
        self.min_wind_speed = min_wind_speed
        self.wind_speed_per_hour = windSpeed
        self.wind_direction_per_hour = windDir

    @staticmethod
    def plot_wind_rose(wind_direction, wind_speed, bins=None, title=None, fig=None):
        """Plot a windrose given the data.

        Parameters
        ----------
        wind_direction: list[float]
        wind_speed: list[float]
        bins: 1D array or integer, optional
            number of bins, or a sequence of bins variable. If not set, bins=6,
            then bins=linspace(min(var), max(var), 6)
        title: str, optional
            Title of the plot
        fig: matplotlib.pyplot.figure, optional

        Returns
        -------
        WindroseAxes
        """
        ax = WindroseAxes.from_ax(fig=fig)
        ax.bar(
            wind_direction,
            wind_speed,
            bins=bins,
            normed=True,
            opening=0.8,
            edgecolor="white",
        )
        ax.set_title(title)

        ax.set_yticks(np.arange(10, 50, step=10))
        ax.set_yticklabels(np.arange(10, 50, step=10))

        ax.set_legend()
        return ax

    def plot_average_day_wind_rose_specific_hour(self, hour, fig=None):
        """Plot a specific hour of the average windrose

        Parameters
        ----------
        hour: int
        fig: matplotlib.pyplot.figure

        Returns
        -------
        None
        """
        hour = str(hour)
        self.plot_wind_rose(
            self.wind_direction_per_hour[hour],
            self.wind_speed_per_hour[hour],
            bins=np.linspace(self.min_wind_speed, self.max_wind_speed, 6),
            title=f"Windrose of an average day. Hour {float(hour):05.2f}".replace(
                ".", ":"
            ),
            fig=fig,
        )
        plt.show()

    def animate_average_wind_rose(self, figsize=(8, 8), filename="wind_rose.gif"):
        """Animates the wind_rose of an average day. The inputs of a wind_rose are the location of the
        place where we want to analyse, (x,y,z). The data is ensembled by hour, which means, the windrose
        of a specific hour is generated by bringing together the data of all of the days available for that
        specific hour. It's possible to change the size of the gif using the parameter figsize, which is the
        height and width in inches.

        Parameters
        ----------
        figsize : array

        Returns
        -------
        Image : ipywidgets.widgets.widget_media.Image
        """
        days = list(self.surfaceDataDict.keys())
        hours = list(self.surfaceDataDict[days[0]].keys())

        if not all(
            [
                self.max_wind_speed,
                self.min_wind_speed,
                self.wind_speed_per_hour,
                self.wind_direction_per_hour,
            ]
        ):
            self.process_wind_speed_and_direction_data_for_average_day()

<<<<<<< HEAD
=======
        windSpeed = {}
        windDir = {}

        for hour in hours:
            windSpeed[hour] = []
            windDir[hour] = []
            for day in days:
                windSpeed[hour].append(
                    self.pressureLevelDataDict[day][hour]["windSpeed"](self.elevation)
                )
                windDir[hour].append(
                    self.pressureLevelDataDict[day][hour]["windDirection"](
                        self.elevation
                    )
                )

        fig = plt.figure(facecolor="w", edgecolor="w", figsize=figsize)

>>>>>>> 812cbb39
        metadata = dict(
            title="windrose",
            artist="windrose",
            comment="""Made with windrose
                http://www.github.com/scls19fr/windrose""",
        )
<<<<<<< HEAD
        writer = ImageWriter(fps=1,
                             metadata=metadata)
        fig = plt.figure(
            facecolor="w", edgecolor="w", figsize=figsize
        )
        with writer.saving(fig, filename, 100):
            for hour in hours:
                self.plot_wind_rose(self.wind_direction_per_hour[hour], self.wind_speed_per_hour[hour],
                                    bins=np.linspace(self.min_wind_speed, self.max_wind_speed, 6),
                                    title=f'Windrose of an average day. Hour {float(hour):05.2f}'.replace(".", ":"),
                                    fig=fig)
=======
        writer = ImageWriter(fps=1, metadata=metadata)

        with writer.saving(fig, filename, 100):
            for hour in hours:
                self.plot_wind_rose(
                    self.wind_direction_per_hour[hour],
                    self.wind_speed_per_hour[hour],
                    bins=np.linspace(self.min_wind_speed, self.max_wind_speed, 6),
                    title=f"Windrose of an average day. Hour {float(hour):05.2f}".replace(
                        ".", ":"
                    ),
                    fig=fig,
                )
        writer = FFMpegWriter(fps=1, metadata=metadata)

        with writer.saving(fig, filename, 100):
            for hour in hours:
                ax = WindroseAxes.from_ax(fig=fig)
                ax.bar(
                    windDir[hour],
                    windSpeed[hour],
                    normed=True,
                    opening=0.8,
                    edgecolor="white",
                )
                ax.set_title(
                    f"Windrose of an average day. Hour {float(hour):05.2f}".replace(
                        ".", ":"
                    )
                )

>>>>>>> 812cbb39
                writer.grab_frame()
                plt.clf()

        with open(filename, "rb") as file:
            image = file.read()

        fig_width, fig_height = plt.gcf().get_size_inches() * fig.dpi
        return widgets.Image(
            value=image,
            format="gif",
            width=fig_width,
            height=fig_height,
        )

    # TODO: Implement
    def animate_wind_gust_distribution_over_average_day(self):
        """Animation of how the wind gust distribution varies throughout the day."""
        ...

    # TODO: Implement
    def animate_wind_profile_over_average_day(self):
        """Animation of how wind profile evolves throughout an average day."""
        ...

    # Others
    # TODO: Addapt to new data format
    def wind_profile(self):
        windSpeed = []
        for idx in range(0, len(self.environments)):
            windSpeed.extend(self.environments[idx].windSpeed.source[:, 1])
        ax = WindAxes.from_ax()
        ax.pdf(windSpeed, Nbins=20)
        plt.show()

    def allInfo(self):
        print("Gust Information")
        print(f"Global Maximum wind gust: {self.maximum_wind_gust} m/s")
        print(f"Average maximum wind gust: {self.average_max_wind_gust} m/s")
        print("Temeprature Information")
        print(f"Global Maximum temperature: {self.record_max_temperature} ºC")
        print(f"Global Minimum temperature: {self.record_min_temperature} ºC")
        print(f"Average minimum temperture: {self.average_min_temperature} ºC")
        print(f"Average maximum temperature: {self.average_max_temperature} ºC")<|MERGE_RESOLUTION|>--- conflicted
+++ resolved
@@ -748,34 +748,12 @@
         ):
             self.process_wind_speed_and_direction_data_for_average_day()
 
-<<<<<<< HEAD
-=======
-        windSpeed = {}
-        windDir = {}
-
-        for hour in hours:
-            windSpeed[hour] = []
-            windDir[hour] = []
-            for day in days:
-                windSpeed[hour].append(
-                    self.pressureLevelDataDict[day][hour]["windSpeed"](self.elevation)
-                )
-                windDir[hour].append(
-                    self.pressureLevelDataDict[day][hour]["windDirection"](
-                        self.elevation
-                    )
-                )
-
-        fig = plt.figure(facecolor="w", edgecolor="w", figsize=figsize)
-
->>>>>>> 812cbb39
         metadata = dict(
             title="windrose",
             artist="windrose",
             comment="""Made with windrose
                 http://www.github.com/scls19fr/windrose""",
         )
-<<<<<<< HEAD
         writer = ImageWriter(fps=1,
                              metadata=metadata)
         fig = plt.figure(
@@ -787,39 +765,6 @@
                                     bins=np.linspace(self.min_wind_speed, self.max_wind_speed, 6),
                                     title=f'Windrose of an average day. Hour {float(hour):05.2f}'.replace(".", ":"),
                                     fig=fig)
-=======
-        writer = ImageWriter(fps=1, metadata=metadata)
-
-        with writer.saving(fig, filename, 100):
-            for hour in hours:
-                self.plot_wind_rose(
-                    self.wind_direction_per_hour[hour],
-                    self.wind_speed_per_hour[hour],
-                    bins=np.linspace(self.min_wind_speed, self.max_wind_speed, 6),
-                    title=f"Windrose of an average day. Hour {float(hour):05.2f}".replace(
-                        ".", ":"
-                    ),
-                    fig=fig,
-                )
-        writer = FFMpegWriter(fps=1, metadata=metadata)
-
-        with writer.saving(fig, filename, 100):
-            for hour in hours:
-                ax = WindroseAxes.from_ax(fig=fig)
-                ax.bar(
-                    windDir[hour],
-                    windSpeed[hour],
-                    normed=True,
-                    opening=0.8,
-                    edgecolor="white",
-                )
-                ax.set_title(
-                    f"Windrose of an average day. Hour {float(hour):05.2f}".replace(
-                        ".", ":"
-                    )
-                )
-
->>>>>>> 812cbb39
                 writer.grab_frame()
                 plt.clf()
 
