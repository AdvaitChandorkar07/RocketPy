--- conflicted
+++ resolved
@@ -58,13 +58,9 @@
             Helper iterator function to generate time discretization points.
 
         Helper parameters:
-<<<<<<< HEAD
-        Flight.effective1rl : float
-=======
         Flight.railLength : float, int
             Launch rail length in meters.
         Flight.effective1RL : float
->>>>>>> 939f2bab
             Original rail length minus the distance measured from nozzle exit
             to the upper rail button. It assumes the nozzle to be aligned with
             the beginning of the rail.
@@ -554,21 +550,12 @@
             Default is 90, which points in the x direction.
         initial_solution : array, Flight, optional
             Initial solution array to be used. Format is
-<<<<<<< HEAD
-            initial_solution = []
-                self.t_initial,
-                x_init, y_init, z_init,
-                vx_init, vy_init, vz_init,
-                e0_init, e1_init, e2_init, e3_init,
-                w1_init, w2_init, w3_init
-=======
             initialSolution = [
                 self.tInitial,
                 xInit, yInit, zInit,
                 vxInit, vyInit, vzInit,
                 e0Init, e1Init, e2Init, e3Init,
                 w1Init, w2Init, w3Init
->>>>>>> 939f2bab
             ].
             If a Flight object is used, the last state vector will be used as
             initial solution. If None, the initial solution will start with
@@ -732,12 +719,6 @@
                     pressure = self.env.pressure.get_value_opt(self.y_sol[2])
                     parachute.clean_pressure_signal.append([node.t, pressure])
                     # Calculate and save noise
-<<<<<<< HEAD
-                    noise = parachute.noise_function()
-                    parachute.noise_signal.append([node.t, noise])
-                    parachute.noisy_pressure_signal.append([node.t, pressure + noise])
-                    if parachute.trigger(pressure + noise, self.y_sol):
-=======
                     noise = parachute.noiseFunction()
                     parachute.noiseSignal.append([node.t, noise])
                     parachute.noisyPressureSignal.append([node.t, pressure + noise])
@@ -750,7 +731,6 @@
                         - self.env.elevation
                     )
                     if parachute.trigger(pressure + noise, hAGL, self.ySol):
->>>>>>> 939f2bab
                         # print('\nEVENT DETECTED')
                         # print('Parachute Triggered')
                         # print('Name: ', parachute.name, ' | Lag: ', parachute.lag)
@@ -1059,11 +1039,7 @@
                                     )
 
                                     if parachute.trigger(
-<<<<<<< HEAD
-                                        pressure + noise, overshootable_node.y
-=======
                                         pressure + noise, hAGL, overshootableNode.y
->>>>>>> 939f2bab
                                     ):
                                         # print('\nEVENT DETECTED')
                                         # print('Parachute Triggered')
@@ -1071,14 +1047,6 @@
                                         # Remove parachute from flight parachutes
                                         self.parachutes.remove(parachute)
                                         # Create flight phase for time after detection and before inflation
-<<<<<<< HEAD
-                                        self.FlightPhases.add_phase(
-                                            overshootable_node.t,
-                                            phase.derivative,
-                                            clear=True,
-                                            index=phase_index + 1,
-                                        )
-=======
                                         # Must only be created if parachute has any lag
                                         i = 1
                                         if parachute.lag != 0:
@@ -1089,7 +1057,6 @@
                                                 index=phase_index + i,
                                             )
                                             i += 1
->>>>>>> 939f2bab
                                         # Create flight phase for time after inflation
                                         callbacks = [
                                             lambda self, parachute_CdS=parachute.CdS: setattr(
@@ -1194,14 +1161,9 @@
             # previous flight
             self.initial_solution = self.initial_solution.solution[-1]
             # Set unused monitors
-<<<<<<< HEAD
-            self.out_of_rail_state = self.initial_solution[1:]
-            self.out_of_rail_time = self.initial_solution[0]
-=======
             self.outOfRailState = self.initialSolution[1:]
             self.outOfRailTime = self.initialSolution[0]
             self.outOfRailTimeIndex = 0
->>>>>>> 939f2bab
             # Set initial derivative for 6-DOF flight phase
             self.initial_derivative = self.udot
         else:
@@ -1227,28 +1189,11 @@
         self.y_sol = self.solution[-1][1:]
 
     @cached_property
-<<<<<<< HEAD
-    def effective1rl(self):
-        # Modifying Rail Length for a better out of rail condition
-=======
     def effective1RL(self):
->>>>>>> 939f2bab
         nozzle = (
             self.rocket.motor_position - self.rocket.center_of_dry_mass_position
         ) * self.rocket._csys  # Kinda works for single nozzle
         try:
-<<<<<<< HEAD
-            upper_r_button = self.rocket.rail_buttons.upper_button_position
-        except AttributeError:  # If there is no rail button
-            upper_r_button = nozzle
-        effective1rl = self.env.rail_length - abs(nozzle - upper_r_button)
-
-        return effective1rl
-
-    @cached_property
-    def effective2rl(self):
-        # Modifying Rail Length for a better out of rail condition
-=======
             rail_buttons = self.rocket.rail_buttons[0]
             upper_r_button = (
                 rail_buttons.component.buttons_distance + rail_buttons.position
@@ -1260,25 +1205,16 @@
 
     @cached_property
     def effective2RL(self):
->>>>>>> 939f2bab
         nozzle = (
             self.rocket.motor_position - self.rocket.center_of_dry_mass_position
         ) * self.rocket._csys
         try:
-<<<<<<< HEAD
-            lower_r_button = self.rocket.rail_buttons.lower_button_position
-        except AttributeError:
-            lower_r_button = nozzle
-        effective2rl = self.env.rail_length - abs(nozzle - lower_r_button)
-        return effective2rl
-=======
             rail_buttons = self.rocket.rail_buttons[0]
             lower_r_button = rail_buttons.position
         except IndexError:  # No rail buttons defined
             lower_r_button = nozzle
         effective2RL = self.railLength - abs(nozzle - lower_r_button)
         return effective2RL
->>>>>>> 939f2bab
 
     @cached_property
     def frontal_surface_wind(self):
@@ -2350,96 +2286,6 @@
 
     # Rail Button Forces
     @funcify_method("Time (s)", "Upper Rail Button Normal Force (N)", "spline", "zero")
-<<<<<<< HEAD
-    def rail_button1_normal_force(self):
-        """Upper rail button normal force as a rocketpy.Function of time."""
-        if isinstance(self.calculate_rail_button_forces, tuple):
-            F11, F12 = self.calculate_rail_button_forces[0:2]
-        else:
-            F11, F12 = self.calculate_rail_button_forces()[0:2]
-        alpha = self.rocket.rail_buttons.angular_position * (np.pi / 180)
-        return F11 * np.cos(alpha) + F12 * np.sin(alpha)
-
-    @funcify_method("Time (s)", "Upper Rail Button Shear Force (N)", "spline", "zero")
-    def rail_button1_shear_force(self):
-        """Upper rail button shear force as a rocketpy.Function of time."""
-        if isinstance(self.calculate_rail_button_forces, tuple):
-            F11, F12 = self.calculate_rail_button_forces[0:2]
-        else:
-            F11, F12 = self.calculate_rail_button_forces()[0:2]
-        alpha = self.rocket.rail_buttons.angular_position * (
-            np.pi / 180
-        )  # Rail buttons angular position
-        return F11 * -np.sin(alpha) + F12 * np.cos(alpha)
-
-    @funcify_method("Time (s)", "Lower Rail Button Normal Force (N)", "spline", "zero")
-    def rail_button2_normal_force(self):
-        """Lower rail button normal force as a rocketpy.Function of time."""
-        if isinstance(self.calculate_rail_button_forces, tuple):
-            F21, F22 = self.calculate_rail_button_forces[2:4]
-        else:
-            F21, F22 = self.calculate_rail_button_forces()[2:4]
-        alpha = self.rocket.rail_buttons.angular_position * (np.pi / 180)
-        return F21 * np.cos(alpha) + F22 * np.sin(alpha)
-
-    @funcify_method("Time (s)", "Lower Rail Button Shear Force (N)", "spline", "zero")
-    def rail_button2_shear_force(self):
-        """Lower rail button shear force as a rocketpy.Function of time."""
-        if isinstance(self.calculate_rail_button_forces, tuple):
-            F21, F22 = self.calculate_rail_button_forces[2:4]
-        else:
-            F21, F22 = self.calculate_rail_button_forces()[2:4]
-        alpha = self.rocket.rail_buttons.angular_position * (np.pi / 180)
-        return F21 * -np.sin(alpha) + F22 * np.cos(alpha)
-
-    @cached_property
-    def max_rail_button1_normal_force(self):
-        """Maximum upper rail button normal force, in Newtons."""
-        if isinstance(self.calculate_rail_button_forces, tuple):
-            F11 = self.calculate_rail_button_forces[0]
-        else:
-            F11 = self.calculate_rail_button_forces()[0]
-        if self.out_of_rail_time_index == 0:
-            return 0
-        else:
-            return np.max(self.rail_button1_normal_force)
-
-    @cached_property
-    def max_rail_button1_shear_force(self):
-        """Maximum upper rail button shear force, in Newtons."""
-        if isinstance(self.calculate_rail_button_forces, tuple):
-            F11 = self.calculate_rail_button_forces[0]
-        else:
-            F11 = self.calculate_rail_button_forces()[0]
-        if self.out_of_rail_time_index == 0:
-            return 0
-        else:
-            return np.max(self.rail_button1_shear_force)
-
-    @cached_property
-    def max_rail_button2_normal_force(self):
-        """Maximum lower rail button normal force, in Newtons."""
-        if isinstance(self.calculate_rail_button_forces, tuple):
-            F11 = self.calculate_rail_button_forces[0]
-        else:
-            F11 = self.calculate_rail_button_forces()[0]
-        if self.out_of_rail_time_index == 0:
-            return 0
-        else:
-            return np.max(self.rail_button2_normal_force)
-
-    @cached_property
-    def max_rail_button2_shear_force(self):
-        """Maximum lower rail button shear force, in Newtons."""
-        if isinstance(self.calculate_rail_button_forces, tuple):
-            F11 = self.calculate_rail_button_forces[0]
-        else:
-            F11 = self.calculate_rail_button_forces()[0]
-        if self.out_of_rail_time_index == 0:
-            return 0
-        else:
-            return np.max(self.rail_button2_shear_force)
-=======
     def railButton1NormalForce(self):
         """Upper rail button normal force as a rocketpy.Function of time. If
         there's no rail button defined, the function returns a null Function."""
@@ -2482,7 +2328,6 @@
     def maxRailButton2ShearForce(self):
         """Maximum lower rail button shear force, in Newtons."""
         return self.railButton2ShearForce.max
->>>>>>> 939f2bab
 
     @funcify_method(
         "Time (s)", "Horizontal Distance to Launch Point (m)", "spline", "constant"
@@ -2688,16 +2533,9 @@
         return temporary_values
 
     @cached_property
-<<<<<<< HEAD
-    def calculate_rail_button_forces(self):
-        """Calculate the forces applied to the rail buttons while rocket is
-        still on the launch rail. It will return 0 if no rail buttons are
-        defined.
-=======
     def __calculate_rail_button_forces(self):
         """Calculate the forces applied to the rail buttons while rocket is still
         on the launch rail. It will return 0 if no rail buttons are defined.
->>>>>>> 939f2bab
 
         Returns
         -------
@@ -2710,9 +2548,6 @@
         F22: Function
             Rail Button 2 force in the 2 direction
         """
-<<<<<<< HEAD
-        if self.rocket.rail_buttons is None:
-=======
         # First check for no rail phase or rail buttons
         nullForce = []
         if self.outOfRailTimeIndex == 0:  # No rail phase, no rail button forces
@@ -2722,20 +2557,11 @@
             )
             return nullForce, nullForce, nullForce, nullForce
         if len(self.rocket.rail_buttons) == 0:
->>>>>>> 939f2bab
             warnings.warn(
                 "Trying to calculate rail button forces without rail buttons defined."
                 + "The rail button forces will be set to zero."
             )
-<<<<<<< HEAD
-            return 0, 0, 0, 0
-        if self.out_of_rail_time_index == 0:
-            # No rail phase, no rail button forces
-            null_force = 0 * self.R1
-            return null_force, null_force, null_force, null_force
-=======
             return nullForce, nullForce, nullForce, nullForce
->>>>>>> 939f2bab
 
         # Distance from Rail Button 1 (upper) to CM
         rail_buttons_tuple = self.rocket.rail_buttons[0]
@@ -2747,21 +2573,11 @@
             rail_buttons_tuple.component.angular_position * np.pi / 180
         )
         D1 = (
-<<<<<<< HEAD
-            self.rocket.rail_buttons.upper_button_position
-            - self.rocket.center_of_dry_mass_position
-        ) * self.rocket._csys
-        # Distance from Rail Button 2 (lower) to CM
-        D2 = (
-            self.rocket.rail_buttons.lower_button_position
-            - self.rocket.center_of_dry_mass_position
-=======
             upper_button_position - self.rocket.centerOfDryMassPosition
         ) * self.rocket._csys
         # Distance from Rail Button 2 (lower) to CM
         D2 = (
             lower_button_position - self.rocket.centerOfDryMassPosition
->>>>>>> 939f2bab
         ) * self.rocket._csys
         F11 = (self.R1 * D2 - self.M2) / (D1 + D2)
         F11.set_outputs("Upper button force direction 1 (m)")
