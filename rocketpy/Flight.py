# -*- coding: utf-8 -*-

__author__ = (
    "Giovani Hidalgo Ceotto, Guilherme Fernandes Alves, João Lemes Gribel Soares"
)
__copyright__ = "Copyright 20XX, RocketPy Team"
__license__ = "MIT"

import math
import time
import warnings
from copy import deepcopy
from functools import cached_property

import matplotlib.pyplot as plt
import numpy as np
import simplekml
from scipy import integrate

from .Function import Function, funcify_method
from .plots.flight_plots import _FlightPlots
from .prints.flight_prints import _FlightPrints
from .tools import Vector, Matrix


class Flight:
    """Keeps all flight information and has a method to simulate flight.

    Attributes
    ----------
        Other classes:
        Flight.env : Environment
            Environment object describing rail length, elevation, gravity and
            weather condition. See Environment class for more details.
        Flight.rocket : Rocket
            Rocket class describing rocket. See Rocket class for more
            details.
        Flight.parachutes : Parachutes
            Direct link to parachutes of the Rocket. See Rocket class
            for more details.
        Flight.frontalSurfaceWind : float
            Surface wind speed in m/s aligned with the launch rail.
        Flight.lateralSurfaceWind : float
            Surface wind speed in m/s perpendicular to launch rail.

        Helper classes:
        Flight.flightPhases : class
            Helper class to organize and manage different flight phases.
        Flight.timeNodes : class
            Helper class to manage time discretization during simulation.

        Helper functions:
        Flight.timeIterator : function
            Helper iterator function to generate time discretization points.

        Helper parameters:
        Flight.effective1RL : float
            Original rail length minus the distance measured from nozzle exit
            to the upper rail button. It assumes the nozzle to be aligned with
            the beginning of the rail.
        Flight.effective2RL : float
            Original rail length minus the distance measured from nozzle exit
            to the lower rail button. It assumes the nozzle to be aligned with
            the beginning of the rail.
        Flight.name: str
            Name of the flight.


        Numerical Integration settings:
        Flight.maxTime : int, float
            Maximum simulation time allowed. Refers to physical time
            being simulated, not time taken to run simulation.
        Flight.maxTimeStep : int, float
            Maximum time step to use during numerical integration in seconds.
        Flight.minTimeStep : int, float
            Minimum time step to use during numerical integration in seconds.
        Flight.rtol : int, float
            Maximum relative error tolerance to be tolerated in the
            numerical integration scheme.
        Flight.atol : int, float
            Maximum absolute error tolerance to be tolerated in the
            integration scheme.
        Flight.timeOvershoot : bool, optional
            If True, decouples ODE time step from parachute trigger functions
            sampling rate. The time steps can overshoot the necessary trigger
            function evaluation points and then interpolation is used to
            calculate them and feed the triggers. Can greatly improve run
            time in some cases.
        Flight.terminateOnApogee : bool
            Whether to terminate simulation when rocket reaches apogee.
        Flight.solver : scipy.integrate.LSODA
            Scipy LSODA integration scheme.

        State Space Vector Definition:
        Flight.x : Function
            Rocket's X coordinate (positive east) as a function of time.
        Flight.y : Function
            Rocket's Y coordinate (positive north) as a function of time.
        Flight.z : Function
            Rocket's z coordinate (positive up) as a function of time.
        Flight.vx : Function
            Rocket's X velocity as a function of time.
        Flight.vy : Function
            Rocket's Y velocity as a function of time.
        Flight.vz : Function
            Rocket's Z velocity as a function of time.
        Flight.e0 : Function
            Rocket's Euler parameter 0 as a function of time.
        Flight.e1 : Function
            Rocket's Euler parameter 1 as a function of time.
        Flight.e2 : Function
            Rocket's Euler parameter 2 as a function of time.
        Flight.e3 : Function
            Rocket's Euler parameter 3 as a function of time.
        Flight.w1 : Function
            Rocket's angular velocity Omega 1 as a function of time.
            Direction 1 is in the rocket's body axis and points perpendicular
            to the rocket's axis of cylindrical symmetry.
        Flight.w2 : Function
            Rocket's angular velocity Omega 2 as a function of time.
            Direction 2 is in the rocket's body axis and points perpendicular
            to the rocket's axis of cylindrical symmetry and direction 1.
        Flight.w3 : Function
            Rocket's angular velocity Omega 3 as a function of time.
            Direction 3 is in the rocket's body axis and points in the
            direction of cylindrical symmetry.
        Flight.latitude: Function
            Rocket's latitude coordinates (positive North) as a function of time.
            The Equator has a latitude equal to 0, by convention.
        Flight.longitude: Function
            Rocket's longitude coordinates (positive East) as a function of time.
            Greenwich meridian has a longitude equal to 0, by convention.

        Solution attributes:
        Flight.inclination : int, float
            Launch rail inclination angle relative to ground, given in degrees.
        Flight.heading : int, float
            Launch heading angle relative to north given in degrees.
        Flight.initialSolution : list
            List defines initial condition - [tInit, xInit,
            yInit, zInit, vxInit, vyInit, vzInit, e0Init, e1Init,
            e2Init, e3Init, w1Init, w2Init, w3Init]
        Flight.tInitial : int, float
            Initial simulation time in seconds. Usually 0.
        Flight.solution : list
            Solution array which keeps results from each numerical
            integration.
        Flight.t : float
            Current integration time.
        Flight.y : list
            Current integration state vector u.
        Flight.postProcessed : bool
            Defines if solution data has been post processed.

        Solution monitor attributes:
        Flight.initialSolution : list
            List defines initial condition - [tInit, xInit,
            yInit, zInit, vxInit, vyInit, vzInit, e0Init, e1Init,
            e2Init, e3Init, w1Init, w2Init, w3Init]
        Flight.outOfRailTime : int, float
            Time, in seconds, in which the rocket completely leaves the
            rail.
        Flight.outOfRailState : list
            State vector u corresponding to state when the rocket
            completely leaves the rail.
        Flight.outOfRailVelocity : int, float
            Velocity, in m/s, with which the rocket completely leaves the
            rail.
        Flight.apogeeState : array
            State vector u corresponding to state when the rocket's
            vertical velocity is zero in the apogee.
        Flight.apogeeTime : int, float
            Time, in seconds, in which the rocket's vertical velocity
            reaches zero in the apogee.
        Flight.apogeeX : int, float
            X coordinate (positive east) of the center of mass of the
            rocket when it reaches apogee.
        Flight.apogeeY : int, float
            Y coordinate (positive north) of the center of mass of the
            rocket when it reaches apogee.
        Flight.apogee : int, float
            Z coordinate, or altitude, of the center of mass of the
            rocket when it reaches apogee.
        Flight.xImpact : int, float
            X coordinate (positive east) of the center of mass of the
            rocket when it impacts ground.
        Flight.yImpact : int, float
            Y coordinate (positive east) of the center of mass of the
            rocket when it impacts ground.
        Flight.impactVelocity : int, float
            Velocity magnitude of the center of mass of the rocket when
            it impacts ground.
        Flight.impactState : array
            State vector u corresponding to state when the rocket
            impacts the ground.
        Flight.parachuteEvents : array
            List that stores parachute events triggered during flight.
        Flight.functionEvaluations : array
            List that stores number of derivative function evaluations
            during numerical integration in cumulative manner.
        Flight.functionEvaluationsPerTimeStep : array
            List that stores number of derivative function evaluations
            per time step during numerical integration.
        Flight.timeSteps : array
            List of time steps taking during numerical integration in
            seconds.
        Flight.flightPhases : Flight.FlightPhases
            Stores and manages flight phases.

        Solution Secondary Attributes:
        Atmospheric:
        Flight.windVelocityX : Function
            Wind velocity X (East) experienced by the rocket as a
            function of time. Can be called or accessed as array.
        Flight.windVelocityY : Function
            Wind velocity Y (North) experienced by the rocket as a
            function of time. Can be called or accessed as array.
        Flight.density : Function
            Air density experienced by the rocket as a function of
            time. Can be called or accessed as array.
        Flight.pressure : Function
            Air pressure experienced by the rocket as a function of
            time. Can be called or accessed as array.
        Flight.dynamicViscosity : Function
            Air dynamic viscosity experienced by the rocket as a function of
            time. Can be called or accessed as array.
        Flight.speedOfSound : Function
            Speed of Sound in air experienced by the rocket as a
            function of time. Can be called or accessed as array.

        Kinematics:
        Flight.ax : Function
            Rocket's X (East) acceleration as a function of time, in m/s².
            Can be called or accessed as array.
        Flight.ay : Function
            Rocket's Y (North) acceleration as a function of time, in m/s².
            Can be called or accessed as array.
        Flight.az : Function
            Rocket's Z (Up) acceleration as a function of time, in m/s².
            Can be called or accessed as array.
        Flight.alpha1 : Function
            Rocket's angular acceleration Alpha 1 as a function of time.
            Direction 1 is in the rocket's body axis and points perpendicular
            to the rocket's axis of cylindrical symmetry.
            Units of rad/s². Can be called or accessed as array.
        Flight.alpha2 : Function
            Rocket's angular acceleration Alpha 2 as a function of time.
            Direction 2 is in the rocket's body axis and points perpendicular
            to the rocket's axis of cylindrical symmetry and direction 1.
            Units of rad/s². Can be called or accessed as array.
        Flight.alpha3 : Function
            Rocket's angular acceleration Alpha 3 as a function of time.
            Direction 3 is in the rocket's body axis and points in the
            direction of cylindrical symmetry.
            Units of rad/s². Can be called or accessed as array.
        Flight.speed : Function
            Rocket velocity magnitude in m/s relative to ground as a
            function of time. Can be called or accessed as array.
        Flight.maxSpeed : float
            Maximum velocity magnitude in m/s reached by the rocket
            relative to ground during flight.
        Flight.maxSpeedTime : float
            Time in seconds at which rocket reaches maximum velocity
            magnitude relative to ground.
        Flight.horizontalSpeed : Function
            Rocket's velocity magnitude in the horizontal (North-East)
            plane in m/s as a function of time. Can be called or
            accessed as array.
        Flight.Acceleration : Function
            Rocket acceleration magnitude in m/s² relative to ground as a
            function of time. Can be called or accessed as array.
        Flight.maxAcceleration : float
            Maximum acceleration magnitude in m/s² reached by the rocket
            relative to ground during flight.
        Flight.maxAccelerationTime : float
            Time in seconds at which rocket reaches maximum acceleration
            magnitude relative to ground.
        Flight.pathAngle : Function
            Rocket's flight path angle, or the angle that the
            rocket's velocity makes with the horizontal (North-East)
            plane. Measured in degrees and expressed as a function
            of time. Can be called or accessed as array.
        Flight.attitudeVectorX : Function
            Rocket's attitude vector, or the vector that points
            in the rocket's axis of symmetry, component in the X
            direction (East) as a function of time.
            Can be called or accessed as array.
        Flight.attitudeVectorY : Function
            Rocket's attitude vector, or the vector that points
            in the rocket's axis of symmetry, component in the Y
            direction (East) as a function of time.
            Can be called or accessed as array.
        Flight.attitudeVectorZ : Function
            Rocket's attitude vector, or the vector that points
            in the rocket's axis of symmetry, component in the Z
            direction (East) as a function of time.
            Can be called or accessed as array.
        Flight.attitudeAngle : Function
            Rocket's attitude angle, or the angle that the
            rocket's axis of symmetry makes with the horizontal (North-East)
            plane. Measured in degrees and expressed as a function
            of time. Can be called or accessed as array.
        Flight.lateralAttitudeAngle : Function
            Rocket's lateral attitude angle, or the angle that the
            rocket's axis of symmetry makes with plane defined by
            the launch rail direction and the Z (up) axis.
            Measured in degrees and expressed as a function
            of time. Can be called or accessed as array.
        Flight.phi : Function
            Rocket's Spin Euler Angle, φ, according to the 3-2-3 rotation
            system (NASA Standard Aerospace). Measured in degrees and
            expressed as a function of time. Can be called or accessed as array.
        Flight.theta : Function
            Rocket's Nutation Euler Angle, θ, according to the 3-2-3 rotation
            system (NASA Standard Aerospace). Measured in degrees and
            expressed as a function of time. Can be called or accessed as array.
        Flight.psi : Function
            Rocket's Precession Euler Angle, ψ, according to the 3-2-3 rotation
            system (NASA Standard Aerospace). Measured in degrees and
            expressed as a function of time. Can be called or accessed as array.

        Dynamics:
        Flight.R1 : Function
            Resultant force perpendicular to rockets axis due to
            aerodynamic forces as a function of time. Units in N.
            Expressed as a function of time. Can be called or accessed
            as array.
            Direction 1 is in the rocket's body axis and points perpendicular
            to the rocket's axis of cylindrical symmetry.
        Flight.R2 : Function
            Resultant force perpendicular to rockets axis due to
            aerodynamic forces as a function of time. Units in N.
            Expressed as a function of time. Can be called or accessed
            as array.
            Direction 2 is in the rocket's body axis and points perpendicular
            to the rocket's axis of cylindrical symmetry and direction 1.
        Flight.R3 : Function
            Resultant force in rockets axis due to aerodynamic forces
            as a function of time. Units in N. Usually just drag.
            Expressed as a function of time. Can be called or accessed
            as array.
            Direction 3 is in the rocket's body axis and points in the
            direction of cylindrical symmetry.
        Flight.M1 : Function
            Resultant moment (torque) perpendicular to rockets axis due to
            aerodynamic forces and eccentricity as a function of time.
            Units in N*m.
            Expressed as a function of time. Can be called or accessed
            as array.
            Direction 1 is in the rocket's body axis and points perpendicular
            to the rocket's axis of cylindrical symmetry.
        Flight.M2 : Function
            Resultant moment (torque) perpendicular to rockets axis due to
            aerodynamic forces and eccentricity as a function of time.
            Units in N*m.
            Expressed as a function of time. Can be called or accessed
            as array.
            Direction 2 is in the rocket's body axis and points perpendicular
            to the rocket's axis of cylindrical symmetry and direction 1.
        Flight.M3 : Function
            Resultant moment (torque) in rockets axis due to aerodynamic
            forces and eccentricity as a function of time. Units in N*m.
            Expressed as a function of time. Can be called or accessed
            as array.
            Direction 3 is in the rocket's body axis and points in the
            direction of cylindrical symmetry.
        Flight.aerodynamicLift : Function
            Resultant force perpendicular to rockets axis due to
            aerodynamic effects as a function of time. Units in N.
            Expressed as a function of time. Can be called or accessed
            as array.
        Flight.aerodynamicDrag : Function
            Resultant force aligned with the rockets axis due to
            aerodynamic effects as a function of time. Units in N.
            Expressed as a function of time. Can be called or accessed
            as array.
        Flight.aerodynamicBendingMoment : Function
            Resultant moment perpendicular to rocket's axis due to
            aerodynamic effects as a function of time. Units in N m.
            Expressed as a function of time. Can be called or accessed
            as array.
        Flight.aerodynamicSpinMoment : Function
            Resultant moment aligned with the rockets axis due to
            aerodynamic effects as a function of time. Units in N m.
            Expressed as a function of time. Can be called or accessed
            as array.
        Flight.railButton1NormalForce : Function
            Upper rail button normal force in N as a function
            of time. Can be called or accessed as array.
        Flight.maxRailButton1NormalForce : float
            Maximum upper rail button normal force experienced
            during rail flight phase in N.
        Flight.railButton1ShearForce : Function
            Upper rail button shear force in N as a function
            of time. Can be called or accessed as array.
        Flight.maxRailButton1ShearForce : float
            Maximum upper rail button shear force experienced
            during rail flight phase in N.
        Flight.railButton2NormalForce : Function
            Lower rail button normal force in N as a function
            of time. Can be called or accessed as array.
        Flight.maxRailButton2NormalForce : float
            Maximum lower rail button normal force experienced
            during rail flight phase in N.
        Flight.railButton2ShearForce : Function
            Lower rail button shear force in N as a function
            of time. Can be called or accessed as array.
        Flight.maxRailButton2ShearForce : float
            Maximum lower rail button shear force experienced
            during rail flight phase in N.
        Flight.rotationalEnergy : Function
            Rocket's rotational kinetic energy as a function of time.
            Units in J.
        Flight.translationalEnergy : Function
            Rocket's translational kinetic energy as a function of time.
            Units in J.
        Flight.kineticEnergy : Function
            Rocket's total kinetic energy as a function of time.
            Units in J.
        Flight.potentialEnergy : Function
            Rocket's gravitational potential energy as a function of
            time. Units in J.
        Flight.totalEnergy : Function
            Rocket's total mechanical energy as a function of time.
            Units in J.
        Flight.thrustPower : Function
            Rocket's engine thrust power output as a function
            of time in Watts. Can be called or accessed as array.
        Flight.dragPower : Function
            Aerodynamic drag power output as a function
            of time in Watts. Can be called or accessed as array.

        Stability and Control:
        Flight.attitudeFrequencyResponse : Function
            Fourier Frequency Analysis of the rocket's attitude angle.
            Expressed as the absolute vale of the magnitude as a function
            of frequency in Hz. Can be called or accessed as array.
        Flight.omega1FrequencyResponse : Function
            Fourier Frequency Analysis of the rocket's angular velocity omega 1.
            Expressed as the absolute vale of the magnitude as a function
            of frequency in Hz. Can be called or accessed as array.
        Flight.omega2FrequencyResponse : Function
            Fourier Frequency Analysis of the rocket's angular velocity omega 2.
            Expressed as the absolute vale of the magnitude as a function
            of frequency in Hz. Can be called or accessed as array.
        Flight.omega3FrequencyResponse : Function
            Fourier Frequency Analysis of the rocket's angular velocity omega 3.
            Expressed as the absolute vale of the magnitude as a function
            of frequency in Hz. Can be called or accessed as array.

        Flight.staticMargin : Function
            Rocket's static margin during flight in calibers.

        Fluid Mechanics:
        Flight.streamVelocityX : Function
            Freestream velocity x (East) component, in m/s, as a function of
            time. Can be called or accessed as array.
        Flight.streamVelocityY : Function
            Freestream velocity y (North) component, in m/s, as a function of
            time. Can be called or accessed as array.
        Flight.streamVelocityZ : Function
            Freestream velocity z (up) component, in m/s, as a function of
            time. Can be called or accessed as array.
        Flight.freestreamSpeed : Function
            Freestream velocity magnitude, in m/s, as a function of time.
            Can be called or accessed as array.
        Flight.apogeeFreestreamSpeed : float
            Freestream speed of the rocket at apogee in m/s.
        Flight.MachNumber : Function
            Rocket's Mach number defined as its freestream speed
            divided by the speed of sound at its altitude. Expressed
            as a function of time. Can be called or accessed as array.
        Flight.maxMachNumber : float
            Rocket's maximum Mach number experienced during flight.
        Flight.maxMachNumberTime : float
            Time at which the rocket experiences the maximum Mach number.
        Flight.ReynoldsNumber : Function
            Rocket's Reynolds number, using its diameter as reference
            length and freestreamSpeed as reference velocity. Expressed
            as a function of time. Can be called or accessed as array.
        Flight.maxReynoldsNumber : float
            Rocket's maximum Reynolds number experienced during flight.
        Flight.maxReynoldsNumberTime : float
            Time at which the rocket experiences the maximum Reynolds number.
        Flight.dynamicPressure : Function
            Dynamic pressure experienced by the rocket in Pa as a function
            of time, defined by 0.5*rho*V^2, where rho is air density and V
            is the freestream speed. Can be called or accessed as array.
        Flight.maxDynamicPressure : float
            Maximum dynamic pressure, in Pa, experienced by the rocket.
        Flight.maxDynamicPressureTime : float
            Time at which the rocket experiences maximum dynamic pressure.
        Flight.totalPressure : Function
            Total pressure experienced by the rocket in Pa as a function
            of time. Can be called or accessed as array.
        Flight.maxTotalPressure : float
            Maximum total pressure, in Pa, experienced by the rocket.
        Flight.maxTotalPressureTime : float
            Time at which the rocket experiences maximum total pressure.
        Flight.angleOfAttack : Function
            Rocket's angle of attack in degrees as a function of time.
            Defined as the minimum angle between the attitude vector and
            the freestream velocity vector. Can be called or accessed as
            array.
    """

    def __init__(
        self,
        rocket,
        environment,
        inclination=80,
        heading=90,
        initialSolution=None,
        terminateOnApogee=False,
        maxTime=600,
        maxTimeStep=np.inf,
        minTimeStep=0,
        rtol=1e-6,
        atol=6 * [1e-3] + 4 * [1e-6] + 3 * [1e-3],
        timeOvershoot=True,
        verbose=False,
        name="Flight",
        equations_of_motion="standard",
    ):
        """Run a trajectory simulation.

        Parameters
        ----------
        rocket : Rocket
            Rocket to simulate. See help(Rocket) for more information.
        environment : Environment
            Environment to run simulation on. See help(Environment) for
            more information.
        inclination : int, float, optional
            Rail inclination angle relative to ground, given in degrees.
            Default is 80.
        heading : int, float, optional
            Heading angle relative to north given in degrees.
            Default is 90, which points in the x direction.
        initialSolution : array, Flight, optional
            Initial solution array to be used. Format is
            initialSolution = [
                self.tInitial,
                xInit, yInit, zInit,
                vxInit, vyInit, vzInit,
                e0Init, e1Init, e2Init, e3Init,
                w1Init, w2Init, w3Init
            ].
            If a Flight object is used, the last state vector will be used as
            initial solution. If None, the initial solution will start with
            all null values, except for the euler parameters which will be calculated based
            on given values of inclination and heading. Default is None.
        terminateOnApogee : boolean, optional
            Whether to terminate simulation when rocket reaches apogee.
            Default is False.
        maxTime : int, float, optional
            Maximum time in which to simulate trajectory in seconds.
            Using this without setting a maxTimeStep may cause unexpected
            errors. Default is 600.
        maxTimeStep : int, float, optional
            Maximum time step to use during integration in seconds.
            Default is 0.01.
        minTimeStep : int, float, optional
            Minimum time step to use during integration in seconds.
            Default is 0.01.
        rtol : float, array, optional
            Maximum relative error tolerance to be tolerated in the
            integration scheme. Can be given as array for each
            state space variable. Default is 1e-3.
        atol : float, optional
            Maximum absolute error tolerance to be tolerated in the
            integration scheme. Can be given as array for each
            state space variable. Default is 6*[1e-3] + 4*[1e-6] + 3*[1e-3].
        timeOvershoot : bool, optional
            If True, decouples ODE time step from parachute trigger functions
            sampling rate. The time steps can overshoot the necessary trigger
            function evaluation points and then interpolation is used to
            calculate them and feed the triggers. Can greatly improve run
            time in some cases. Default is True.
        verbose : bool, optional
            If true, verbose mode is activated. Default is False.
        name : str, optional
            Name of the flight. Default is "Flight".
        equations_of_motion : str, optional
            Type of equations of motion to use. Can be "standard" or
            "solid_propulsion". Default is "standard". Solid propulsion is a
            more restricted set of equations of motion that only works for
            solid propulsion rockets. Such equations were used in RocketPy v0
            and are kept here for backwards compatibility.

        Returns
        -------
        None
        """
        # Fetch helper classes and functions
        FlightPhases = self.FlightPhases
        TimeNodes = self.TimeNodes
        timeIterator = self.timeIterator

        # Save rocket, parachutes, environment, maximum simulation time
        # and termination events
        self.env = environment
        self.rocket = rocket
        self.parachutes = self.rocket.parachutes[:]
        self.inclination = inclination
        self.heading = heading
        self.maxTime = maxTime
        self.maxTimeStep = maxTimeStep
        self.minTimeStep = minTimeStep
        self.rtol = rtol
        self.atol = atol
        self.initialSolution = initialSolution
        self.timeOvershoot = timeOvershoot
        self.terminateOnApogee = terminateOnApogee
        self.name = name
        self.equations_of_motion = equations_of_motion

        # Flight initialization
        self.__init_post_process_variables()
        self.__init_solution_monitors()
        self.__init_equations_of_motion()

        # Initialize prints and plots objects
        self.prints = _FlightPrints(self)
        self.plots = _FlightPlots(self)

        # Initialize solver monitors
        self.__init_solver_monitors()

        # Create known flight phases
        self.flightPhases = FlightPhases()
        self.flightPhases.addPhase(self.tInitial, self.initialDerivative, clear=False)
        self.flightPhases.addPhase(self.maxTime)

        # Simulate flight
        for phase_index, phase in timeIterator(self.flightPhases):
            # print('\nCurrent Flight Phase List')
            # print(self.flightPhases)
            # print('\n\tCurrent Flight Phase')
            # print('\tIndex: ', phase_index, ' | Phase: ', phase)
            # Determine maximum time for this flight phase
            phase.timeBound = self.flightPhases[phase_index + 1].t

            # Evaluate callbacks
            for callback in phase.callbacks:
                callback(self)

            # Create solver for this flight phase
            self.functionEvaluations.append(0)
            phase.solver = integrate.LSODA(
                phase.derivative,
                t0=phase.t,
                y0=self.ySol,
                t_bound=phase.timeBound,
                min_step=self.minTimeStep,
                max_step=self.maxTimeStep,
                rtol=self.rtol,
                atol=self.atol,
            )
            # print('\n\tSolver Initialization Details')
            # print('\tInitial Time: ', phase.t)
            # print('\tInitial State: ', self.ySol)
            # print('\tTime Bound: ', phase.timeBound)
            # print('\tMin Step: ', self.minTimeStep)
            # print('\tMax Step: ', self.maxTimeStep)
            # print('\tTolerances: ', self.rtol, self.atol)

            # Initialize phase time nodes
            phase.timeNodes = TimeNodes()
            # Add first time node to permanent list
            phase.timeNodes.addNode(phase.t, [], [])
            # Add non-overshootable parachute time nodes
            if self.timeOvershoot is False:
                phase.timeNodes.addParachutes(self.parachutes, phase.t, phase.timeBound)
            # Add lst time node to permanent list
            phase.timeNodes.addNode(phase.timeBound, [], [])
            # Sort time nodes
            phase.timeNodes.sort()
            # Merge equal time nodes
            phase.timeNodes.merge()
            # Clear triggers from first time node if necessary
            if phase.clear:
                phase.timeNodes[0].parachutes = []
                phase.timeNodes[0].callbacks = []

            # print('\n\tPhase Time Nodes')
            # print('\tTime Nodes Length: ', str(len(phase.timeNodes)), ' | Time Nodes Preview: ', phase.timeNodes[0:3])

            # Iterate through time nodes
            for node_index, node in timeIterator(phase.timeNodes):
                # print('\n\t\tCurrent Time Node')
                # print('\t\tIndex: ', node_index, ' | Time Node: ', node)
                # Determine time bound for this time node
                node.timeBound = phase.timeNodes[node_index + 1].t
                phase.solver.t_bound = node.timeBound
                phase.solver._lsoda_solver._integrator.rwork[0] = phase.solver.t_bound
                phase.solver._lsoda_solver._integrator.call_args[
                    4
                ] = phase.solver._lsoda_solver._integrator.rwork
                phase.solver.status = "running"

                # Feed required parachute and discrete controller triggers
                for callback in node.callbacks:
                    callback(self)

                for parachute in node.parachutes:
                    # Calculate and save pressure signal
                    pressure = self.env.pressure.getValueOpt(self.ySol[2])
                    parachute.cleanPressureSignal.append([node.t, pressure])
                    # Calculate and save noise
                    noise = parachute.noiseFunction()
                    parachute.noiseSignal.append([node.t, noise])
                    parachute.noisyPressureSignal.append([node.t, pressure + noise])
                    # Gets height above ground level considering noise
                    hAGL = (
                        self.env.pressure.findInput(
                            pressure + noise,
                            overshootableNode.y[2],
                        )
                        - self.env.elevation
                    )
                    if parachute.trigger(pressure + noise, hAGL, self.ySol):
                        # print('\nEVENT DETECTED')
                        # print('Parachute Triggered')
                        # print('Name: ', parachute.name, ' | Lag: ', parachute.lag)
                        # Remove parachute from flight parachutes
                        self.parachutes.remove(parachute)
                        # Create flight phase for time after detection and before inflation
                        # Must only be created if parachute has any lag
                        i = 1
                        if parachute.lag != 0:
                            self.flightPhases.addPhase(
                                node.t,
                                phase.derivative,
                                clear=True,
                                index=phase_index + i,
                            )
                            i += 1
                        # Create flight phase for time after inflation
                        callbacks = [
                            lambda self, parachuteCdS=parachute.CdS: setattr(
                                self, "parachuteCdS", parachuteCdS
                            )
                        ]
                        self.flightPhases.addPhase(
                            node.t + parachute.lag,
                            self.uDotParachute,
                            callbacks,
                            clear=False,
                            index=phase_index + i,
                        )
                        # Prepare to leave loops and start new flight phase
                        phase.timeNodes.flushAfter(node_index)
                        phase.timeNodes.addNode(self.t, [], [])
                        phase.solver.status = "finished"
                        # Save parachute event
                        self.parachuteEvents.append([self.t, parachute])

                # Step through simulation
                while phase.solver.status == "running":
                    # Step
                    phase.solver.step()
                    # Save step result
                    self.solution += [[phase.solver.t, *phase.solver.y]]
                    # Step step metrics
                    self.functionEvaluationsPerTimeStep.append(
                        phase.solver.nfev - self.functionEvaluations[-1]
                    )
                    self.functionEvaluations.append(phase.solver.nfev)
                    self.timeSteps.append(phase.solver.step_size)
                    # Update time and state
                    self.t = phase.solver.t
                    self.ySol = phase.solver.y
                    if verbose:
                        print(
                            "Current Simulation Time: {:3.4f} s".format(self.t),
                            end="\r",
                        )
                    # print('\n\t\t\tCurrent Step Details')
                    # print('\t\t\tIState: ', phase.solver._lsoda_solver._integrator.istate)
                    # print('\t\t\tTime: ', phase.solver.t)
                    # print('\t\t\tAltitude: ', phase.solver.y[2])
                    # print('\t\t\tEvals: ', self.functionEvaluationsPerTimeStep[-1])

                    # Check for first out of rail event
                    if len(self.outOfRailState) == 1 and (
                        self.ySol[0] ** 2
                        + self.ySol[1] ** 2
                        + (self.ySol[2] - self.env.elevation) ** 2
                        >= self.effective1RL**2
                    ):
                        # Rocket is out of rail
                        # Check exactly when it went out using root finding
                        # States before and after
                        # t0 -> 0
                        # print('\nEVENT DETECTED')
                        # print('Rocket is Out of Rail!')
                        # Disconsider elevation
                        self.solution[-2][3] -= self.env.elevation
                        self.solution[-1][3] -= self.env.elevation
                        # Get points
                        y0 = (
                            sum([self.solution[-2][i] ** 2 for i in [1, 2, 3]])
                            - self.effective1RL**2
                        )
                        yp0 = 2 * sum(
                            [
                                self.solution[-2][i] * self.solution[-2][i + 3]
                                for i in [1, 2, 3]
                            ]
                        )
                        t1 = self.solution[-1][0] - self.solution[-2][0]
                        y1 = (
                            sum([self.solution[-1][i] ** 2 for i in [1, 2, 3]])
                            - self.effective1RL**2
                        )
                        yp1 = 2 * sum(
                            [
                                self.solution[-1][i] * self.solution[-1][i + 3]
                                for i in [1, 2, 3]
                            ]
                        )
                        # Put elevation back
                        self.solution[-2][3] += self.env.elevation
                        self.solution[-1][3] += self.env.elevation
                        # Cubic Hermite interpolation (ax**3 + bx**2 + cx + d)
                        D = float(phase.solver.step_size)
                        d = float(y0)
                        c = float(yp0)
                        b = float((3 * y1 - yp1 * D - 2 * c * D - 3 * d) / (D**2))
                        a = float(-(2 * y1 - yp1 * D - c * D - 2 * d) / (D**3)) + 1e-5
                        # Find roots
                        d0 = b**2 - 3 * a * c
                        d1 = 2 * b**3 - 9 * a * b * c + 27 * d * a**2
                        c1 = ((d1 + (d1**2 - 4 * d0**3) ** (0.5)) / 2) ** (1 / 3)
                        t_roots = []
                        for k in [0, 1, 2]:
                            c2 = c1 * (-1 / 2 + 1j * (3**0.5) / 2) ** k
                            t_roots.append(-(1 / (3 * a)) * (b + c2 + d0 / c2))
                        # Find correct root
                        valid_t_root = []
                        for t_root in t_roots:
                            if 0 < t_root.real < t1 and abs(t_root.imag) < 0.001:
                                valid_t_root.append(t_root.real)
                        if len(valid_t_root) > 1:
                            raise ValueError(
                                "Multiple roots found when solving for rail exit time."
                            )
                        elif len(valid_t_root) == 0:
                            raise ValueError(
                                "No valid roots found when solving for rail exit time."
                            )
                        # Determine final state when upper button is going out of rail
                        self.t = valid_t_root[0] + self.solution[-2][0]
                        interpolator = phase.solver.dense_output()
                        self.ySol = interpolator(self.t)
                        self.solution[-1] = [self.t, *self.ySol]
                        self.outOfRailTime = self.t
                        self.outOfRailTimeIndex = len(self.solution) - 1
                        self.outOfRailState = self.ySol
                        self.outOfRailVelocity = (
                            self.ySol[3] ** 2 + self.ySol[4] ** 2 + self.ySol[5] ** 2
                        ) ** (0.5)
                        # Create new flight phase
                        self.flightPhases.addPhase(
                            self.t,
                            self.uDotGeneralized,
                            index=phase_index + 1,
                        )
                        # Prepare to leave loops and start new flight phase
                        phase.timeNodes.flushAfter(node_index)
                        phase.timeNodes.addNode(self.t, [], [])
                        phase.solver.status = "finished"

                    # Check for apogee event
                    if len(self.apogeeState) == 1 and self.ySol[5] < 0:
                        # print('\nPASSIVE EVENT DETECTED')
                        # print('Rocket Has Reached Apogee!')
                        # Apogee reported
                        # Assume linear vz(t) to detect when vz = 0
                        vz0 = self.solution[-2][6]
                        t0 = self.solution[-2][0]
                        vz1 = self.solution[-1][6]
                        t1 = self.solution[-1][0]
                        t_root = -(t1 - t0) * vz0 / (vz1 - vz0) + t0
                        # Fetch state at t_root
                        interpolator = phase.solver.dense_output()
                        self.apogeeState = interpolator(t_root)
                        # Store apogee data
                        self.apogeeTime = t_root
                        self.apogeeX = self.apogeeState[0]
                        self.apogeeY = self.apogeeState[1]
                        self.apogee = self.apogeeState[2]
                        if self.terminateOnApogee:
                            # print('Terminate on Apogee Activated!')
                            self.t = t_root
                            self.tFinal = self.t
                            self.state = self.apogeeState
                            # Roll back solution
                            self.solution[-1] = [self.t, *self.state]
                            # Set last flight phase
                            self.flightPhases.flushAfter(phase_index)
                            self.flightPhases.addPhase(self.t)
                            # Prepare to leave loops and start new flight phase
                            phase.timeNodes.flushAfter(node_index)
                            phase.timeNodes.addNode(self.t, [], [])
                            phase.solver.status = "finished"
                    # Check for impact event
                    if self.ySol[2] < self.env.elevation:
                        # print('\nPASSIVE EVENT DETECTED')
                        # print('Rocket Has Reached Ground!')
                        # Impact reported
                        # Check exactly when it went out using root finding
                        # States before and after
                        # t0 -> 0
                        # Disconsider elevation
                        self.solution[-2][3] -= self.env.elevation
                        self.solution[-1][3] -= self.env.elevation
                        # Get points
                        y0 = self.solution[-2][3]
                        yp0 = self.solution[-2][6]
                        t1 = self.solution[-1][0] - self.solution[-2][0]
                        y1 = self.solution[-1][3]
                        yp1 = self.solution[-1][6]
                        # Put elevation back
                        self.solution[-2][3] += self.env.elevation
                        self.solution[-1][3] += self.env.elevation
                        # Cubic Hermite interpolation (ax**3 + bx**2 + cx + d)
                        D = float(phase.solver.step_size)
                        d = float(y0)
                        c = float(yp0)
                        b = float((3 * y1 - yp1 * D - 2 * c * D - 3 * d) / (D**2))
                        a = float(-(2 * y1 - yp1 * D - c * D - 2 * d) / (D**3))
                        # Find roots
                        d0 = b**2 - 3 * a * c
                        d1 = 2 * b**3 - 9 * a * b * c + 27 * d * a**2
                        c1 = ((d1 + (d1**2 - 4 * d0**3) ** (0.5)) / 2) ** (1 / 3)
                        t_roots = []
                        for k in [0, 1, 2]:
                            c2 = c1 * (-1 / 2 + 1j * (3**0.5) / 2) ** k
                            t_roots.append(-(1 / (3 * a)) * (b + c2 + d0 / c2))
                        # Find correct root
                        valid_t_root = []
                        for t_root in t_roots:
                            if 0 < t_root.real < t1 and abs(t_root.imag) < 0.001:
                                valid_t_root.append(t_root.real)
                        if len(valid_t_root) > 1:
                            raise ValueError(
                                "Multiple roots found when solving for impact time."
                            )
                        # Determine impact state at t_root
                        self.t = valid_t_root[0] + self.solution[-2][0]
                        interpolator = phase.solver.dense_output()
                        self.ySol = interpolator(self.t)
                        # Roll back solution
                        self.solution[-1] = [self.t, *self.ySol]
                        # Save impact state
                        self.impactState = self.ySol
                        self.xImpact = self.impactState[0]
                        self.yImpact = self.impactState[1]
                        self.zImpact = self.impactState[2]
                        self.impactVelocity = self.impactState[5]
                        self.tFinal = self.t
                        # Set last flight phase
                        self.flightPhases.flushAfter(phase_index)
                        self.flightPhases.addPhase(self.t)
                        # Prepare to leave loops and start new flight phase
                        phase.timeNodes.flushAfter(node_index)
                        phase.timeNodes.addNode(self.t, [], [])
                        phase.solver.status = "finished"

                    # List and feed overshootable time nodes
                    if self.timeOvershoot:
                        # Initialize phase overshootable time nodes
                        overshootableNodes = TimeNodes()
                        # Add overshootable parachute time nodes
                        overshootableNodes.addParachutes(
                            self.parachutes, self.solution[-2][0], self.t
                        )
                        # Add last time node (always skipped)
                        overshootableNodes.addNode(self.t, [], [])
                        if len(overshootableNodes) > 1:
                            # Sort overshootable time nodes
                            overshootableNodes.sort()
                            # Merge equal overshootable time nodes
                            overshootableNodes.merge()
                            # Clear if necessary
                            if overshootableNodes[0].t == phase.t and phase.clear:
                                overshootableNodes[0].parachutes = []
                                overshootableNodes[0].callbacks = []
                            # print('\n\t\t\t\tOvershootable Time Nodes')
                            # print('\t\t\t\tInterval: ', self.solution[-2][0], self.t)
                            # print('\t\t\t\tOvershootable Nodes Length: ', str(len(overshootableNodes)), ' | Overshootable Nodes: ', overshootableNodes)
                            # Feed overshootable time nodes trigger
                            interpolator = phase.solver.dense_output()
                            for overshootable_index, overshootableNode in timeIterator(
                                overshootableNodes
                            ):
                                # print('\n\t\t\t\tCurrent Overshootable Node')
                                # print('\t\t\t\tIndex: ', overshootable_index, ' | Overshootable Node: ', overshootableNode)
                                # Calculate state at node time
                                overshootableNode.y = interpolator(overshootableNode.t)
                                # Calculate and save pressure signal
                                pressure = self.env.pressure.getValueOpt(
                                    overshootableNode.y[2]
                                )
                                for parachute in overshootableNode.parachutes:
                                    # Save pressure signal
                                    parachute.cleanPressureSignal.append(
                                        [overshootableNode.t, pressure]
                                    )
                                    # Calculate and save noise
                                    noise = parachute.noiseFunction()
                                    parachute.noiseSignal.append(
                                        [overshootableNode.t, noise]
                                    )
                                    parachute.noisyPressureSignal.append(
                                        [overshootableNode.t, pressure + noise]
                                    )
                                    # Gets height above ground level considering noise
                                    hAGL = (
                                        self.env.pressure.findInput(
                                            pressure + noise,
                                            overshootableNode.y[2],
                                        )
                                        - self.env.elevation
                                    )

                                    if parachute.trigger(
                                        pressure + noise, hAGL, overshootableNode.y
                                    ):
                                        # print('\nEVENT DETECTED')
                                        # print('Parachute Triggered')
                                        # print('Name: ', parachute.name, ' | Lag: ', parachute.lag)
                                        # Remove parachute from flight parachutes
                                        self.parachutes.remove(parachute)
                                        # Create flight phase for time after detection and before inflation
                                        # Must only be created if parachute has any lag
                                        i = 1
                                        if parachute.lag != 0:
                                            self.flightPhases.addPhase(
                                                overshootableNode.t,
                                                phase.derivative,
                                                clear=True,
                                                index=phase_index + i,
                                            )
                                            i += 1
                                        # Create flight phase for time after inflation
                                        callbacks = [
                                            lambda self, parachuteCdS=parachute.CdS: setattr(
                                                self, "parachuteCdS", parachuteCdS
                                            )
                                        ]
                                        self.flightPhases.addPhase(
                                            overshootableNode.t + parachute.lag,
                                            self.uDotParachute,
                                            callbacks,
                                            clear=False,
                                            index=phase_index + i,
                                        )
                                        # Rollback history
                                        self.t = overshootableNode.t
                                        self.ySol = overshootableNode.y
                                        self.solution[-1] = [
                                            overshootableNode.t,
                                            *overshootableNode.y,
                                        ]
                                        # Prepare to leave loops and start new flight phase
                                        overshootableNodes.flushAfter(
                                            overshootable_index
                                        )
                                        phase.timeNodes.flushAfter(node_index)
                                        phase.timeNodes.addNode(self.t, [], [])
                                        phase.solver.status = "finished"
                                        # Save parachute event
                                        self.parachuteEvents.append([self.t, parachute])

        self.tFinal = self.t
        if verbose:
            print("Simulation Completed at Time: {:3.4f} s".format(self.t))

    def __init_post_process_variables(self):
        """Initialize post-process variables."""
        # Initialize all variables calculated after initialization.
        # Important to do so that MATLAB® can access them
        self._drift = Function(0)
        self._bearing = Function(0)
        self._latitude = Function(0)
        self._longitude = Function(0)

    def __init_solution_monitors(self):
        # Initialize solution monitors
        self.outOfRailTime = 0
        self.outOfRailTimeIndex = 0
        self.outOfRailState = np.array([0])
        self.outOfRailVelocity = 0
        self.apogeeState = np.array([0])
        self.apogeeTime = 0
        self.apogeeX = 0
        self.apogeeY = 0
        self.apogee = 0
        self.xImpact = 0
        self.yImpact = 0
        self.impactVelocity = 0
        self.impactState = np.array([0])
        self.parachuteEvents = []
        self.postProcessed = False

        return None

    def __init_flight_state(self):
        """Initialize flight state variables."""
        if self.initialSolution is None:
            # Initialize time and state variables
            self.tInitial = 0
            xInit, yInit, zInit = 0, 0, self.env.elevation
            vxInit, vyInit, vzInit = 0, 0, 0
            w1Init, w2Init, w3Init = 0, 0, 0
            # Initialize attitude
            psiInit = -self.heading * (np.pi / 180)  # Precession / Heading Angle
            thetaInit = (self.inclination - 90) * (np.pi / 180)  # Nutation Angle
            e0Init = np.cos(psiInit / 2) * np.cos(thetaInit / 2)
            e1Init = np.cos(psiInit / 2) * np.sin(thetaInit / 2)
            e2Init = np.sin(psiInit / 2) * np.sin(thetaInit / 2)
            e3Init = np.sin(psiInit / 2) * np.cos(thetaInit / 2)
            # Store initial conditions
            self.initialSolution = [
                self.tInitial,
                xInit,
                yInit,
                zInit,
                vxInit,
                vyInit,
                vzInit,
                e0Init,
                e1Init,
                e2Init,
                e3Init,
                w1Init,
                w2Init,
                w3Init,
            ]
            # Set initial derivative for rail phase
            self.initialDerivative = self.uDotRail1
        elif isinstance(self.initialSolution, Flight):
            # Initialize time and state variables based on last solution of
            # previous flight
            self.initialSolution = self.initialSolution.solution[-1]
            # Set unused monitors
            self.outOfRailState = self.initialSolution[1:]
            self.outOfRailTime = self.initialSolution[0]
            # Set initial derivative for 6-DOF flight phase
            self.initialDerivative = self.uDotGeneralized
        else:
            # Initial solution given, ignore rail phase
            # TODO: Check if rocket is actually out of rail. Otherwise, start at rail
            self.outOfRailState = self.initialSolution[1:]
            self.outOfRailTime = self.initialSolution[0]
            self.outOfRailTimeIndex = 0
            self.initialDerivative = self.uDotGeneralized

    def __init_solver_monitors(self):
        # Initialize solver monitors
        self.functionEvaluations = []
        self.functionEvaluationsPerTimeStep = []
        self.timeSteps = []
        # Initialize solution state
        self.solution = []
        self.__init_flight_state()

        self.tInitial = self.initialSolution[0]
        self.solution.append(self.initialSolution)
        self.t = self.solution[-1][0]
        self.ySol = self.solution[-1][1:]

    def __init_equations_of_motion(self):
        """Initialize equations of motion."""
        if self.equations_of_motion == "solid_propulsion":
            self.uDotGeneralized = self.uDot

    @cached_property
    def effective1RL(self):
        nozzle = (
            self.rocket.motorPosition - self.rocket.centerOfDryMassPosition
        ) * self.rocket._csys  # Kinda works for single nozzle
        try:
            rail_buttons = self.rocket.rail_buttons[0]
            upper_r_button = (
                rail_buttons.component.buttons_distance + rail_buttons.position
            )
        except AttributeError:
            upper_r_button = nozzle
        effective1RL = self.env.railLength - abs(nozzle - upper_r_button)
        return effective1RL

    @cached_property
    def effective2RL(self):
        nozzle = (
            self.rocket.motorPosition - self.rocket.centerOfDryMassPosition
        ) * self.rocket._csys
        try:
            rail_buttons = self.rocket.rail_buttons[0]
            lower_r_button = rail_buttons.position
        except AttributeError:
            lower_r_button = nozzle
        effective2RL = self.env.railLength - abs(nozzle - lower_r_button)
        return effective2RL

    @cached_property
    def frontalSurfaceWind(self):
        # Surface wind magnitude in the frontal direction at the rail's elevation
        windU = self.env.windVelocityX(self.env.elevation)
        windV = self.env.windVelocityY(self.env.elevation)
        headingRad = self.heading * np.pi / 180
        frontalSurfaceWind = windU * np.sin(headingRad) + windV * np.cos(headingRad)
        return frontalSurfaceWind

    @cached_property
    def lateralSurfaceWind(self):
        # Surface wind magnitude in the lateral direction at the rail's elevation
        windU = self.env.windVelocityX(self.env.elevation)
        windV = self.env.windVelocityY(self.env.elevation)
        headingRad = self.heading * np.pi / 180
        lateralSurfaceWind = -windU * np.cos(headingRad) + windV * np.sin(headingRad)
        return lateralSurfaceWind

    def uDotRail1(self, t, u, postProcessing=False):
        """Calculates derivative of u state vector with respect to time
        when rocket is flying in 1 DOF motion in the rail.

        Parameters
        ----------
        t : float
            Time in seconds
        u : list
            State vector defined by u = [x, y, z, vx, vy, vz, e0, e1,
            e2, e3, omega1, omega2, omega3].
        postProcessing : bool, optional
            If True, adds flight data information directly to self
            variables such as self.attackAngle. Default is False.

        Return
        ------
        uDot : list
            State vector defined by uDot = [vx, vy, vz, ax, ay, az,
            e0Dot, e1Dot, e2Dot, e3Dot, alpha1, alpha2, alpha3].

        """
        # Check if post processing mode is on
        if postProcessing:
            # Use uDot post processing code
            return self.uDotGeneralized(t, u, True)

        # Retrieve integration data
        x, y, z, vx, vy, vz, e0, e1, e2, e3, omega1, omega2, omega3 = u

        # Retrieve important quantities
        # Mass
        M = self.rocket.totalMass.getValueOpt(t)

        # Get freestream speed
        freestreamSpeed = (
            (self.env.windVelocityX.getValueOpt(z) - vx) ** 2
            + (self.env.windVelocityY.getValueOpt(z) - vy) ** 2
            + (vz) ** 2
        ) ** 0.5
        freestreamMach = freestreamSpeed / self.env.speedOfSound.getValueOpt(z)
        dragCoeff = self.rocket.powerOnDrag.getValueOpt(freestreamMach)

        # Calculate Forces
        Thrust = self.rocket.motor.thrust.getValueOpt(t)
        rho = self.env.density.getValueOpt(z)
        R3 = -0.5 * rho * (freestreamSpeed**2) * self.rocket.area * (dragCoeff)

        # Calculate Linear acceleration
        a3 = (R3 + Thrust) / M - (
            e0**2 - e1**2 - e2**2 + e3**2
        ) * self.env.gravity(z)
        if a3 > 0:
            ax = 2 * (e1 * e3 + e0 * e2) * a3
            ay = 2 * (e2 * e3 - e0 * e1) * a3
            az = (1 - 2 * (e1**2 + e2**2)) * a3
        else:
            ax, ay, az = 0, 0, 0

        return [vx, vy, vz, ax, ay, az, 0, 0, 0, 0, 0, 0, 0]

    def uDotRail2(self, t, u, postProcessing=False):
        """[Still not implemented] Calculates derivative of u state vector with
        respect to time when rocket is flying in 3 DOF motion in the rail.

        Parameters
        ----------
        t : float
            Time in seconds
        u : list
            State vector defined by u = [x, y, z, vx, vy, vz, e0, e1,
            e2, e3, omega1, omega2, omega3].
        postProcessing : bool, optional
            If True, adds flight data information directly to self
            variables such as self.attackAngle, by default False

        Returns
        -------
        uDot : list
            State vector defined by uDot = [vx, vy, vz, ax, ay, az,
            e0Dot, e1Dot, e2Dot, e3Dot, alpha1, alpha2, alpha3].
        """
        # Hey! We will finish this function later, now we just can use uDot
        return self.uDotGeneralized(t, u, postProcessing=postProcessing)

    def uDot(self, t, u, postProcessing=False):
        """Calculates derivative of u state vector with respect to time
        when rocket is flying in 6 DOF motion during ascent out of rail
        and descent without parachute.

        Parameters
        ----------
        t : float
            Time in seconds
        u : list
            State vector defined by u = [x, y, z, vx, vy, vz, e0, e1,
            e2, e3, omega1, omega2, omega3].
        postProcessing : bool, optional
            If True, adds flight data information directly to self
            variables such as self.attackAngle, by default False

        Returns
        -------
        uDot : list
            State vector defined by uDot = [vx, vy, vz, ax, ay, az,
            e0Dot, e1Dot, e2Dot, e3Dot, alpha1, alpha2, alpha3].
        """

        # Retrieve integration data
        x, y, z, vx, vy, vz, e0, e1, e2, e3, omega1, omega2, omega3 = u
        # Determine lift force and moment
        R1, R2 = 0, 0
        M1, M2, M3 = 0, 0, 0
        # Determine current behavior
        if t < self.rocket.motor.burnOutTime:
            # Motor burning
            # Retrieve important motor quantities
            # Inertias
            Tz = self.rocket.motor.I_33.getValueOpt(t)
            Ti = self.rocket.motor.I_11.getValueOpt(t)
            TzDot = self.rocket.motor.I_33.differentiate(t, dx=1e-6)
            TiDot = self.rocket.motor.I_11.differentiate(t, dx=1e-6)
            # Mass
            MtDot = self.rocket.motor.massFlowRate.getValueOpt(t)
            Mt = self.rocket.motor.propellantMass.getValueOpt(t)
            # Thrust
            Thrust = self.rocket.motor.thrust.getValueOpt(t)
            # Off center moment
            M1 += self.rocket.thrustEccentricityX * Thrust
            M2 -= self.rocket.thrustEccentricityY * Thrust
        else:
            # Motor stopped
            # Retrieve important motor quantities
            # Inertias
            Tz, Ti, TzDot, TiDot = 0, 0, 0, 0
            # Mass
            MtDot, Mt = 0, 0
            # Thrust
            Thrust = 0

        # Retrieve important quantities
        # Inertias
        Rz = self.rocket.dry_I_33
        Ri = self.rocket.dry_I_11
        # Mass
        Mr = self.rocket.dryMass
        M = Mt + Mr
        mu = (Mt * Mr) / (Mt + Mr)
        # Geometry
        # b = -self.rocket.distanceRocketPropellant
        b = (
            -(
                self.rocket.center_of_propellant_position(0)
                - self.rocket.centerOfDryMassPosition
            )
            * self.rocket._csys
        )
        # c = -self.rocket.distanceRocketNozzle
        c = (
            -(self.rocket.motorPosition - self.rocket.centerOfDryMassPosition)
            * self.rocket._csys
        )
        a = b * Mt / M
        rN = self.rocket.motor.nozzleRadius
        # Prepare transformation matrix
        a11 = 1 - 2 * (e2**2 + e3**2)
        a12 = 2 * (e1 * e2 - e0 * e3)
        a13 = 2 * (e1 * e3 + e0 * e2)
        a21 = 2 * (e1 * e2 + e0 * e3)
        a22 = 1 - 2 * (e1**2 + e3**2)
        a23 = 2 * (e2 * e3 - e0 * e1)
        a31 = 2 * (e1 * e3 - e0 * e2)
        a32 = 2 * (e2 * e3 + e0 * e1)
        a33 = 1 - 2 * (e1**2 + e2**2)
        # Transformation matrix: (123) -> (XYZ)
        K = [[a11, a12, a13], [a21, a22, a23], [a31, a32, a33]]
        # Transformation matrix: (XYZ) -> (123) or K transpose
        Kt = [[a11, a21, a31], [a12, a22, a32], [a13, a23, a33]]

        # Calculate Forces and Moments
        # Get freestream speed
        windVelocityX = self.env.windVelocityX.getValueOpt(z)
        windVelocityY = self.env.windVelocityY.getValueOpt(z)
        freestreamSpeed = (
            (windVelocityX - vx) ** 2 + (windVelocityY - vy) ** 2 + (vz) ** 2
        ) ** 0.5
        freestreamMach = freestreamSpeed / self.env.speedOfSound.getValueOpt(z)

        # Determine aerodynamics forces
        # Determine Drag Force
        if t < self.rocket.motor.burnOutTime:
            dragCoeff = self.rocket.powerOnDrag.getValueOpt(freestreamMach)
        else:
            dragCoeff = self.rocket.powerOffDrag.getValueOpt(freestreamMach)
        rho = self.env.density.getValueOpt(z)
        R3 = -0.5 * rho * (freestreamSpeed**2) * self.rocket.area * (dragCoeff)
        # R3 += self.__computeDragForce(z, Vector(vx, vy, vz))
        # Off center moment
        M1 += self.rocket.cpEccentricityY * R3
        M2 -= self.rocket.cpEccentricityX * R3
        # Get rocket velocity in body frame
        vxB = a11 * vx + a21 * vy + a31 * vz
        vyB = a12 * vx + a22 * vy + a32 * vz
        vzB = a13 * vx + a23 * vy + a33 * vz
        # Calculate lift and moment for each component of the rocket
        for aeroSurface, position in self.rocket.aerodynamicSurfaces:
            compCp = (
                position - self.rocket.centerOfDryMassPosition
            ) * self.rocket._csys - aeroSurface.cpz
            surfaceRadius = aeroSurface.rocketRadius
            referenceArea = np.pi * surfaceRadius**2
            # Component absolute velocity in body frame
            compVxB = vxB + compCp * omega2
            compVyB = vyB - compCp * omega1
            compVzB = vzB
            # Wind velocity at component
            compZ = z + compCp
            compWindVx = self.env.windVelocityX.getValueOpt(compZ)
            compWindVy = self.env.windVelocityY.getValueOpt(compZ)
            # Component freestream velocity in body frame
            compWindVxB = a11 * compWindVx + a21 * compWindVy
            compWindVyB = a12 * compWindVx + a22 * compWindVy
            compWindVzB = a13 * compWindVx + a23 * compWindVy
            compStreamVxB = compWindVxB - compVxB
            compStreamVyB = compWindVyB - compVyB
            compStreamVzB = compWindVzB - compVzB
            compStreamSpeed = (
                compStreamVxB**2 + compStreamVyB**2 + compStreamVzB**2
            ) ** 0.5
            # Component attack angle and lift force
            compAttackAngle = 0
            compLift, compLiftXB, compLiftYB = 0, 0, 0
            if compStreamVxB**2 + compStreamVyB**2 != 0:
                # Normalize component stream velocity in body frame
                compStreamVzBn = compStreamVzB / compStreamSpeed
                if -1 * compStreamVzBn < 1:
                    compAttackAngle = np.arccos(-compStreamVzBn)
                    cLift = aeroSurface.cl(compAttackAngle, freestreamMach)
                    # Component lift force magnitude
                    compLift = (
                        0.5 * rho * (compStreamSpeed**2) * referenceArea * cLift
                    )
                    # Component lift force components
                    liftDirNorm = (compStreamVxB**2 + compStreamVyB**2) ** 0.5
                    compLiftXB = compLift * (compStreamVxB / liftDirNorm)
                    compLiftYB = compLift * (compStreamVyB / liftDirNorm)
                    # Add to total lift force
                    R1 += compLiftXB
                    R2 += compLiftYB
                    # Add to total moment
                    M1 -= (compCp + a) * compLiftYB
                    M2 += (compCp + a) * compLiftXB
            # Calculates Roll Moment
            try:
                Clfdelta, Cldomega, cantAngleRad = aeroSurface.rollParameters
                M3f = (
                    (1 / 2 * rho * freestreamSpeed**2)
                    * referenceArea
                    * 2
                    * surfaceRadius
                    * Clfdelta(freestreamMach)
                    * cantAngleRad
                )
                M3d = (
                    (1 / 2 * rho * freestreamSpeed)
                    * referenceArea
                    * (2 * surfaceRadius) ** 2
                    * Cldomega(freestreamMach)
                    * omega3
                    / 2
                )
                M3 += M3f - M3d
            except AttributeError:
                pass
        # Calculate derivatives
        # Angular acceleration
        alpha1 = (
            M1
            - (
                omega2 * omega3 * (Rz + Tz - Ri - Ti - mu * b**2)
                + omega1
                * (
                    (TiDot + MtDot * (Mr - 1) * (b / M) ** 2)
                    - MtDot * ((rN / 2) ** 2 + (c - b * mu / Mr) ** 2)
                )
            )
        ) / (Ri + Ti + mu * b**2)
        alpha2 = (
            M2
            - (
                omega1 * omega3 * (Ri + Ti + mu * b**2 - Rz - Tz)
                + omega2
                * (
                    (TiDot + MtDot * (Mr - 1) * (b / M) ** 2)
                    - MtDot * ((rN / 2) ** 2 + (c - b * mu / Mr) ** 2)
                )
            )
        ) / (Ri + Ti + mu * b**2)
        alpha3 = (M3 - omega3 * (TzDot - MtDot * (rN**2) / 2)) / (Rz + Tz)
        # Euler parameters derivative
        e0Dot = 0.5 * (-omega1 * e1 - omega2 * e2 - omega3 * e3)
        e1Dot = 0.5 * (omega1 * e0 + omega3 * e2 - omega2 * e3)
        e2Dot = 0.5 * (omega2 * e0 - omega3 * e1 + omega1 * e3)
        e3Dot = 0.5 * (omega3 * e0 + omega2 * e1 - omega1 * e2)

        # Linear acceleration
        L = [
            (R1 - b * Mt * (omega2**2 + omega3**2) - 2 * c * MtDot * omega2) / M,
            (R2 + b * Mt * (alpha3 + omega1 * omega2) + 2 * c * MtDot * omega1) / M,
            (R3 - b * Mt * (alpha2 - omega1 * omega3) + Thrust) / M,
        ]
        ax, ay, az = np.dot(K, L)
        az -= self.env.gravity(z)  # Include gravity

        # Create uDot
        uDot = [
            vx,
            vy,
            vz,
            ax,
            ay,
            az,
            e0Dot,
            e1Dot,
            e2Dot,
            e3Dot,
            alpha1,
            alpha2,
            alpha3,
        ]

        if postProcessing:
            # Dynamics variables
            self.R1_list.append([t, R1])
            self.R2_list.append([t, R2])
            self.R3_list.append([t, R3])
            self.M1_list.append([t, M1])
            self.M2_list.append([t, M2])
            self.M3_list.append([t, M3])
            # Atmospheric Conditions
            self.windVelocityX_list.append([t, self.env.windVelocityX.getValueOpt(z)])
            self.windVelocityY_list.append([t, self.env.windVelocityY.getValueOpt(z)])
            self.density_list.append([t, self.env.density.getValueOpt(z)])
            self.dynamicViscosity_list.append(
                [t, self.env.dynamicViscosity.getValueOpt(z)]
            )
            self.pressure_list.append([t, self.env.pressure.getValueOpt(z)])
            self.speedOfSound_list.append([t, self.env.speedOfSound.getValueOpt(z)])

        return uDot

    def uDotGeneralized(self, t, u, postProcessing=False):
        """Calculates derivative of u state vector with respect to time when the
        rocket is flying in 6 DOF motion in space and significant mass variation
        effects exist. Typical flight phases include powered ascent after launch
        rail.

        Parameters
        ----------
        t : float
            Time in seconds
        u : list
            State vector defined by u = [x, y, z, vx, vy, vz, q0, q1,
            q2, q3, omega1, omega2, omega3].
        postProcessing : bool, optional
            If True, adds flight data information directly to self variables
            such as self.attackAngle, by default False.

        Returns
        -------
        uDot : list
            State vector defined by uDot = [vx, vy, vz, ax, ay, az,
            e0Dot, e1Dot, e2Dot, e3Dot, alpha1, alpha2, alpha3].
        """
        # Retrieve integration data
        x, y, z, vx, vy, vz, e0, e1, e2, e3, omega1, omega2, omega3 = u

        # Create necessary vectors
        # r = Vector([x, y, z])               # CDM position vector
        v = Vector([vx, vy, vz])  # CDM velocity vector
        e = [e0, e1, e2, e3]  # Euler parameters/quaternions
        w = Vector([omega1, omega2, omega3])  # Angular velocity vector

        # Retrieve necessary quantities
        rho = self.env.density.getValueOpt(z)
        total_mass = self.rocket.totalMass.getValueOpt(t)
        total_mass_dot = self.rocket.totalMass.differentiate(t)
        total_mass_ddot = self.rocket.totalMass.differentiate(t, order=2)
        ## CM position vector and time derivatives relative to CDM in body frame
        r_CM_z = (
            -1
            * (
                (
                    self.rocket.centerOfPropellantPosition
                    - self.rocket.centerOfDryMassPosition
                )
                * self.rocket._csys
            )
            * self.rocket.motor.mass
            / total_mass
        )
        r_CM = Vector([0, 0, r_CM_z.getValueOpt(t)])
        r_CM_dot = Vector([0, 0, r_CM_z.differentiate(t)])
        r_CM_ddot = Vector([0, 0, r_CM_z.differentiate(t, order=2)])
        ## Nozzle gyration tensor
        r_NOZ = (
            -(self.rocket.motorPosition - self.rocket.centerOfDryMassPosition)
            * self.rocket._csys
        )
        S_noz_33 = 0.5 * self.rocket.motor.nozzleRadius**2
        S_noz_11 = 0.5 * S_noz_33 + 0.25 * r_NOZ**2
        S_noz_22 = S_noz_11
        S_noz_12 = 0
        S_noz_13 = 0
        S_noz_23 = 0
        S_nozzle = Matrix(
            [
                [S_noz_11, S_noz_12, S_noz_13],
                [S_noz_12, S_noz_22, S_noz_23],
                [S_noz_13, S_noz_23, S_noz_33],
            ]
        )
        ## Inertia tensor
        I_11 = self.rocket.I_11.getValueOpt(t)
        I_12 = self.rocket.I_12.getValueOpt(t)
        I_13 = self.rocket.I_13.getValueOpt(t)
        I_22 = self.rocket.I_22.getValueOpt(t)
        I_23 = self.rocket.I_23.getValueOpt(t)
        I_33 = self.rocket.I_33.getValueOpt(t)
        I = Matrix(
            [
                [I_11, I_12, I_13],
                [I_12, I_22, I_23],
                [I_13, I_23, I_33],
            ]
        )
        ## Inertia tensor time derivative in the body frame
        I_11_dot = self.rocket.I_11.differentiate(t)
        I_12_dot = self.rocket.I_12.differentiate(t)
        I_13_dot = self.rocket.I_13.differentiate(t)
        I_22_dot = self.rocket.I_22.differentiate(t)
        I_23_dot = self.rocket.I_23.differentiate(t)
        I_33_dot = self.rocket.I_33.differentiate(t)
        I_dot = Matrix(
            [
                [I_11_dot, I_12_dot, I_13_dot],
                [I_12_dot, I_22_dot, I_23_dot],
                [I_13_dot, I_23_dot, I_33_dot],
            ]
        )
        ## Inertia tensor relative to CM
        H = (r_CM.cross_matrix @ -r_CM.cross_matrix) * total_mass
        I_CM = I - H

        # Prepare transformation matrices
        K = Matrix.transformation(e)
        Kt = K.transpose

        # Compute aerodynamic forces and moments
        R1, R2, R3, M1, M2, M3 = 0, 0, 0, 0, 0, 0

        ## Drag force
        rho = self.env.density.getValueOpt(z)
        windVelocityX = self.env.windVelocityX.getValueOpt(z)
        windVelocityY = self.env.windVelocityY.getValueOpt(z)
        wind_velocity = Vector([windVelocityX, windVelocityY, 0])
        freestreamSpeed = abs((wind_velocity - Vector(v)))
        freestreamMach = freestreamSpeed / self.env.speedOfSound.getValueOpt(z)
        if t < self.rocket.motor.burnOutTime:
            dragCoeff = self.rocket.powerOnDrag.getValueOpt(freestreamMach)
        else:
            dragCoeff = self.rocket.powerOffDrag.getValueOpt(freestreamMach)
        R3 += -0.5 * rho * (freestreamSpeed**2) * self.rocket.area * (dragCoeff)

        ## Off center moment
        M1 += self.rocket.cpEccentricityY * R3
        M2 -= self.rocket.cpEccentricityX * R3

        # Get rocket velocity in body frame
        vB = Kt @ v
        # Calculate lift and moment for each component of the rocket
        for aeroSurface, position in self.rocket.aerodynamicSurfaces:
            compCpz = (
                position - self.rocket.centerOfDryMassPosition
            ) * self.rocket._csys - aeroSurface.cpz
            compCp = Vector([0, 0, compCpz])
            surfaceRadius = aeroSurface.rocketRadius
            referenceArea = np.pi * surfaceRadius**2
            # Component absolute velocity in body frame
            compVB = vB + (w ^ compCp)
            # Wind velocity at component altitude
            compZ = z + (K @ compCp).z
            compWindVx = self.env.windVelocityX.getValueOpt(compZ)
            compWindVy = self.env.windVelocityY.getValueOpt(compZ)
            # Component freestream velocity in body frame
            compWindVB = Kt @ Vector([compWindVx, compWindVy, 0])
            compStreamVelocity = compWindVB - compVB
            compStreamVxB, compStreamVyB, compStreamVzB = compStreamVelocity
            compStreamSpeed = abs(compStreamVelocity)
            compStreamMach = compStreamSpeed / self.env.speedOfSound.getValueOpt(z)
            # Component attack angle and lift force
            compAttackAngle = 0
            compLift, compLiftXB, compLiftYB = 0, 0, 0
            if compStreamVxB**2 + compStreamVyB**2 != 0:
                # Normalize component stream velocity in body frame
                compStreamVzBn = compStreamVzB / compStreamSpeed
                if -1 * compStreamVzBn < 1:
                    compAttackAngle = np.arccos(-compStreamVzBn)
                    cLift = aeroSurface.cl(compAttackAngle, compStreamMach)
                    # Component lift force magnitude
                    compLift = (
                        0.5 * rho * (compStreamSpeed**2) * referenceArea * cLift
                    )
                    # Component lift force components
                    liftDirNorm = (compStreamVxB**2 + compStreamVyB**2) ** 0.5
                    compLiftXB = compLift * (compStreamVxB / liftDirNorm)
                    compLiftYB = compLift * (compStreamVyB / liftDirNorm)
                    # Add to total lift force
                    R1 += compLiftXB
                    R2 += compLiftYB
                    # Add to total moment
                    M1 -= (compCpz + r_CM_z.getValueOpt(t)) * compLiftYB
                    M2 += (compCpz + r_CM_z.getValueOpt(t)) * compLiftXB
            # Calculates Roll Moment
            try:
                Clfdelta, Cldomega, cantAngleRad = aeroSurface.rollParameters
                M3f = (
                    (1 / 2 * rho * compStreamSpeed**2)
                    * referenceArea
                    * 2
                    * surfaceRadius
                    * Clfdelta(compStreamMach)
                    * cantAngleRad
                )
                M3d = (
                    (1 / 2 * rho * compStreamSpeed)
                    * referenceArea
                    * (2 * surfaceRadius) ** 2
                    * Cldomega(compStreamMach)
                    * omega3
                    / 2
                )
                M3 += M3f - M3d
            except AttributeError:
                pass

<<<<<<< HEAD
        body_g = Dot(K[0, 0, -M * self.env.g])
        T00 = [M * r_CM[0], M * r_CM[1], M * r_CM[2]]
        T03 = [
            0,
            0,
            2 * self.rocket.massFlowRate(t) * (self.rocket.nozzlePosition - r_CM)
            - 2 * M * r_CM_dot,
        ]
        T04 = (
            self.rocket.motor.thrust(t)
            - M * r_CM_ddot
            - 2 * self.rocket.massFlowRate(t) * r_CM_dot
            + M_ddot * (self.rocket.nozzlePosition - r_CM)
        )
        T05 = self.rocket.massFlowRate(t) * S_nozzle - I_dot

        T20 = list_sum(
            cross(cross(omega, T00), omega),
            cross(omega, T03),
            T04,
            body_g,
            [R1, R2, R3],
        )
        T21 = list_sum(
            cross(Dot(I, omega), omega),
            Dot(T05, omega),
            cross(body_g, r_CM),
            [M1, M2, M3],
=======
        weightB = Kt @ Vector([0, 0, -total_mass * self.env.gravity(z)])
        T00 = total_mass * r_CM
        T03 = (
            2 * total_mass_dot * (Vector([0, 0, r_NOZ]) - r_CM)
            - 2 * total_mass * r_CM_dot
        )
        T04 = (
            self.rocket.motor.thrust(t) * Vector([0, 0, 1])
            - total_mass * r_CM_ddot
            - 2 * total_mass_dot * r_CM_dot
            + total_mass_ddot * (Vector([0, 0, r_NOZ]) - r_CM)
>>>>>>> 2f09814a
        )
        T05 = total_mass_dot * S_nozzle - I_dot

        T20 = ((w ^ T00) ^ w) + (w ^ T03) + T04 + weightB + Vector([R1, R2, R3])

        T21 = ((I @ w) ^ w) + T05 @ w - (weightB ^ r_CM) + Vector([M1, M2, M3])

<<<<<<< HEAD
        Returns
        -------
        uDot : list
            State vector defined by uDot = [vx, vy, vz, ax, ay, az,
            e0Dot, e1Dot, e2Dot, e3Dot, alpha1, alpha2, alpha3].
        """
        # Unpack state vector
        x, y, z, vx, vy, vz, q0, q1, q2, q3, omega1, omega2, omega3 = u

        # Compute quaternion derivatives
        q_0_d = 0.5 * (-omega1 * q1 - omega2 * q2 - omega3 * q3)
        q_1_d = 0.5 * (omega1 * q0 + omega3 * q2 - omega2 * q3)
        q_2_d = 0.5 * (omega2 * q0 - omega3 * q1 + omega1 * q3)
        q_3_d = 0.5 * (omega3 * q0 + omega2 * q1 - omega1 * q2)

        # Load mass and inertia properties
        dry_mass = self.rocket.mass
        propellant_mass = self.rocket.motor.mass.getValueOpt(t)
        total_mass = dry_mass + propellant_mass
        reduced_mass = (dry_mass * propellant_mass) / (dry_mass + propellant_mass)
        m_d = self.rocket.motor.massFlowRate.getValueOpt(t)
        m_dd = self.rocket.motor.massFlowRate.differentiate(t, dx=1e-6)
        I_11 = self.rocket.I_11.getValueOpt(t)
        I_22 = self.rocket.I_22.getValueOpt(t)
        I_33 = self.rocket.I_33.getValueOpt(t)
        I_12 = self.rocket.I_12.getValueOpt(t)
        I_13 = self.rocket.I_13.getValueOpt(t)
        I_23 = self.rocket.I_23.getValueOpt(t)
        I_11_d = self.rocket.I_11.differentiate(t, dx=1e-6)
        I_22_d = self.rocket.I_22.differentiate(t, dx=1e-6)
        I_33_d = self.rocket.I_33.differentiate(t, dx=1e-6)
        I_12_d = self.rocket.I_12.differentiate(t, dx=1e-6)
        I_13_d = self.rocket.I_13.differentiate(t, dx=1e-6)
        I_23_d = self.rocket.I_23.differentiate(t, dx=1e-6)
=======
        # Angular velocity derivative
        w_dot = I_CM.inverse @ (T21 + (T20 ^ r_CM))
>>>>>>> 2f09814a

        # Velocity vector derivative
        v_dot = K @ (T20 / total_mass - (r_CM ^ w_dot))

        # Euler parameters derivative
        e_dot = [
            0.5 * (-omega1 * e1 - omega2 * e2 - omega3 * e3),
            0.5 * (omega1 * e0 + omega3 * e2 - omega2 * e3),
            0.5 * (omega2 * e0 - omega3 * e1 + omega1 * e3),
            0.5 * (omega3 * e0 + omega2 * e1 - omega1 * e2),
        ]

        # Position vector derivative
        r_dot = [vx, vy, vz]

        # Create uDot
        uDot = [*r_dot, *v_dot, *e_dot, *w_dot]

        if postProcessing:
            # Dynamics variables
            self.R1_list.append([t, R1])
            self.R2_list.append([t, R2])
            self.R3_list.append([t, R3])
            self.M1_list.append([t, M1])
            self.M2_list.append([t, M2])
            self.M3_list.append([t, M3])
            # Atmospheric Conditions
            self.windVelocityX_list.append([t, self.env.windVelocityX.getValueOpt(z)])
            self.windVelocityY_list.append([t, self.env.windVelocityY.getValueOpt(z)])
            self.density_list.append([t, self.env.density.getValueOpt(z)])
            self.dynamicViscosity_list.append(
                [t, self.env.dynamicViscosity.getValueOpt(z)]
            )
            self.pressure_list.append([t, self.env.pressure.getValueOpt(z)])
            self.speedOfSound_list.append([t, self.env.speedOfSound.getValueOpt(z)])

        return uDot

    def uDotParachute(self, t, u, postProcessing=False):
        """Calculates derivative of u state vector with respect to time
        when rocket is flying under parachute. A 3 DOF approximation is
        used.

        Parameters
        ----------
        t : float
            Time in seconds
        u : list
            State vector defined by u = [x, y, z, vx, vy, vz, e0, e1,
            e2, e3, omega1, omega2, omega3].
        postProcessing : bool, optional
            If True, adds flight data information directly to self
            variables such as self.attackAngle. Default is False.

        Return
        ------
        uDot : list
            State vector defined by uDot = [vx, vy, vz, ax, ay, az,
            e0Dot, e1Dot, e2Dot, e3Dot, alpha1, alpha2, alpha3].

        """
        # Parachute data
        CdS = self.parachuteCdS
        ka = 1
        R = 1.5
        rho = self.env.density.getValueOpt(u[2])
        to = 1.2
        ma = ka * rho * (4 / 3) * np.pi * R**3
        mp = self.rocket.mass
        eta = 1
        Rdot = (6 * R * (1 - eta) / (1.2**6)) * (
            (1 - eta) * t**5 + eta * (to**3) * (t**2)
        )
        Rdot = 0
        # Get relevant state data
        x, y, z, vx, vy, vz, e0, e1, e2, e3, omega1, omega2, omega3 = u
        # Get wind data
        windVelocityX = self.env.windVelocityX.getValueOpt(z)
        windVelocityY = self.env.windVelocityY.getValueOpt(z)
        freestreamSpeed = (
            (windVelocityX - vx) ** 2 + (windVelocityY - vy) ** 2 + (vz) ** 2
        ) ** 0.5
        freestreamX = vx - windVelocityX
        freestreamY = vy - windVelocityY
        freestreamZ = vz
        # Determine drag force
        pseudoD = (
            -0.5 * rho * CdS * freestreamSpeed - ka * rho * 4 * np.pi * (R**2) * Rdot
        )
        Dx = pseudoD * freestreamX
        Dy = pseudoD * freestreamY
        Dz = pseudoD * freestreamZ
        ax = Dx / (mp + ma)
        ay = Dy / (mp + ma)
        az = (Dz - 9.8 * mp) / (mp + ma)

        if postProcessing:
            # Dynamics variables
            self.R1_list.append([t, Dx])
            self.R2_list.append([t, Dy])
            self.R3_list.append([t, Dz])
            self.M1_list.append([t, 0])
            self.M2_list.append([t, 0])
            self.M3_list.append([t, 0])
            # Atmospheric Conditions
            self.windVelocityX_list.append([t, self.env.windVelocityX(z)])
            self.windVelocityY_list.append([t, self.env.windVelocityY(z)])
            self.density_list.append([t, self.env.density(z)])
            self.dynamicViscosity_list.append([t, self.env.dynamicViscosity(z)])
            self.pressure_list.append([t, self.env.pressure(z)])
            self.speedOfSound_list.append([t, self.env.speedOfSound(z)])

        return [vx, vy, vz, ax, ay, az, 0, 0, 0, 0, 0, 0, 0]

    @cached_property
    def solutionArray(self):
        """Returns solution array of the rocket flight."""
        return np.array(self.solution)

    @cached_property
    def time(self):
        """Returns time array from solution."""
        return self.solutionArray[:, 0]

    # Process first type of outputs - state vector
    # Transform solution array into Functions
    @funcify_method("Time (s)", "X (m)", "spline", "constant")
    def x(self):
        """Rocket x position as a rocketpy.Function of time."""
        return self.solutionArray[:, [0, 1]]

    @funcify_method("Time (s)", "Y (m)", "spline", "constant")
    def y(self):
        """Rocket y position as a rocketpy.Function of time."""
        return self.solutionArray[:, [0, 2]]

    @funcify_method("Time (s)", "Z (m)", "spline", "constant")
    def z(self):
        """Rocket z position as a rocketpy.Function of time."""
        return self.solutionArray[:, [0, 3]]

    @funcify_method("Time (s)", "Vx (m/s)", "spline", "zero")
    def vx(self):
        """Rocket x velocity as a rocketpy.Function of time."""
        return self.solutionArray[:, [0, 4]]

    @funcify_method("Time (s)", "Vy (m/s)", "spline", "zero")
    def vy(self):
        """Rocket y velocity as a rocketpy.Function of time."""
        return self.solutionArray[:, [0, 5]]

    @funcify_method("Time (s)", "Vz (m/s)", "spline", "zero")
    def vz(self):
        """Rocket z velocity as a rocketpy.Function of time."""
        return self.solutionArray[:, [0, 6]]

    @funcify_method("Time (s)", "e0", "spline", "constant")
    def e0(self):
        """Rocket quaternion e0 as a rocketpy.Function of time."""
        return self.solutionArray[:, [0, 7]]

    @funcify_method("Time (s)", "e1", "spline", "constant")
    def e1(self):
        """Rocket quaternion e1 as a rocketpy.Function of time."""
        return self.solutionArray[:, [0, 8]]

    @funcify_method("Time (s)", "e2", "spline", "constant")
    def e2(self):
        """Rocket quaternion e2 as a rocketpy.Function of time."""
        return self.solutionArray[:, [0, 9]]

    @funcify_method("Time (s)", "e3", "spline", "constant")
    def e3(self):
        """Rocket quaternion e3 as a rocketpy.Function of time."""
        return self.solutionArray[:, [0, 10]]

    @funcify_method("Time (s)", "ω1 (rad/s)", "spline", "zero")
    def w1(self):
        """Rocket angular velocity ω1 as a rocketpy.Function of time."""
        return self.solutionArray[:, [0, 11]]

    @funcify_method("Time (s)", "ω2 (rad/s)", "spline", "zero")
    def w2(self):
        """Rocket angular velocity ω2 as a rocketpy.Function of time."""
        return self.solutionArray[:, [0, 12]]

    @funcify_method("Time (s)", "ω3 (rad/s)", "spline", "zero")
    def w3(self):
        """Rocket angular velocity ω3 as a rocketpy.Function of time."""
        return self.solutionArray[:, [0, 13]]

    # Process second type of outputs - accelerations components
    @funcify_method("Time (s)", "Ax (m/s²)", "spline", "zero")
    def ax(self):
        """Rocket x acceleration as a rocketpy.Function of time."""
        return self.retrieve_acceleration_arrays[0]

    @funcify_method("Time (s)", "Ay (m/s²)", "spline", "zero")
    def ay(self):
        """Rocket y acceleration as a rocketpy.Function of time."""
        return self.retrieve_acceleration_arrays[1]

    @funcify_method("Time (s)", "Az (m/s²)", "spline", "zero")
    def az(self):
        """Rocket z acceleration as a rocketpy.Function of time."""
        return self.retrieve_acceleration_arrays[2]

    @funcify_method("Time (s)", "α1 (rad/s²)", "spline", "zero")
    def alpha1(self):
        """Rocket angular acceleration α1 as a rocketpy.Function of time."""
        return self.retrieve_acceleration_arrays[3]

    @funcify_method("Time (s)", "α2 (rad/s²)", "spline", "zero")
    def alpha2(self):
        """Rocket angular acceleration α2 as a rocketpy.Function of time."""
        return self.retrieve_acceleration_arrays[4]

    @funcify_method("Time (s)", "α3 (rad/s²)", "spline", "zero")
    def alpha3(self):
        """Rocket angular acceleration α3 as a rocketpy.Function of time."""
        return self.retrieve_acceleration_arrays[5]

    # Process third type of outputs - Temporary values
    @funcify_method("Time (s)", "R1 (N)", "spline", "zero")
    def R1(self):
        """Aerodynamic force along the first axis that is perpendicular to the
        rocket's axis of symmetry as a rocketpy.Function of time."""
        return self.retrieve_temporary_values_arrays[0]

    @funcify_method("Time (s)", "R2 (N)", "spline", "zero")
    def R2(self):
        """Aerodynamic force along the second axis that is perpendicular to the
        rocket's axis of symmetry as a rocketpy.Function of time."""
        return self.retrieve_temporary_values_arrays[1]

    @funcify_method("Time (s)", "R3 (N)", "spline", "zero")
    def R3(self):
        """Aerodynamic force along the rocket's axis of symmetry as a rocketpy.Function
        of time."""
        return self.retrieve_temporary_values_arrays[2]

    @funcify_method("Time (s)", "M1 (Nm)", "spline", "zero")
    def M1(self):
        """Aerodynamic bending moment in the same direction as the axis that is
        perpendicular to the rocket's axis of symmetry as a rocketpy.Function of time.
        """
        return self.retrieve_temporary_values_arrays[3]

    @funcify_method("Time (s)", "M2 (Nm)", "spline", "zero")
    def M2(self):
        """Aerodynamic bending moment in the same direction as the axis that is
        perpendicular to the rocket's axis of symmetry as a rocketpy.Function of time.
        """
        return self.retrieve_temporary_values_arrays[4]

    @funcify_method("Time (s)", "M3 (Nm)", "spline", "zero")
    def M3(self):
        """Aerodynamic bending moment in the same direction as the rocket's axis of
        symmetry as a rocketpy.Function of time."""
        return self.retrieve_temporary_values_arrays[5]

    @funcify_method("Time (s)", "Pressure (Pa)", "spline", "constant")
    def pressure(self):
        """Air pressure felt by the rocket as a rocketpy.Function of time."""
        return self.retrieve_temporary_values_arrays[6]

    @funcify_method("Time (s)", "Density (kg/m³)", "spline", "constant")
    def density(self):
        """Air density felt by the rocket as a rocketpy.Function of time."""
        return self.retrieve_temporary_values_arrays[7]

    @funcify_method("Time (s)", "Dynamic Viscosity (Pa s)", "spline", "constant")
    def dynamicViscosity(self):
        """Air dynamic viscosity felt by the rocket as a rocketpy.Function of time."""
        return self.retrieve_temporary_values_arrays[8]

    @funcify_method("Time (s)", "Speed of Sound (m/s)", "spline", "constant")
    def speedOfSound(self):
        """Speed of sound in the air felt by the rocket as a rocketpy.Function of time."""
        return self.retrieve_temporary_values_arrays[9]

    @funcify_method("Time (s)", "Wind Velocity X (East) (m/s)", "spline", "constant")
    def windVelocityX(self):
        """Wind velocity in the X direction (east) as a rocketpy.Function of time."""
        return self.retrieve_temporary_values_arrays[10]

    @funcify_method("Time (s)", "Wind Velocity Y (North) (m/s)", "spline", "constant")
    def windVelocityY(self):
        """Wind velocity in the y direction (north) as a rocketpy.Function of time."""
        return self.retrieve_temporary_values_arrays[11]

    # Process fourth type of output - values calculated from previous outputs

    # Kinematics functions and values
    # Velocity Magnitude
    @funcify_method("Time (s)", "Speed - Velocity Magnitude (m/s)")
    def speed(self):
        """Rocket speed, or velocity magnitude, as a rocketpy.Function of time."""
        return (self.vx**2 + self.vy**2 + self.vz**2) ** 0.5

    @cached_property
    def maxSpeedTime(self):
        """Time at which the rocket reaches its maximum speed."""
        maxSpeedTimeIndex = np.argmax(self.speed[:, 1])
        return self.speed[maxSpeedTimeIndex, 0]

    @cached_property
    def maxSpeed(self):
        """Maximum speed reached by the rocket."""
        return self.speed(self.maxSpeedTime)

    # Accelerations
    @funcify_method("Time (s)", "Acceleration Magnitude (m/s²)")
    def acceleration(self):
        """Rocket acceleration magnitude as a rocketpy.Function of time."""
        return (self.ax**2 + self.ay**2 + self.az**2) ** 0.5

    @cached_property
    def maxAcceleration(self):
        """Maximum acceleration reached by the rocket."""
        maxAccelerationTimeIndex = np.argmax(self.acceleration[:, 1])
        return self.acceleration[maxAccelerationTimeIndex, 1]

    @cached_property
    def maxAccelerationTime(self):
        """Time at which the rocket reaches its maximum acceleration."""
        maxAccelerationTimeIndex = np.argmax(self.acceleration[:, 1])
        return self.acceleration[maxAccelerationTimeIndex, 0]

    @funcify_method("Time (s)", "Horizontal Speed (m/s)")
    def horizontalSpeed(self):
        """Rocket horizontal speed as a rocketpy.Function of time."""
        return (self.vx**2 + self.vy**2) ** 0.5

    # Path Angle
    @funcify_method("Time (s)", "Path Angle (°)", "spline", "constant")
    def pathAngle(self):
        """Rocket path angle as a rocketpy.Function of time."""
        pathAngle = (180 / np.pi) * np.arctan2(
            self.vz[:, 1], self.horizontalSpeed[:, 1]
        )
        return np.column_stack([self.time, pathAngle])

    # Attitude Angle
    @funcify_method("Time (s)", "Attitude Vector X Component")
    def attitudeVectorX(self):
        """Rocket attitude vector X component as a rocketpy.Function of time."""
        return 2 * (self.e1 * self.e3 + self.e0 * self.e2)  # a13

    @funcify_method("Time (s)", "Attitude Vector Y Component")
    def attitudeVectorY(self):
        """Rocket attitude vector Y component as a rocketpy.Function of time."""
        return 2 * (self.e2 * self.e3 - self.e0 * self.e1)  # a23

    @funcify_method("Time (s)", "Attitude Vector Z Component")
    def attitudeVectorZ(self):
        """Rocket attitude vector Z component as a rocketpy.Function of time."""
        return 1 - 2 * (self.e1**2 + self.e2**2)  # a33

    @funcify_method("Time (s)", "Attitude Angle (°)")
    def attitudeAngle(self):
        """Rocket attitude angle as a rocketpy.Function of time."""
        horizontalAttitudeProj = (
            self.attitudeVectorX**2 + self.attitudeVectorY**2
        ) ** 0.5
        attitudeAngle = (180 / np.pi) * np.arctan2(
            self.attitudeVectorZ[:, 1], horizontalAttitudeProj[:, 1]
        )
        attitudeAngle = np.column_stack([self.time, attitudeAngle])
        return attitudeAngle

    # Lateral Attitude Angle
    @funcify_method("Time (s)", "Lateral Attitude Angle (°)")
    def lateralAttitudeAngle(self):
        """Rocket lateral attitude angle as a rocketpy.Function of time."""
        lateralVectorAngle = (np.pi / 180) * (self.heading - 90)
        lateralVectorX = np.sin(lateralVectorAngle)
        lateralVectorY = np.cos(lateralVectorAngle)
        attitudeLateralProj = (
            lateralVectorX * self.attitudeVectorX[:, 1]
            + lateralVectorY * self.attitudeVectorY[:, 1]
        )
        attitudeLateralProjX = attitudeLateralProj * lateralVectorX
        attitudeLateralProjY = attitudeLateralProj * lateralVectorY
        attitudeLateralPlaneProjX = self.attitudeVectorX[:, 1] - attitudeLateralProjX
        attitudeLateralPlaneProjY = self.attitudeVectorY[:, 1] - attitudeLateralProjY
        attitudeLateralPlaneProjZ = self.attitudeVectorZ[:, 1]
        attitudeLateralPlaneProj = (
            attitudeLateralPlaneProjX**2
            + attitudeLateralPlaneProjY**2
            + attitudeLateralPlaneProjZ**2
        ) ** 0.5
        lateralAttitudeAngle = (180 / np.pi) * np.arctan2(
            attitudeLateralProj, attitudeLateralPlaneProj
        )
        lateralAttitudeAngle = np.column_stack([self.time, lateralAttitudeAngle])
        return lateralAttitudeAngle

    # Euler Angles
    @funcify_method("Time (s)", "Precession Angle - ψ (°)", "spline", "constant")
    def psi(self):
        """Precession angle as a rocketpy.Function of time."""
        psi = (180 / np.pi) * (
            np.arctan2(self.e3[:, 1], self.e0[:, 1])
            + np.arctan2(-self.e2[:, 1], -self.e1[:, 1])
        )  # Precession angle
        psi = np.column_stack([self.time, psi])  # Precession angle
        return psi

    @funcify_method("Time (s)", "Spin Angle - φ (°)", "spline", "constant")
    def phi(self):
        """Spin angle as a rocketpy.Function of time."""
        phi = (180 / np.pi) * (
            np.arctan2(self.e3[:, 1], self.e0[:, 1])
            - np.arctan2(-self.e2[:, 1], -self.e1[:, 1])
        )  # Spin angle
        phi = np.column_stack([self.time, phi])  # Spin angle
        return phi

    @funcify_method("Time (s)", "Nutation Angle - θ (°)", "spline", "constant")
    def theta(self):
        """Nutation angle as a rocketpy.Function of time."""
        theta = (
            (180 / np.pi)
            * 2
            * np.arcsin(-((self.e1[:, 1] ** 2 + self.e2[:, 1] ** 2) ** 0.5))
        )  # Nutation angle
        theta = np.column_stack([self.time, theta])  # Nutation angle
        return theta

    # Fluid Mechanics variables
    # Freestream Velocity
    @funcify_method("Time (s)", "Freestream Velocity X (m/s)", "spline", "constant")
    def streamVelocityX(self):
        """Freestream velocity X component as a rocketpy.Function of time."""
        streamVelocityX = np.column_stack(
            (self.time, self.windVelocityX[:, 1] - self.vx[:, 1])
        )
        return streamVelocityX

    @funcify_method("Time (s)", "Freestream Velocity Y (m/s)", "spline", "constant")
    def streamVelocityY(self):
        """Freestream velocity Y component as a rocketpy.Function of time."""
        streamVelocityY = np.column_stack(
            (self.time, self.windVelocityY[:, 1] - self.vy[:, 1])
        )
        return streamVelocityY

    @funcify_method("Time (s)", "Freestream Velocity Z (m/s)", "spline", "constant")
    def streamVelocityZ(self, interpolation="spline", extrapolation="natural"):
        """Freestream velocity Z component as a rocketpy.Function of time."""
        streamVelocityZ = np.column_stack((self.time, -self.vz[:, 1]))
        return streamVelocityZ

    @funcify_method("Time (s)", "Freestream Speed (m/s)", "spline", "constant")
    def freestreamSpeed(self):
        """Freestream speed as a rocketpy.Function of time."""
        freestreamSpeed = (
            self.streamVelocityX**2
            + self.streamVelocityY**2
            + self.streamVelocityZ**2
        ) ** 0.5
        return freestreamSpeed.source

    # Apogee Freestream speed
    @cached_property
    def apogeeFreestreamSpeed(self):
        """Freestream speed at apogee in m/s."""
        return self.freestreamSpeed(self.apogeeTime)

    # Mach Number
    @funcify_method("Time (s)", "Mach Number", "spline", "zero")
    def MachNumber(self):
        """Mach number as a rocketpy.Function of time."""
        return self.freestreamSpeed / self.speedOfSound

    @cached_property
    def maxMachNumberTime(self):
        """Time of maximum Mach number."""
        maxMachNumberTimeIndex = np.argmax(self.MachNumber[:, 1])
        return self.MachNumber[maxMachNumberTimeIndex, 0]

    @cached_property
    def maxMachNumber(self):
        """Maximum Mach number."""
        return self.MachNumber(self.maxMachNumberTime)

    # Reynolds Number
    @funcify_method("Time (s)", "Reynolds Number", "spline", "zero")
    def ReynoldsNumber(self):
        """Reynolds number as a rocketpy.Function of time."""
        return (self.density * self.freestreamSpeed / self.dynamicViscosity) * (
            2 * self.rocket.radius
        )

    @cached_property
    def maxReynoldsNumberTime(self):
        """Time of maximum Reynolds number."""
        maxReynoldsNumberTimeIndex = np.argmax(self.ReynoldsNumber[:, 1])
        return self.ReynoldsNumber[maxReynoldsNumberTimeIndex, 0]

    @cached_property
    def maxReynoldsNumber(self):
        """Maximum Reynolds number."""
        return self.ReynoldsNumber(self.maxReynoldsNumberTime)

    # Dynamic Pressure
    @funcify_method("Time (s)", "Dynamic Pressure (Pa)", "spline", "zero")
    def dynamicPressure(self):
        """Dynamic pressure as a rocketpy.Function of time."""
        return 0.5 * self.density * self.freestreamSpeed**2

    @cached_property
    def maxDynamicPressureTime(self):
        """Time of maximum dynamic pressure."""
        maxDynamicPressureTimeIndex = np.argmax(self.dynamicPressure[:, 1])
        return self.dynamicPressure[maxDynamicPressureTimeIndex, 0]

    @cached_property
    def maxDynamicPressure(self):
        """Maximum dynamic pressure."""
        return self.dynamicPressure(self.maxDynamicPressureTime)

    # Total Pressure
    @funcify_method("Time (s)", "Total Pressure (Pa)", "spline", "zero")
    def totalPressure(self):
        return self.pressure * (1 + 0.2 * self.MachNumber**2) ** (3.5)

    @cached_property
    def maxTotalPressureTime(self):
        """Time of maximum total pressure."""
        maxTotalPressureTimeIndex = np.argmax(self.totalPressure[:, 1])
        return self.totalPressure[maxTotalPressureTimeIndex, 0]

    @cached_property
    def maxTotalPressure(self):
        """Maximum total pressure."""
        return self.totalPressure(self.maxTotalPressureTime)

    # Dynamics functions and variables

    #  Aerodynamic Lift and Drag
    @funcify_method("Time (s)", "Aerodynamic Lift Force (N)", "spline", "zero")
    def aerodynamicLift(self):
        """Aerodynamic lift force as a rocketpy.Function of time."""
        return (self.R1**2 + self.R2**2) ** 0.5

    @funcify_method("Time (s)", "Aerodynamic Drag Force (N)", "spline", "zero")
    def aerodynamicDrag(self):
        """Aerodynamic drag force as a rocketpy.Function of time."""
        return -1 * self.R3

    @funcify_method("Time (s)", "Aerodynamic Bending Moment (Nm)", "spline", "zero")
    def aerodynamicBendingMoment(self):
        """Aerodynamic bending moment as a rocketpy.Function of time."""
        return (self.M1**2 + self.M2**2) ** 0.5

    @funcify_method("Time (s)", "Aerodynamic Spin Moment (Nm)", "spline", "zero")
    def aerodynamicSpinMoment(self):
        """Aerodynamic spin moment as a rocketpy.Function of time."""
        return self.M3

    # Energy
    # Kinetic Energy
    @funcify_method("Time (s)", "Rotational Kinetic Energy (J)")
    def rotationalEnergy(self):
        # b = -self.rocket.distanceRocketPropellant
        b = (
            -(self.rocket.motorPosition - self.rocket.centerOfDryMassPosition)
            * self.rocket._csys
        )
        mu = self.rocket.reducedMass
        Rz = self.rocket.dry_I_33
        Ri = self.rocket.dry_I_11
        Tz = self.rocket.motor.I_33
        Ti = self.rocket.motor.I_11
        I1, I2, I3 = (Ri + Ti + mu * b**2), (Ri + Ti + mu * b**2), (Rz + Tz)
        # Redefine I1, I2 and I3 time grid to allow for efficient Function algebra
        I1.setDiscreteBasedOnModel(self.w1)
        I2.setDiscreteBasedOnModel(self.w1)
        I3.setDiscreteBasedOnModel(self.w1)
        rotationalEnergy = 0.5 * (
            I1 * self.w1**2 + I2 * self.w2**2 + I3 * self.w3**2
        )
        rotationalEnergy.setDiscreteBasedOnModel(self.w1)
        return rotationalEnergy

    @funcify_method("Time (s)", "Translational Kinetic Energy (J)", "spline", "zero")
    def translationalEnergy(self):
        """Translational kinetic energy as a rocketpy.Function of time."""
        # Redefine totalMass time grid to allow for efficient Function algebra
        totalMass = deepcopy(self.rocket.totalMass)
        totalMass.setDiscreteBasedOnModel(self.vz)
        translationalEnergy = (
            0.5 * totalMass * (self.vx**2 + self.vy**2 + self.vz**2)
        )
        return translationalEnergy

    @funcify_method("Time (s)", "Kinetic Energy (J)", "spline", "zero")
    def kineticEnergy(self):
        """Total kinetic energy as a rocketpy.Function of time."""
        return self.rotationalEnergy + self.translationalEnergy

    # Potential Energy
    @funcify_method("Time (s)", "Potential Energy (J)", "spline", "constant")
    def potentialEnergy(self):
        """Potential energy as a rocketpy.Function of time in relation to sea
        level."""
        # Constants
        GM = 3.986004418e14
        # Redefine totalMass time grid to allow for efficient Function algebra
        totalMass = deepcopy(self.rocket.totalMass)
        totalMass.setDiscreteBasedOnModel(self.z)
        potentialEnergy = (
            GM
            * totalMass
            * (1 / (self.z + self.env.earthRadius) - 1 / self.env.earthRadius)
        )
        return potentialEnergy

    # Total Mechanical Energy
    @funcify_method("Time (s)", "Mechanical Energy (J)", "spline", "constant")
    def totalEnergy(self):
        """Total mechanical energy as a rocketpy.Function of time."""
        return self.kineticEnergy + self.potentialEnergy

    # Thrust Power
    @funcify_method("Time (s)", "Thrust Power (W)", "spline", "zero")
    def thrustPower(self):
        """Thrust power as a rocketpy.Function of time."""
        thrust = deepcopy(self.rocket.motor.thrust)
        thrust = thrust.setDiscreteBasedOnModel(self.speed)
        thrustPower = thrust * self.speed
        return thrustPower

    # Drag Power
    @funcify_method("Time (s)", "Drag Power (W)", "spline", "zero")
    def dragPower(self):
        """Drag power as a rocketpy.Function of time."""
        dragPower = self.R3 * self.speed
        dragPower.setOutputs("Drag Power (W)")
        return dragPower

    # Angle of Attack
    @funcify_method("Time (s)", "Angle of Attack (°)", "spline", "constant")
    def angleOfAttack(self):
        """Angle of attack of the rocket with respect to the freestream
        velocity vector."""
        dotProduct = [
            -self.attitudeVectorX.getValueOpt(i) * self.streamVelocityX.getValueOpt(i)
            - self.attitudeVectorY.getValueOpt(i) * self.streamVelocityY.getValueOpt(i)
            - self.attitudeVectorZ.getValueOpt(i) * self.streamVelocityZ.getValueOpt(i)
            for i in self.time
        ]
        # Define freestream speed list
        freestreamSpeed = [self.freestreamSpeed(i) for i in self.time]
        freestreamSpeed = np.nan_to_num(freestreamSpeed)

        # Normalize dot product
        dotProductNormalized = [
            i / j if j > 1e-6 else 0 for i, j in zip(dotProduct, freestreamSpeed)
        ]
        dotProductNormalized = np.nan_to_num(dotProductNormalized)
        dotProductNormalized = np.clip(dotProductNormalized, -1, 1)

        # Calculate angle of attack and convert to degrees
        angleOfAttack = np.rad2deg(np.arccos(dotProductNormalized))
        angleOfAttack = np.column_stack([self.time, angleOfAttack])

        return angleOfAttack

    # Frequency response and stability variables
    @funcify_method("Frequency (Hz)", "ω1 Fourier Amplitude", "spline", "zero")
    def omega1FrequencyResponse(self):
        """Angular velocity 1 frequency response as a rocketpy.Function of frequency,
        as the rocket leaves the launch rail for 5 seconds of flight."""
        return self.w1.toFrequencyDomain(
            self.outOfRailTime, self.outOfRailTime + 5, 100
        )

    @funcify_method("Frequency (Hz)", "ω2 Fourier Amplitude", "spline", "zero")
    def omega2FrequencyResponse(self):
        """Angular velocity 2 frequency response as a rocketpy.Function of frequency,
        as the rocket leaves the launch rail for 5 seconds of flight."""
        return self.w2.toFrequencyDomain(
            self.outOfRailTime, self.outOfRailTime + 5, 100
        )

    @funcify_method("Frequency (Hz)", "ω3 Fourier Amplitude", "spline", "zero")
    def omega3FrequencyResponse(self):
        """Angular velocity 3 frequency response as a rocketpy.Function of frequency,
        as the rocket leaves the launch rail for 5 seconds of flight."""
        return self.w3.toFrequencyDomain(
            self.outOfRailTime, self.outOfRailTime + 5, 100
        )

    @funcify_method(
        "Frequency (Hz)", "Attitude Angle Fourier Amplitude", "spline", "zero"
    )
    def attitudeFrequencyResponse(self):
        """Attitude frequency response as a rocketpy.Function of frequency, as the
        rocket leaves the launch rail for 5 seconds of flight."""
        return self.attitudeAngle.toFrequencyDomain(
            lower=self.outOfRailTime,
            upper=self.outOfRailTime + 5,
            samplingFrequency=100,
        )

    @cached_property
    def staticMargin(self):
        """Static margin of the rocket."""
        return self.rocket.staticMargin

    # Rail Button Forces
    @funcify_method("Time (s)", "Upper Rail Button Normal Force (N)", "spline", "zero")
    def railButton1NormalForce(self):
        """Upper rail button normal force as a rocketpy.Function of time."""
        if isinstance(self.calculate_rail_button_forces, tuple):
            F11, F12 = self.calculate_rail_button_forces[0:2]
        else:
            F11, F12 = self.calculate_rail_button_forces()[0:2]
        alpha = self.rocket.rail_buttons[0].component.angular_position * (np.pi / 180)
        return F11 * np.cos(alpha) + F12 * np.sin(alpha)

    @funcify_method("Time (s)", "Upper Rail Button Shear Force (N)", "spline", "zero")
    def railButton1ShearForce(self):
        """Upper rail button shear force as a rocketpy.Function of time."""
        if isinstance(self.calculate_rail_button_forces, tuple):
            F11, F12 = self.calculate_rail_button_forces[0:2]
        else:
            F11, F12 = self.calculate_rail_button_forces()[0:2]
        alpha = self.rocket.rail_buttons[0].component.angular_position * (
            np.pi / 180
        )  # Rail buttons angular position
        return F11 * -np.sin(alpha) + F12 * np.cos(alpha)

    @funcify_method("Time (s)", "Lower Rail Button Normal Force (N)", "spline", "zero")
    def railButton2NormalForce(self):
        """Lower rail button normal force as a rocketpy.Function of time."""
        if isinstance(self.calculate_rail_button_forces, tuple):
            F21, F22 = self.calculate_rail_button_forces[2:4]
        else:
            F21, F22 = self.calculate_rail_button_forces()[2:4]
        alpha = self.rocket.rail_buttons[0].component.angular_position * (np.pi / 180)
        return F21 * np.cos(alpha) + F22 * np.sin(alpha)

    @funcify_method("Time (s)", "Lower Rail Button Shear Force (N)", "spline", "zero")
    def railButton2ShearForce(self):
        """Lower rail button shear force as a rocketpy.Function of time."""
        if isinstance(self.calculate_rail_button_forces, tuple):
            F21, F22 = self.calculate_rail_button_forces[2:4]
        else:
            F21, F22 = self.calculate_rail_button_forces()[2:4]
        alpha = self.rocket.rail_buttons[0].component.angular_position * (np.pi / 180)
        return F21 * -np.sin(alpha) + F22 * np.cos(alpha)

    @cached_property
    def maxRailButton1NormalForce(self):
        """Maximum upper rail button normal force, in Newtons."""
        if isinstance(self.calculate_rail_button_forces, tuple):
            F11 = self.calculate_rail_button_forces[0]
        else:
            F11 = self.calculate_rail_button_forces()[0]
        if self.outOfRailTimeIndex == 0:
            return 0
        else:
            return self.railButton1NormalForce.max

    @cached_property
    def maxRailButton1ShearForce(self):
        """Maximum upper rail button shear force, in Newtons."""
        if isinstance(self.calculate_rail_button_forces, tuple):
            F11 = self.calculate_rail_button_forces[0]
        else:
            F11 = self.calculate_rail_button_forces()[0]
        if self.outOfRailTimeIndex == 0:
            return 0
        else:
            return self.railButton1ShearForce.max

    @cached_property
    def maxRailButton2NormalForce(self):
        """Maximum lower rail button normal force, in Newtons."""
        if isinstance(self.calculate_rail_button_forces, tuple):
            F11 = self.calculate_rail_button_forces[0]
        else:
            F11 = self.calculate_rail_button_forces()[0]
        if self.outOfRailTimeIndex == 0:
            return 0
        else:
            return self.railButton2NormalForce.max

    @cached_property
    def maxRailButton2ShearForce(self):
        """Maximum lower rail button shear force, in Newtons."""
        if isinstance(self.calculate_rail_button_forces, tuple):
            F11 = self.calculate_rail_button_forces[0]
        else:
            F11 = self.calculate_rail_button_forces()[0]
        if self.outOfRailTimeIndex == 0:
            return 0
        else:
            return self.railButton2ShearForce.max

    @funcify_method(
        "Time (s)", "Horizontal Distance to Launch Point (m)", "spline", "constant"
    )
    def drift(self):
        """Rocket horizontal distance to tha launch point, in meters, as a
        rocketpy.Function of time."""
        return np.column_stack(
            (self.time, (self.x[:, 1] ** 2 + self.y[:, 1] ** 2) ** 0.5)
        )

        return drift

    @funcify_method("Time (s)", "Bearing (°)", "spline", "constant")
    def bearing(self):
        """Rocket bearing compass, in degrees, as a rocketpy.Function of time."""
        x, y = self.x[:, 1], self.y[:, 1]
        bearing = (2 * np.pi - np.arctan2(-x, y)) * (180 / np.pi)
        return np.column_stack((self.time, bearing))

    @funcify_method("Time (s)", "Latitude (°)", "linear", "constant")
    def latitude(self):
        """Rocket latitude coordinate, in degrees, as a rocketpy.Function of time."""
        lat1 = np.deg2rad(self.env.latitude)  # Launch lat point converted to radians

        # Applies the haversine equation to find final lat/lon coordinates
        latitude = np.rad2deg(
            np.arcsin(
                np.sin(lat1) * np.cos(self.drift[:, 1] / self.env.earthRadius)
                + np.cos(lat1)
                * np.sin(self.drift[:, 1] / self.env.earthRadius)
                * np.cos(np.deg2rad(self.bearing[:, 1]))
            )
        )
        return np.column_stack((self.time, latitude))

    @funcify_method("Time (s)", "Longitude (°)", "linear", "constant")
    def longitude(self):
        """Rocket longitude coordinate, in degrees, as a rocketpy.Function of time."""
        lat1 = np.deg2rad(self.env.latitude)  # Launch lat point converted to radians
        lon1 = np.deg2rad(self.env.longitude)  # Launch lon point converted to radians

        # Applies the haversine equation to find final lat/lon coordinates
        longitude = np.rad2deg(
            lon1
            + np.arctan2(
                np.sin(np.deg2rad(self.bearing[:, 1]))
                * np.sin(self.drift[:, 1] / self.env.earthRadius)
                * np.cos(lat1),
                np.cos(self.drift[:, 1] / self.env.earthRadius)
                - np.sin(lat1) * np.sin(np.deg2rad(self.latitude[:, 1])),
            )
        )

        return np.column_stack((self.time, longitude))

    @cached_property
    def retrieve_acceleration_arrays(self):
        """Retrieve acceleration arrays from the integration scheme

        Parameters
        ----------

        Returns
        -------
        ax: list
            acceleration in x direction
        ay: list
            acceleration in y direction
        az: list
            acceleration in z direction
        alpha1: list
            angular acceleration in x direction
        alpha2: list
            angular acceleration in y direction
        alpha3: list
            angular acceleration in z direction
        """
        # Initialize acceleration arrays
        ax, ay, az = [[0, 0]], [[0, 0]], [[0, 0]]
        alpha1, alpha2, alpha3 = [[0, 0]], [[0, 0]], [[0, 0]]
        # Go through each time step and calculate accelerations
        # Get flight phases
        for phase_index, phase in self.timeIterator(self.flightPhases):
            initTime = phase.t
            finalTime = self.flightPhases[phase_index + 1].t
            currentDerivative = phase.derivative
            # Call callback functions
            for callback in phase.callbacks:
                callback(self)
            # Loop through time steps in flight phase
            for step in self.solution:  # Can be optimized
                if initTime < step[0] <= finalTime:
                    # Get derivatives
                    uDot = currentDerivative(step[0], step[1:])
                    # Get accelerations
                    ax_value, ay_value, az_value = uDot[3:6]
                    alpha1_value, alpha2_value, alpha3_value = uDot[10:]
                    # Save accelerations
                    ax.append([step[0], ax_value])
                    ay.append([step[0], ay_value])
                    az.append([step[0], az_value])
                    alpha1.append([step[0], alpha1_value])
                    alpha2.append([step[0], alpha2_value])
                    alpha3.append([step[0], alpha3_value])

        return ax, ay, az, alpha1, alpha2, alpha3

    @cached_property
    def retrieve_temporary_values_arrays(self):
        """Retrieve temporary values arrays from the integration scheme.
        Currently, the following temporary values are retrieved:
            - R1
            - R2
            - R3
            - M1
            - M2
            - M3
            - pressure
            - density
            - dynamicViscosity
            - speedOfSound

        Parameters
        ----------
        None

        Returns
        -------
        self.R1_list: list
            R1 values
        self.R2_list: list
            R2 values
        self.R3_list: list
            R3 values are the aerodynamic force values in the rocket's axis direction
        self.M1_list: list
            M1 values
        self.M2_list: list
            Aerodynamic bending moment in ? direction at each time step
        self.M3_list: list
            Aerodynamic bending moment in ? direction at each time step
        self.pressure_list: list
            Air pressure at each time step
        self.density_list: list
            Air density at each time step
        self.dynamicViscosity_list: list
            Dynamic viscosity at each time step
        elf_list._speedOfSound: list
            Speed of sound at each time step
        self.windVelocityX_list: list
            Wind velocity in x direction at each time step
        self.windVelocityY_list: list
            Wind velocity in y direction at each time step
        """

        # Initialize force and atmospheric arrays
        self.R1_list = []
        self.R2_list = []
        self.R3_list = []
        self.M1_list = []
        self.M2_list = []
        self.M3_list = []
        self.pressure_list = []
        self.density_list = []
        self.dynamicViscosity_list = []
        self.speedOfSound_list = []
        self.windVelocityX_list = []
        self.windVelocityY_list = []

        # Go through each time step and calculate forces and atmospheric values
        # Get flight phases
        for phase_index, phase in self.timeIterator(self.flightPhases):
            initTime = phase.t
            finalTime = self.flightPhases[phase_index + 1].t
            currentDerivative = phase.derivative
            # Call callback functions
            for callback in phase.callbacks:
                callback(self)
            # Loop through time steps in flight phase
            for step in self.solution:  # Can be optimized
                if initTime < step[0] <= finalTime or (
                    initTime == self.tInitial and step[0] == self.tInitial
                ):
                    # Call derivatives in post processing mode
                    uDot = currentDerivative(step[0], step[1:], postProcessing=True)

        temporary_values = [
            self.R1_list,
            self.R2_list,
            self.R3_list,
            self.M1_list,
            self.M2_list,
            self.M3_list,
            self.pressure_list,
            self.density_list,
            self.dynamicViscosity_list,
            self.speedOfSound_list,
            self.windVelocityX_list,
            self.windVelocityY_list,
        ]

        return temporary_values

    @cached_property
    def calculate_rail_button_forces(self):
        """Calculate the forces applied to the rail buttons while rocket is still
        on the launch rail. It will return 0 if no rail buttons are defined.

        Returns
        -------
        F11: Function
            Rail Button 1 force in the 1 direction
        F12: Function
            Rail Button 1 force in the 2 direction
        F21: Function
            Rail Button 2 force in the 1 direction
        F22: Function
            Rail Button 2 force in the 2 direction
        """
        if len(self.rocket.rail_buttons) == 0:
            warnings.warn(
                "Trying to calculate rail button forces without rail buttons defined."
            )
            return 0, 0, 0, 0
        if self.outOfRailTimeIndex == 0:
            # No rail phase, no rail button forces
            nullForce = 0 * self.R1
            return nullForce, nullForce, nullForce, nullForce

        # Distance from Rail Button 1 (upper) to CM
        rail_buttons_tuple = self.rocket.rail_buttons[0]
        upper_button_position = (
            rail_buttons_tuple.component.buttons_distance + rail_buttons_tuple.position
        )
        lower_button_position = rail_buttons_tuple.position
        D1 = (
            upper_button_position - self.rocket.centerOfDryMassPosition
        ) * self.rocket._csys
        # Distance from Rail Button 2 (lower) to CM
        D2 = (
            lower_button_position - self.rocket.centerOfDryMassPosition
        ) * self.rocket._csys
        F11 = (self.R1 * D2 - self.M2) / (D1 + D2)
        F11.setOutputs("Upper button force direction 1 (m)")
        F12 = (self.R2 * D2 + self.M1) / (D1 + D2)
        F12.setOutputs("Upper button force direction 2 (m)")
        F21 = (self.R1 * D1 + self.M2) / (D1 + D2)
        F21.setOutputs("Lower button force direction 1 (m)")
        F22 = (self.R2 * D1 - self.M1) / (D1 + D2)
        F22.setOutputs("Lower button force direction 2 (m)")

        model = Function(
            F11.source[: self.outOfRailTimeIndex + 1, :],
            interpolation=F11.__interpolation__,
        )

        # Limit force calculation to when rocket is in rail
        F11.setDiscreteBasedOnModel(model)
        F12.setDiscreteBasedOnModel(model)
        F21.setDiscreteBasedOnModel(model)
        F22.setDiscreteBasedOnModel(model)

        return F11, F12, F21, F22

    def _calculate_pressure_signal(self):
        """Calculate the pressure signal from the pressure sensor.
        It creates a SignalFunction attribute in the parachute object.
        Parachute works as a subclass of Rocket class.

        Returns
        -------
        None
        """
        # Transform parachute sensor feed into functions
        for parachute in self.rocket.parachutes:
            parachute.cleanPressureSignalFunction = Function(
                parachute.cleanPressureSignal,
                "Time (s)",
                "Pressure - Without Noise (Pa)",
                "linear",
            )
            parachute.noisyPressureSignalFunction = Function(
                parachute.noisyPressureSignal,
                "Time (s)",
                "Pressure - With Noise (Pa)",
                "linear",
            )
            parachute.noiseSignalFunction = Function(
                parachute.noiseSignal, "Time (s)", "Pressure Noise (Pa)", "linear"
            )

        return None

    def postProcess(self, interpolation="spline", extrapolation="natural"):
        """Post-process all Flight information produced during
        simulation. Includes the calculation of maximum values,
        calculation of secondary values such as energy and conversion
        of lists to Function objects to facilitate plotting.

        * This method is deprecated and is only kept here for backwards compatibility.
        * All attributes that need to be post processed are computed just in time.

        Parameters
        ----------
        None

        Return
        ------
        None
        """
        # Register post processing
        self.postProcessed = True

        return None

    def info(self):
        """Prints out a summary of the data available about the Flight.

        Parameters
        ----------
        None

        Return
        ------
        None
        """
        self.prints.all()
        return None

    def calculateStallWindVelocity(self, stallAngle):
        """Function to calculate the maximum wind velocity before the angle of
        attack exceeds a desired angle, at the instant of departing rail launch.
        Can be helpful if you know the exact stall angle of all aerodynamics
        surfaces.

        Parameters
        ----------
        stallAngle : float
            Angle, in degrees, for which you would like to know the maximum wind
            speed before the angle of attack exceeds it
        Return
        ------
        None
        """
        vF = self.outOfRailVelocity

        # Convert angle to radians
        theta = self.inclination * 3.14159265359 / 180
        stallAngle = stallAngle * 3.14159265359 / 180

        c = (math.cos(stallAngle) ** 2 - math.cos(theta) ** 2) / math.sin(
            stallAngle
        ) ** 2
        wV = (
            2 * vF * math.cos(theta) / c
            + (
                4 * vF * vF * math.cos(theta) * math.cos(theta) / (c**2)
                + 4 * 1 * vF * vF / c
            )
            ** 0.5
        ) / 2

        # Convert stallAngle to degrees
        stallAngle = stallAngle * 180 / np.pi
        print(
            "Maximum wind velocity at Rail Departure time before angle of attack exceeds {:.3f}°: {:.3f} m/s".format(
                stallAngle, wV
            )
        )

        return None

    def exportPressures(self, fileName, timeStep):
        """Exports the pressure experienced by the rocket during the flight to
        an external file, the '.csv' format is recommended, as the columns will
        be separated by commas. It can handle flights with or without parachutes,
        although it is not possible to get a noisy pressure signal if no
        parachute is added.

        If a parachute is added, the file will contain 3 columns: time in seconds,
        clean pressure in Pascals and noisy pressure in Pascals. For flights without
        parachutes, the third column will be discarded

        This function was created especially for the 'Projeto Jupiter' Electronics
        Subsystems team and aims to help in configuring micro-controllers.

        Parameters
        ----------
        fileName : string
            The final file name,
        timeStep : float
            Time step desired for the final file

        Return
        ------
        None
        """

        timePoints = np.arange(0, self.tFinal, timeStep)

        # Create the file
        file = open(fileName, "w")

        if len(self.rocket.parachutes) == 0:
            pressure = self.env.pressure(self.z(timePoints))
            for i in range(0, timePoints.size, 1):
                file.write("{:f}, {:.5f}\n".format(timePoints[i], pressure[i]))

        else:
            for parachute in self.rocket.parachutes:
                for i in range(0, timePoints.size, 1):
                    pCl = Function(
                        parachute.cleanPressureSignal,
                        "Time (s)",
                        "Pressure - Without Noise (Pa)",
                        "linear",
                    )(timePoints[i])
                    pNs = Function(
                        parachute.noisyPressureSignal,
                        "Time (s)",
                        "Pressure - With Noise (Pa)",
                        "linear",
                    )(timePoints[i])
                    file.write("{:f}, {:.5f}, {:.5f}\n".format(timePoints[i], pCl, pNs))
                # We need to save only 1 parachute data
                pass

        file.close()

        return None

    def exportData(self, fileName, *variables, timeStep=None):
        """Exports flight data to a comma separated value file (.csv).

        Data is exported in columns, with the first column representing time
        steps. The first line of the file is a header line, specifying the
        meaning of each column and its units.

        Parameters
        ----------
        fileName : string
            The file name or path of the exported file. Example: flight_data.csv.
            Do not use forbidden characters, such as '/' in Linux/Unix and
            '<, >, :, ", /, \\, | ?, *' in Windows.
        variables : strings, optional
            Names of the data variables which shall be exported. Must be Flight
            class attributes which are instances of the Function class. Usage
            example: TestFlight.exportData('test.csv', 'z', 'angleOfAttack',
            'machNumber').
        timeStep : float, optional
            Time step desired for the data. If None, all integration time steps
            will be exported. Otherwise, linear interpolation is carried out to
            calculate values at the desired time steps. Example: 0.001.
        """

        # Fast evaluation for the most basic scenario
        if timeStep is None and len(variables) == 0:
            np.savetxt(
                fileName,
                self.solution,
                fmt="%.6f",
                delimiter=",",
                header=""
                "Time (s),"
                "X (m),"
                "Y (m),"
                "Z (m),"
                "E0,"
                "E1,"
                "E2,"
                "E3,"
                "W1 (rad/s),"
                "W2 (rad/s),"
                "W3 (rad/s)",
            )
            return

        # Not so fast evaluation for general case
        if variables is None:
            variables = [
                "x",
                "y",
                "z",
                "vx",
                "vy",
                "vz",
                "e0",
                "e1",
                "e2",
                "e3",
                "w1",
                "w2",
                "w3",
            ]

        if timeStep is None:
            timePoints = self.time
        else:
            timePoints = np.arange(self.tInitial, self.tFinal, timeStep)

        exportedMatrix = [timePoints]
        exportedHeader = "Time (s)"

        # Loop through variables, get points and names (for the header)
        for variable in variables:
            if variable in self.__dict__.keys():
                variableFunction = self.__dict__[variable]
            # Deal with decorated Flight methods
            else:
                try:
                    obj = getattr(self.__class__, variable)
                    variableFunction = obj.__get__(self, self.__class__)
                except AttributeError:
                    raise AttributeError(
                        "Variable '{}' not found in Flight class".format(variable)
                    )
            variablePoints = variableFunction(timePoints)
            exportedMatrix += [variablePoints]
            exportedHeader += ", " + variableFunction.__outputs__[0]

        exportedMatrix = np.array(exportedMatrix).T  # Fix matrix orientation

        np.savetxt(
            fileName,
            exportedMatrix,
            fmt="%.6f",
            delimiter=",",
            header=exportedHeader,
            encoding="utf-8",
        )

        return

    def exportKML(
        self,
        fileName="trajectory.kml",
        timeStep=None,
        extrude=True,
        color="641400F0",
        altitudeMode="absolute",
    ):
        """Exports flight data to a .kml file, which can be opened with Google Earth to display the rocket's trajectory.

        Parameters
        ----------
        fileName : string
            The file name or path of the exported file. Example: flight_data.csv.
            Do not use forbidden characters, such as '/' in Linux/Unix and
            '<, >, :, ", /, \\, | ?, *' in Windows.
        timeStep : float, optional
            Time step desired for the data. If None, all integration time steps
            will be exported. Otherwise, linear interpolation is carried out to
            calculate values at the desired time steps. Example: 0.001.
        extrude: bool, optional
            To be used if you want to project the path over ground by using an
            extruded polygon. In case False only the linestring containing the
            flight path will be created. Default is True.
        color : str, optional
            Color of your trajectory path, need to be used in specific kml format.
            Refer to http://www.zonums.com/gmaps/kml_color/ for more info.
        altitudeMode: str
            Select elevation values format to be used on the kml file. Use
            'relativetoground' if you want use Above Ground Level elevation, or
            'absolute' if you want to parse elevation using Above Sea Level.
            Default is 'relativetoground'. Only works properly if the ground level is flat.
            Change to 'absolute' if the terrain is to irregular or contains mountains.
        Returns
        -------
        None
        """
        # Define time points vector
        if timeStep is None:
            timePoints = self.time
        else:
            timePoints = np.arange(self.tInitial, self.tFinal + timeStep, timeStep)
        # Open kml file with simplekml library
        kml = simplekml.Kml(open=1)
        trajectory = kml.newlinestring(name="Rocket Trajectory - Powered by RocketPy")
        coords = []
        if altitudeMode == "relativetoground":
            # In this mode the elevation data will be the Above Ground Level
            # elevation. Only works properly if the ground level is similar to
            # a plane, i.e. it might not work well if the terrain has mountains
            for t in timePoints:
                coords.append(
                    (
                        self.longitude(t),
                        self.latitude(t),
                        self.z(t) - self.env.elevation,
                    )
                )
            trajectory.coords = coords
            trajectory.altitudemode = simplekml.AltitudeMode.relativetoground
        else:  # altitudeMode == 'absolute'
            # In this case the elevation data will be the Above Sea Level elevation
            # Ensure you use the correct value on self.env.elevation, otherwise
            # the trajectory path can be offset from ground
            for t in timePoints:
                coords.append((self.longitude(t), self.latitude(t), self.z(t)))
            trajectory.coords = coords
            trajectory.altitudemode = simplekml.AltitudeMode.absolute
        # Modify style of trajectory linestring
        trajectory.style.linestyle.color = color
        trajectory.style.polystyle.color = color
        if extrude:
            trajectory.extrude = 1
        # Save the KML
        kml.save(fileName)
        print("File ", fileName, " saved with success!")

        return None

    def allInfo(self):
        """Prints out all data and graphs available about the Flight.

        Parameters
        ----------
        None

        Return
        ------
        None
        """

        # Print a summary of data about the flight
        self.info()

        self.plots.all()

        return None

    def animate(self, start=0, stop=None, fps=12, speed=4, elev=None, azim=None):
        """Plays an animation of the flight. Not implemented yet. Only
        kinda works outside notebook.
        """
        # Set up stopping time
        stop = self.tFinal if stop is None else stop
        # Speed = 4 makes it almost real time - matplotlib is way to slow
        # Set up graph
        fig = plt.figure(figsize=(18, 15))
        axes = fig.gca(projection="3d")
        # Initialize time
        timeRange = np.linspace(start, stop, fps * (stop - start))
        # Initialize first frame
        axes.set_title("Trajectory and Velocity Animation")
        axes.set_xlabel("X (m)")
        axes.set_ylabel("Y (m)")
        axes.set_zlabel("Z (m)")
        axes.view_init(elev, azim)
        R = axes.quiver(0, 0, 0, 0, 0, 0, color="r", label="Rocket")
        V = axes.quiver(0, 0, 0, 0, 0, 0, color="g", label="Velocity")
        W = axes.quiver(0, 0, 0, 0, 0, 0, color="b", label="Wind")
        S = axes.quiver(0, 0, 0, 0, 0, 0, color="black", label="Freestream")
        axes.legend()
        # Animate
        for t in timeRange:
            R.remove()
            V.remove()
            W.remove()
            S.remove()
            # Calculate rocket position
            Rx, Ry, Rz = self.x(t), self.y(t), self.z(t)
            Ru = 1 * (2 * (self.e1(t) * self.e3(t) + self.e0(t) * self.e2(t)))
            Rv = 1 * (2 * (self.e2(t) * self.e3(t) - self.e0(t) * self.e1(t)))
            Rw = 1 * (1 - 2 * (self.e1(t) ** 2 + self.e2(t) ** 2))
            # Calculate rocket Mach number
            Vx = self.vx(t) / 340.40
            Vy = self.vy(t) / 340.40
            Vz = self.vz(t) / 340.40
            # Calculate wind Mach Number
            z = self.z(t)
            Wx = self.env.windVelocityX(z) / 20
            Wy = self.env.windVelocityY(z) / 20
            # Calculate freestream Mach Number
            Sx = self.streamVelocityX(t) / 340.40
            Sy = self.streamVelocityY(t) / 340.40
            Sz = self.streamVelocityZ(t) / 340.40
            # Plot Quivers
            R = axes.quiver(Rx, Ry, Rz, Ru, Rv, Rw, color="r")
            V = axes.quiver(Rx, Ry, Rz, -Vx, -Vy, -Vz, color="g")
            W = axes.quiver(Rx - Vx, Ry - Vy, Rz - Vz, Wx, Wy, 0, color="b")
            S = axes.quiver(Rx, Ry, Rz, Sx, Sy, Sz, color="black")
            # Adjust axis
            axes.set_xlim(Rx - 1, Rx + 1)
            axes.set_ylim(Ry - 1, Ry + 1)
            axes.set_zlim(Rz - 1, Rz + 1)
            # plt.pause(1/(fps*speed))
            try:
                plt.pause(1 / (fps * speed))
            except:
                time.sleep(1 / (fps * speed))

    def timeIterator(self, nodeList):
        i = 0
        while i < len(nodeList) - 1:
            yield i, nodeList[i]
            i += 1

    class FlightPhases:
        def __init__(self, init_list=[]):
            self.list = init_list[:]

        def __getitem__(self, index):
            return self.list[index]

        def __len__(self):
            return len(self.list)

        def __repr__(self):
            return str(self.list)

        def add(self, flightPhase, index=None):
            # Handle first phase
            if len(self.list) == 0:
                self.list.append(flightPhase)
            # Handle appending to last position
            elif index is None:
                # Check if new flight phase respects time
                previousPhase = self.list[-1]
                if flightPhase.t > previousPhase.t:
                    # All good! Add phase.
                    self.list.append(flightPhase)
                elif flightPhase.t == previousPhase.t:
                    print(
                        "WARNING: Trying to add a flight phase starting together with the one preceding it."
                    )
                    print(
                        "This may be caused by more than when parachute being triggered simultaneously."
                    )
                    flightPhase.t += 1e-7
                    self.add(flightPhase)
                elif flightPhase.t < previousPhase.t:
                    print(
                        "WARNING: Trying to add a flight phase starting before the one preceding it."
                    )
                    print(
                        "This may be caused by more than when parachute being triggered simultaneously."
                    )
                    print("Or by having a negative parachute lag.")
                    self.add(flightPhase, -2)
            # Handle inserting into intermediary position
            else:
                # Check if new flight phase respects time
                nextPhase = self.list[index]
                previousPhase = self.list[index - 1]
                if previousPhase.t < flightPhase.t < nextPhase.t:
                    # All good! Add phase.
                    self.list.insert(index, flightPhase)
                elif flightPhase.t < previousPhase.t:
                    print(
                        "WARNING: Trying to add a flight phase starting before the one preceding it."
                    )
                    print(
                        "This may be caused by more than when parachute being triggered simultaneously."
                    )
                    print("Or by having a negative parachute lag.")
                    self.add(flightPhase, index - 1)
                elif flightPhase.t == previousPhase.t:
                    print(
                        "WARNING: Trying to add a flight phase starting together with the one preceding it."
                    )
                    print(
                        "This may be caused by more than when parachute being triggered simultaneously."
                    )
                    flightPhase.t += 1e-7
                    self.add(flightPhase, index)
                elif flightPhase.t == nextPhase.t:
                    print(
                        "WARNING: Trying to add a flight phase starting together with the one proceeding it."
                    )
                    print(
                        "This may be caused by more than when parachute being triggered simultaneously."
                    )
                    flightPhase.t += 1e-7
                    self.add(flightPhase, index + 1)
                elif flightPhase.t > nextPhase.t:
                    print(
                        "WARNING: Trying to add a flight phase starting after the one proceeding it."
                    )
                    print(
                        "This may be caused by more than when parachute being triggered simultaneously."
                    )
                    self.add(flightPhase, index + 1)

        def addPhase(self, t, derivatives=None, callback=[], clear=True, index=None):
            self.add(self.FlightPhase(t, derivatives, callback, clear), index)

        def flushAfter(self, index):
            del self.list[index + 1 :]

        class FlightPhase:
            def __init__(self, t, derivative=None, callbacks=[], clear=True):
                self.t = t
                self.derivative = derivative
                self.callbacks = callbacks[:]
                self.clear = clear

            def __repr__(self):
                if self.derivative is None:
                    return "{Initial Time: " + str(self.t) + " | Derivative: None}"
                return (
                    "{Initial Time: "
                    + str(self.t)
                    + " | Derivative: "
                    + self.derivative.__name__
                    + "}"
                )

    class TimeNodes:
        def __init__(self, init_list=[]):
            self.list = init_list[:]

        def __getitem__(self, index):
            return self.list[index]

        def __len__(self):
            return len(self.list)

        def __repr__(self):
            return str(self.list)

        def add(self, timeNode):
            self.list.append(timeNode)

        def addNode(self, t, parachutes, callbacks):
            self.list.append(self.TimeNode(t, parachutes, callbacks))

        def addParachutes(self, parachutes, t_init, t_end):
            # Iterate over parachutes
            for parachute in parachutes:
                # Calculate start of sampling time nodes
                pcDt = 1 / parachute.samplingRate
                parachute_node_list = [
                    self.TimeNode(i * pcDt, [parachute], [])
                    for i in range(
                        math.ceil(t_init / pcDt), math.floor(t_end / pcDt) + 1
                    )
                ]
                self.list += parachute_node_list

        def sort(self):
            self.list.sort(key=(lambda node: node.t))

        def merge(self):
            # Initialize temporary list
            self.tmp_list = [self.list[0]]
            self.copy_list = self.list[1:]
            # Iterate through all other time nodes
            for node in self.copy_list:
                # If there is already another node with similar time: merge
                if abs(node.t - self.tmp_list[-1].t) < 1e-7:
                    self.tmp_list[-1].parachutes += node.parachutes
                    self.tmp_list[-1].callbacks += node.callbacks
                # Add new node to tmp list if there is none with the same time
                else:
                    self.tmp_list.append(node)
            # Save tmp list to permanent
            self.list = self.tmp_list

        def flushAfter(self, index):
            del self.list[index + 1 :]

        class TimeNode:
            def __init__(self, t, parachutes, callbacks):
                self.t = t
                self.parachutes = parachutes
                self.callbacks = callbacks

            def __repr__(self):
                return (
                    "{Initial Time: "
                    + str(self.t)
                    + " | Parachutes: "
                    + str(len(self.parachutes))
                    + "}"
                )<|MERGE_RESOLUTION|>--- conflicted
+++ resolved
@@ -1769,37 +1769,6 @@
                 M3 += M3f - M3d
             except AttributeError:
                 pass
-
-<<<<<<< HEAD
-        body_g = Dot(K[0, 0, -M * self.env.g])
-        T00 = [M * r_CM[0], M * r_CM[1], M * r_CM[2]]
-        T03 = [
-            0,
-            0,
-            2 * self.rocket.massFlowRate(t) * (self.rocket.nozzlePosition - r_CM)
-            - 2 * M * r_CM_dot,
-        ]
-        T04 = (
-            self.rocket.motor.thrust(t)
-            - M * r_CM_ddot
-            - 2 * self.rocket.massFlowRate(t) * r_CM_dot
-            + M_ddot * (self.rocket.nozzlePosition - r_CM)
-        )
-        T05 = self.rocket.massFlowRate(t) * S_nozzle - I_dot
-
-        T20 = list_sum(
-            cross(cross(omega, T00), omega),
-            cross(omega, T03),
-            T04,
-            body_g,
-            [R1, R2, R3],
-        )
-        T21 = list_sum(
-            cross(Dot(I, omega), omega),
-            Dot(T05, omega),
-            cross(body_g, r_CM),
-            [M1, M2, M3],
-=======
         weightB = Kt @ Vector([0, 0, -total_mass * self.env.gravity(z)])
         T00 = total_mass * r_CM
         T03 = (
@@ -1811,7 +1780,6 @@
             - total_mass * r_CM_ddot
             - 2 * total_mass_dot * r_CM_dot
             + total_mass_ddot * (Vector([0, 0, r_NOZ]) - r_CM)
->>>>>>> 2f09814a
         )
         T05 = total_mass_dot * S_nozzle - I_dot
 
@@ -1819,45 +1787,8 @@
 
         T21 = ((I @ w) ^ w) + T05 @ w - (weightB ^ r_CM) + Vector([M1, M2, M3])
 
-<<<<<<< HEAD
-        Returns
-        -------
-        uDot : list
-            State vector defined by uDot = [vx, vy, vz, ax, ay, az,
-            e0Dot, e1Dot, e2Dot, e3Dot, alpha1, alpha2, alpha3].
-        """
-        # Unpack state vector
-        x, y, z, vx, vy, vz, q0, q1, q2, q3, omega1, omega2, omega3 = u
-
-        # Compute quaternion derivatives
-        q_0_d = 0.5 * (-omega1 * q1 - omega2 * q2 - omega3 * q3)
-        q_1_d = 0.5 * (omega1 * q0 + omega3 * q2 - omega2 * q3)
-        q_2_d = 0.5 * (omega2 * q0 - omega3 * q1 + omega1 * q3)
-        q_3_d = 0.5 * (omega3 * q0 + omega2 * q1 - omega1 * q2)
-
-        # Load mass and inertia properties
-        dry_mass = self.rocket.mass
-        propellant_mass = self.rocket.motor.mass.getValueOpt(t)
-        total_mass = dry_mass + propellant_mass
-        reduced_mass = (dry_mass * propellant_mass) / (dry_mass + propellant_mass)
-        m_d = self.rocket.motor.massFlowRate.getValueOpt(t)
-        m_dd = self.rocket.motor.massFlowRate.differentiate(t, dx=1e-6)
-        I_11 = self.rocket.I_11.getValueOpt(t)
-        I_22 = self.rocket.I_22.getValueOpt(t)
-        I_33 = self.rocket.I_33.getValueOpt(t)
-        I_12 = self.rocket.I_12.getValueOpt(t)
-        I_13 = self.rocket.I_13.getValueOpt(t)
-        I_23 = self.rocket.I_23.getValueOpt(t)
-        I_11_d = self.rocket.I_11.differentiate(t, dx=1e-6)
-        I_22_d = self.rocket.I_22.differentiate(t, dx=1e-6)
-        I_33_d = self.rocket.I_33.differentiate(t, dx=1e-6)
-        I_12_d = self.rocket.I_12.differentiate(t, dx=1e-6)
-        I_13_d = self.rocket.I_13.differentiate(t, dx=1e-6)
-        I_23_d = self.rocket.I_23.differentiate(t, dx=1e-6)
-=======
         # Angular velocity derivative
         w_dot = I_CM.inverse @ (T21 + (T20 ^ r_CM))
->>>>>>> 2f09814a
 
         # Velocity vector derivative
         v_dot = K @ (T20 / total_mass - (r_CM ^ w_dot))
