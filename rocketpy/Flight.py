--- conflicted
+++ resolved
@@ -612,10 +612,7 @@
         self.timeOvershoot = timeOvershoot
         self.terminateOnApogee = terminateOnApogee
         self.name = name
-<<<<<<< HEAD
         self.equations_of_motion = equations_of_motion
-=======
->>>>>>> eb900d65
 
         # Flight initialization
         self.__init_post_process_variables()
