import warnings
from inspect import signature
from pathlib import Path

import matplotlib.pyplot as plt
import numpy as np
from scipy import integrate, linalg, optimize

try:
    from functools import cached_property
except ImportError:
    from ..tools import cached_property


class Function:
    """Class converts a python function or a data sequence into an object
    which can be handled more naturally, enabling easy interpolation,
    extrapolation, plotting and algebra.
    """

    def __init__(
        self,
        source,
        inputs=["Scalar"],
        outputs=["Scalar"],
        interpolation=None,
        extrapolation=None,
        title=None,
    ):
        """Convert source into a Function, to be used more naturally.
        Set inputs, outputs, domain dimension, interpolation and extrapolation
        method, and process the source.

        Parameters
        ----------
        source : function, scalar, ndarray, string
            The actual function. If type is function, it will be called for
            evaluation. If type is int or float, it will be treated as a
            constant function. If ndarray, its points will be used for
            interpolation. An ndarray should be as [(x0, y0, z0), (x1, y1, z1),
            (x2, y2, z2), ...] where x0 and y0 are inputs and z0 is output. If
            string, imports file named by the string and treats it as csv.
            The file is converted into ndarray and should not have headers.
        inputs : string, sequence of strings, optional
            The name of the inputs of the function. Will be used for
            representation and graphing (axis names). 'Scalar' is default.
            If source is function, int or float and has multiple inputs,
            this parameter must be given for correct operation.
        outputs : string, sequence of strings, optional
            The name of the outputs of the function. Will be used for
            representation and graphing (axis names). Scalar is default.
        interpolation : string, optional
            Interpolation method to be used if source type is ndarray.
            For 1-D functions, linear, polynomial, akima and spline are
            supported. For N-D functions, only shepard is supported.
            Default for 1-D functions is spline.
        extrapolation : string, optional
            Extrapolation method to be used if source type is ndarray.
            Options are 'natural', which keeps interpolation, 'constant',
            which returns the value of the function at the edge of the interval,
            and 'zero', which returns zero for all points outside of source
            range. Default for 1-D functions is constant.
        title : string, optional
            Title to be displayed in the plots' figures. If none, the title will
            be constructed using the inputs and outputs arguments in the form
            of  "{inputs} x {outputs}".

        Returns
        -------
        None
        """
        inputs, outputs, interpolation, extrapolation = self._check_user_input(
            source, inputs, outputs, interpolation, extrapolation
        )
        # Set input and output
        self.set_inputs(inputs)
        self.set_outputs(outputs)
        # Save interpolation method
        self.__interpolation__ = interpolation
        self.__extrapolation__ = extrapolation
        # Initialize last_interval
        self.last_interval = 0
        # Set source
        self.set_source(source)
        #  Set function title
        self.set_title(title)

        # Return
        return None

    # Define all set methods
    def set_inputs(self, inputs):
        """Set the name and number of the incoming arguments of the Function.

        Parameters
        ----------
        inputs : string, sequence of strings
            The name of the parameters (inputs) of the Function.

        Returns
        -------
        self : Function
        """
        self.__inputs__ = [inputs] if isinstance(inputs, str) else list(inputs)
        self.__dom_dim__ = len(self.__inputs__)
        return self

    def set_outputs(self, outputs):
        """Set the name and number of the output of the Function.

        Parameters
        ----------
        outputs : string, sequence of strings
            The name of the output of the function. Example: Distance (m).

        Returns
        -------
        self : Function
        """
        self.__outputs__ = [outputs] if isinstance(outputs, str) else list(outputs)
        self.__img_dim__ = len(self.__outputs__)
        return self

    def set_source(self, source):
        """Set the source which defines the output of the function giving a
        certain input.

        Parameters
        ----------
        source : function, scalar, ndarray, string, Function
            The actual function. If type is function, it will be called for
            evaluation. If type is int or float, it will be treated as a
            constant function. If ndarray, its points will be used for
            interpolation. An ndarray should be as [(x0, y0, z0), (x1, y1, z1),
            (x2, y2, z2), ...] where x0 and y0 are inputs and z0 is output. If
            string, imports file named by the string and treats it as csv.
            The file is converted into ndarray and should not have headers.
            If the source is a Function, its source will be copied and another
            Function will be created following the new inputs and outputs.

        Returns
        -------
        self : Function
        """
        _, _, _, _ = self._check_user_input(
            source,
            self.__inputs__,
            self.__outputs__,
            self.__interpolation__,
            self.__extrapolation__,
        )
        # If the source is a Function
        if isinstance(source, Function):
            source = source.get_source()
        # Import CSV if source is a string or Path and convert values to ndarray
        if isinstance(source, (str, Path)):
            # Read file and check for headers
            f = open(source, "r")
            first_line = f.readline()
            # If headers are found...
            if first_line[0] in ['"', "'"]:
                # Headers available
                first_line = first_line.replace('"', " ").replace("'", " ")
                first_line = first_line.split(" , ")
                self.set_inputs(first_line[0])
                self.set_outputs(first_line[1:])
                source = np.loadtxt(source, delimiter=",", skiprows=1, dtype=float)
            # if headers are not found
            else:
                source = np.loadtxt(source, delimiter=",", dtype=float)
        # Convert to ndarray if source is a list
        if isinstance(source, (list, tuple)):
            source = np.array(source, dtype=np.float64)
        # Convert number source into vectorized lambda function
        if isinstance(source, (int, float)):
            temp = 1 * source

            def source(x):
                return temp

        # Handle callable source or number source
        if callable(source):
            # Set source
            self.source = source
            # Set get_value_opt
            self.get_value_opt = source
            # Set arguments name and domain dimensions
            parameters = signature(source).parameters
            self.__dom_dim__ = len(parameters)
            if self.__inputs__ == ["Scalar"]:
                self.__inputs__ = list(parameters)
            # Set interpolation and extrapolation
            self.__interpolation__ = None
            self.__extrapolation__ = None
        # Handle ndarray source
        else:
            # Check to see if dimensions match incoming data set
            new_total_dim = len(source[0, :])
            old_total_dim = self.__dom_dim__ + self.__img_dim__

            # If they don't, update default values or throw error
            if new_total_dim != old_total_dim:
                # Update dimensions and inputs
                self.__dom_dim__ = new_total_dim - 1
                self.__inputs__ = self.__dom_dim__ * self.__inputs__

            # Do things if domDim is 1
            if self.__dom_dim__ == 1:
                source = source[source[:, 0].argsort()]

                self.x_array = source[:, 0]
                self.xinitial, self.xfinal = self.x_array[0], self.x_array[-1]

                self.y_array = source[:, 1]
                self.y_initial, self.y_final = self.y_array[0], self.y_array[-1]

                # Finally set data source as source
                self.source = source
                # Update extrapolation method
                if self.__extrapolation__ is None:
                    self.set_extrapolation()
                # Set default interpolation for point source if it hasn't
                if self.__interpolation__ is None:
                    self.set_interpolation()
                else:
                    # Updates interpolation coefficients
                    self.set_interpolation(self.__interpolation__)
            # Do things if function is multivariate
            else:
                self.x_array = source[:, 0]
                self.xinitial, self.xfinal = self.x_array[0], self.x_array[-1]

                self.y_array = source[:, 1]
                self.y_initial, self.y_final = self.y_array[0], self.y_array[-1]

                self.z_array = source[:, 2]
                self.z_initial, self.z_final = self.z_array[0], self.z_array[-1]

                # Finally set data source as source
                self.source = source
                if self.__interpolation__ is None:
                    self.set_interpolation("shepard")
        # Return self
        return self

    @cached_property
    def min(self):
        """Get the minimum value of the Function y_array.
        Raises an error if the Function is lambda based.

        Returns
        -------
        minimum : float
        """
        return self.y_array.min()

    @cached_property
    def max(self):
        """Get the maximum value of the Function y_array.
        Raises an error if the Function is lambda based.

        Returns
        -------
        maximum : float
        """
        return self.y_array.max()

    def set_interpolation(self, method="spline"):
        """Set interpolation method and process data is method requires.

        Parameters
        ----------
        method : string, optional
            Interpolation method to be used if source type is ndarray.
            For 1-D functions, linear, polynomial, akima and spline is
            supported. For N-D functions, only shepard is supported.
            Default is 'spline'.

        Returns
        -------
        self : Function
        """
        # Set interpolation method
        self.__interpolation__ = method
        # Spline, akima and polynomial need data processing
        # Shepard, and linear do not
        if method == "spline":
            self.__interpolate_spline__()
        elif method == "polynomial":
            self.__interpolate_polynomial__()
        elif method == "akima":
            self.__interpolate_akima__()

        # Set get_value_opt
        self.set_get_value_opt()

        # Returns self
        return self

    def set_extrapolation(self, method="constant"):
        """Set extrapolation behavior of data set.

        Parameters
        ----------
        extrapolation : string, optional
            Extrapolation method to be used if source type is ndarray.
            Options are 'natural', which keeps interpolation, 'constant',
            which returns the value of the function at the edge of the interval,
            and 'zero', which returns zero for all points outside of source
            range. Default is 'constant'.

        Returns
        -------
        self : Function
        """
        # Set extrapolation method
        self.__extrapolation__ = method
        # Return self
        return self

    def set_get_value_opt(self):
        """Crates a method that evaluates interpolations rather quickly
        when compared to other options available, such as just calling
        the object instance or calling ``Function.get_value directly``. See
        ``Function.get_value_opt`` for documentation.

        Returns
        -------
        self : Function
        """
        # Retrieve general info
        x_data = self.x_array
        y_data = self.y_array
        x_min, x_max = self.xinitial, self.xfinal
        if self.__extrapolation__ == "zero":
            extrapolation = 0  # Extrapolation is zero
        elif self.__extrapolation__ == "natural":
            extrapolation = 1  # Extrapolation is natural
        elif self.__extrapolation__ == "constant":
            extrapolation = 2  # Extrapolation is constant
        else:
            raise ValueError(f"Invalid extrapolation type {self.__extrapolation__}")

        # Crete method to interpolate this info for each interpolation type
        if self.__interpolation__ == "spline":
            coeffs = self.__spline_coefficients__

            def get_value_opt(x):
                x_interval = np.searchsorted(x_data, x)
                # Interval found... interpolate... or extrapolate
                if x_min <= x <= x_max:
                    # Interpolate
                    x_interval = x_interval if x_interval != 0 else 1
                    a = coeffs[:, x_interval - 1]
                    x = x - x_data[x_interval - 1]
                    y = a[3] * x**3 + a[2] * x**2 + a[1] * x + a[0]
                else:
                    # Extrapolate
                    if extrapolation == 0:  # Extrapolation == zero
                        y = 0
                    elif extrapolation == 1:  # Extrapolation == natural
                        a = coeffs[:, 0] if x < x_min else coeffs[:, -1]
                        x = x - x_data[0] if x < x_min else x - x_data[-2]
                        y = a[3] * x**3 + a[2] * x**2 + a[1] * x + a[0]
                    else:  # Extrapolation is set to constant
                        y = y_data[0] if x < x_min else y_data[-1]
                return y

            self.get_value_opt = get_value_opt

        elif self.__interpolation__ == "linear":

            def get_value_opt(x):
                x_interval = np.searchsorted(x_data, x)
                # Interval found... interpolate... or extrapolate
                if x_min <= x <= x_max:
                    # Interpolate
                    dx = float(x_data[x_interval] - x_data[x_interval - 1])
                    dy = float(y_data[x_interval] - y_data[x_interval - 1])
                    y = (x - x_data[x_interval - 1]) * (dy / dx) + y_data[
                        x_interval - 1
                    ]
                else:
                    # Extrapolate
                    if extrapolation == 0:  # Extrapolation == zero
                        y = 0
                    elif extrapolation == 1:  # Extrapolation == natural
                        x_interval = 1 if x < x_min else -1
                        dx = float(x_data[x_interval] - x_data[x_interval - 1])
                        dy = float(y_data[x_interval] - y_data[x_interval - 1])
                        y = (x - x_data[x_interval - 1]) * (dy / dx) + y_data[
                            x_interval - 1
                        ]
                    else:  # Extrapolation is set to constant
                        y = y_data[0] if x < x_min else y_data[-1]
                return y

            self.get_value_opt = get_value_opt

        elif self.__interpolation__ == "akima":
            coeffs = np.array(self.__akima_coefficients__)

            def get_value_opt(x):
                x_interval = np.searchsorted(x_data, x)
                # Interval found... interpolate... or extrapolate
                if x_min <= x <= x_max:
                    # Interpolate
                    x_interval = x_interval if x_interval != 0 else 1
                    a = coeffs[4 * x_interval - 4 : 4 * x_interval]
                    y = a[3] * x**3 + a[2] * x**2 + a[1] * x + a[0]
                else:
                    # Extrapolate
                    if extrapolation == 0:  # Extrapolation == zero
                        y = 0
                    elif extrapolation == 1:  # Extrapolation == natural
                        a = coeffs[:4] if x < x_min else coeffs[-4:]
                        y = a[3] * x**3 + a[2] * x**2 + a[1] * x + a[0]
                    else:  # Extrapolation is set to constant
                        y = y_data[0] if x < x_min else y_data[-1]
                return y

            self.get_value_opt = get_value_opt

        elif self.__interpolation__ == "polynomial":
            coeffs = self.__polynomial_coefficients__

            def get_value_opt(x):
                # Interpolate... or extrapolate
                if x_min <= x <= x_max:
                    # Interpolate
                    y = 0
                    for i in range(len(coeffs)):
                        y += coeffs[i] * (x**i)
                else:
                    # Extrapolate
                    if extrapolation == 0:  # Extrapolation == zero
                        y = 0
                    elif extrapolation == 1:  # Extrapolation == natural
                        y = 0
                        for i in range(len(coeffs)):
                            y += coeffs[i] * (x**i)
                    else:  # Extrapolation is set to constant
                        y = y_data[0] if x < x_min else y_data[-1]
                return y

            self.get_value_opt = get_value_opt

        elif self.__interpolation__ == "shepard":
            x_data = self.source[:, 0:-1]  # Support for N-Dimensions
            len_y_data = len(y_data)  # A little speed up

            def get_value_opt(*args):
                x = np.array([[float(x) for x in list(args)]])
                numerator_sum = 0
                denominator_sum = 0
                for i in range(len_y_data):
                    sub = x_data[i] - x
                    distance = np.linalg.norm(sub)
                    if distance == 0:
                        numerator_sum = y_data[i]
                        denominator_sum = 1
                        break
                    else:
                        weight = distance ** (-3)
                        numerator_sum = numerator_sum + y_data[i] * weight
                        denominator_sum = denominator_sum + weight
                return numerator_sum / denominator_sum

            self.get_value_opt = get_value_opt

        # Returns self
        return self

    def set_discrete(
        self,
        lower=0,
        upper=10,
        samples=200,
        interpolation="spline",
        extrapolation="constant",
        one_by_one=True,
    ):
        """This method transforms function defined Functions into list
        defined Functions. It evaluates the function at certain points
        (sampling range) and stores the results in a list, which is converted
        into a Function and then returned. The original Function object is
        replaced by the new one.

        Parameters
        ----------
        lower : scalar, optional
            Value where sampling range will start. Default is 0.
        upper : scalar, optional
            Value where sampling range will end. Default is 10.
        samples : int, optional
            Number of samples to be taken from inside range. Default is 200.
        interpolation : string
            Interpolation method to be used if source type is ndarray.
            For 1-D functions, linear, polynomial, akima and spline is
            supported. For N-D functions, only shepard is supported.
            Default is 'spline'.
        extrapolation : string, optional
            Extrapolation method to be used if source type is ndarray.
            Options are 'natural', which keeps interpolation, 'constant',
            which returns the value of the function at the edge of the interval,
            and 'zero', which returns zero for all points outside of source
            range. Default is 'constant'.
        one_by_one : boolean, optional
            If True, evaluate Function in each sample point separately. If
            False, evaluates Function in vectorized form. Default is True.

        Returns
        -------
        self : Function
        """
        if self.__dom_dim__ == 1:
            xs = np.linspace(lower, upper, samples)
            ys = self.get_value(xs.tolist()) if one_by_one else self.get_value(xs)
            self.set_source(np.concatenate(([xs], [ys])).transpose())
            self.set_interpolation(interpolation)
            self.set_extrapolation(extrapolation)
        elif self.__dom_dim__ == 2:
            lower = 2 * [lower] if isinstance(lower, (int, float)) else lower
            upper = 2 * [upper] if isinstance(upper, (int, float)) else upper
            sam = 2 * [samples] if isinstance(samples, (int, float)) else samples
            # Create nodes to evaluate function
            xs = np.linspace(lower[0], upper[0], sam[0])
            ys = np.linspace(lower[1], upper[1], sam[1])
            xs, ys = np.meshgrid(xs, ys)
            xs, ys = xs.flatten(), ys.flatten()
            mesh = [[xs[i], ys[i]] for i in range(len(xs))]
            # Evaluate function at all mesh nodes and convert it to matrix
            zs = np.array(self.get_value(mesh))
            self.set_source(np.concatenate(([xs], [ys], [zs])).transpose())
            self.__interpolation__ = "shepard"
        return self

    def set_discrete_based_on_model(
        self, model_function, one_by_one=True, keep_self=True
    ):
        """This method transforms the domain of Function instance into a list of
        discrete points based on the domain of a model Function instance. It
        does so by retrieving the domain, domain name, interpolation method and
        extrapolation method of the model Function instance. It then evaluates
        the original Function instance in all points of the retrieved domain to
        generate the list of discrete points that will be used for interpolation
        when this Function is called.

        Parameters
        ----------
        model_function : Function
            Function object that will be used to define the sampling points,
            interpolation method and extrapolation method.
            Must be a Function whose source attribute is a list (i.e. a list
            based Function instance). Must have the same domain dimension as the
            Function to be discretized.

        one_by_one : boolean, optional
            If True, evaluate Function in each sample point separately. If
            False, evaluates Function in vectorized form. Default is True.

        keepSelf : boolean, optional
            If True, the original Function interpolation and extrapolation
            methods will be kept. If False, those are substituted by the ones
            from the model Function. Default is True.

        Returns
        -------
        self : Function

        See also
        --------
        Function.set_discrete

        Examples
        --------
        This method is particularly useful when algebraic operations are carried
        out using Function instances defined by different discretized domains
        (same range, but different mesh size). Once an algebraic operation is
        done, it will not directly be applied between the list of discrete
        points of the two Function instances. Instead, the result will be a
        Function instance defined by a callable that calls both Function
        instances and performs the operation. This makes the evaluation of the
        resulting Function inefficient, due to extra function calling overhead
        and multiple interpolations being carried out.

        >>> from rocketpy import Function
        >>> f = Function([(0, 0), (1, 1), (2, 4), (3, 9), (4, 16)])
        >>> g = Function([(0, 0), (2, 2), (4, 4)])
        >>> h = f * g
        >>> type(h.source)
        <class 'function'>

        Therefore, it is good practice to make sure both Function instances are
        defined by the same domain, i.e. by the same list of mesh points. This
        way, the algebraic operation will be carried out directly between the
        lists of discrete points, generating a new Function instance defined by
        this result. When it is evaluated, there are no extra function calling
        overheads neither multiple interpolations.

        >>> g.set_discrete_based_on_model(f)
        'Function from R1 to R1 : (Scalar) → (Scalar)'
        >>> h = f * g
        >>> h.source
        array([[ 0.,  0.],
               [ 1.,  1.],
               [ 2.,  8.],
               [ 3., 27.],
               [ 4., 64.]])

        Notes
        -----
        1. This method performs in place replacement of the original Function
        object source.

        2. This method is similar to set_discrete, but it uses the domain of a
        model Function to define the domain of the new Function instance.
        """
        if not isinstance(model_function.source, np.ndarray):
            raise TypeError("model_function must be a list based Function.")
        if model_function.__dom_dim__ != self.__dom_dim__:
            raise ValueError("model_function must have the same domain dimension.")

        if self.__dom_dim__ == 1:
            xs = model_function.source[:, 0]
            ys = self.get_value(xs.tolist()) if one_by_one else self.get_value(xs)
            self.set_source(np.concatenate(([xs], [ys])).transpose())
        elif self.__dom_dim__ == 2:
            # Create nodes to evaluate function
            xs = model_function.source[:, 0]
            ys = model_function.source[:, 1]
            xs, ys = np.meshgrid(xs, ys)
            xs, ys = xs.flatten(), ys.flatten()
            mesh = [[xs[i], ys[i]] for i in range(len(xs))]
            # Evaluate function at all mesh nodes and convert it to matrix
            zs = np.array(self.get_value(mesh))
            self.set_source(np.concatenate(([xs], [ys], [zs])).transpose())

        interp = (
            self.__interpolation__ if keep_self else model_function.__interpolation__
        )
        extrap = (
            self.__extrapolation__ if keep_self else model_function.__extrapolation__
        )

        self.set_interpolation(interp)
        self.set_extrapolation(extrap)

        return self

    def reset(
        self,
        inputs=None,
        outputs=None,
        interpolation=None,
        extrapolation=None,
        title=None,
    ):
        """This method allows the user to reset the inputs, outputs,
        interpolation and extrapolation settings of a Function object, all at
        once, without having to call each of the corresponding methods.

        Parameters
        ----------
        inputs : string, sequence of strings, optional
            List of input variable names. If None, the original inputs are kept.
            See Function.set_inputs for more information.
        outputs : string, sequence of strings, optional
            List of output variable names. If None, the original outputs are
            kept. See Function.set_outputs for more information.
        interpolation : string, optional
            Interpolation method to be used if source type is ndarray.
            See Function.set_interpolation for more information.
        extrapolation : string, optional
            Extrapolation method to be used if source type is ndarray.
            See Function.set_extrapolation for more information.

        Examples
        --------
        A simple use case is to reset the inputs and outputs of a Function
        object that has been defined by algebraic manipulation of other Function
        objects.

        >>> from rocketpy import Function
        >>> v = Function(lambda t: (9.8*t**2)/2, inputs='t', outputs='v')
        >>> mass = 10 # Mass
        >>> kinetic_energy = mass * v**2 / 2
        >>> v.get_inputs(), v.get_outputs()
        (['t'], ['v'])
        >>> kinetic_energy
        'Function from R1 to R1 : (x) → (Scalar)'
        >>> kinetic_energy.reset(inputs='t', outputs='Kinetic Energy');
        'Function from R1 to R1 : (t) → (Kinetic Energy)'

        Returns
        -------
        self : Function
        """
        if inputs is not None:
            self.set_inputs(inputs)
        if outputs is not None:
            self.set_outputs(outputs)
        if interpolation is not None and interpolation != self.__interpolation__:
            self.set_interpolation(interpolation)
        if extrapolation is not None and extrapolation != self.__extrapolation__:
            self.set_extrapolation(extrapolation)

        self.set_title(title)

        return self

    # Define all get methods
    def get_inputs(self):
        "Return tuple of inputs of the function."
        return self.__inputs__

    def get_outputs(self):
        "Return tuple of outputs of the function."
        return self.__outputs__

    def get_source(self):
        "Return source list or function of the Function."
        return self.source

    def get_image_dim(self):
        "Return int describing dimension of the image space of the function."
        return self.__img_dim__

    def get_domain_dim(self):
        "Return int describing dimension of the domain space of the function."
        return self.__dom_dim__

    def get_interpolation_method(self):
        "Return string describing interpolation method used."
        return self.__interpolation__

    def get_extrapolation_method(self):
        "Return string describing extrapolation method used."
        return self.__extrapolation__

    def get_value(self, *args):
        """This method returns the value of the Function at the specified
        point. See Function.get_value_opt for a faster, but limited,
        implementation.

        Parameters
        ----------
        args : scalar, list
            Value where the Function is to be evaluated. If the Function is
            1-D, only one argument is expected, which may be an int, a float
            or a list of ints or floats, in which case the Function will be
            evaluated at all points in the list and a list of floats will be
            returned. If the function is N-D, N arguments must be given, each
            one being an scalar or list.

        Returns
        -------
        ans : scalar, list
            Value of the Function at the specified point(s).

        Examples
        --------
        >>> from rocketpy import Function

        Testing with callable source (1 dimension):
        >>> f = Function(lambda x: x**2)
        >>> f.get_value(2)
        4
        >>> f.get_value(2.5)
        6.25
        >>> f.get_value([1, 2, 3])
        [1, 4, 9]
        >>> f.get_value([1, 2.5, 4.0])
        [1, 6.25, 16.0]

        Testing with callable source (2 dimensions):
        >>> f2 = Function(lambda x, y: x**2 + y**2)
        >>> f2.get_value(1, 2)
        5
        >>> f2.get_value([1, 2, 3], [1, 2, 3])
        [2, 8, 18]
        >>> f2.get_value([5], [5])
        [50]

        Testing with ndarray source (1 dimension):
        >>> f3 = Function(
        ...    [(0, 0), (1, 1), (1.5, 2.25), (2, 4), (2.5, 6.25), (3, 9), (4, 16)]
        ... )
        >>> f3.get_value(2)
        4.0
        >>> f3.get_value(2.5)
        6.25
        >>> f3.get_value([1, 2, 3])
        [1.0, 4.0, 9.0]
        >>> f3.get_value([1, 2.5, 4.0])
        [1.0, 6.25, 16.0]

        Testing with ndarray source (2 dimensions):
        >>> f4 = Function(
        ...    [(0, 0, 0), (1, 1, 1), (1, 2, 2), (2, 4, 8), (3, 9, 27)]
        ... )
        >>> f4.get_value(1, 1)
        1.0
        >>> f4.get_value(2, 4)
        8.0
        >>> abs(f4.get_value(1, 1.5) - 1.5) < 1e-2  # the interpolation is not perfect
        True
        >>> f4.get_value(3, 9)
        27.0
        """
        if len(args) != self.__dom_dim__:
            raise ValueError(
                f"This Function takes {self.__dom_dim__} arguments, {len(args)} given."
            )

        # Return value for Function of function type
        if callable(self.source):
            # if the function is 1-D:
            if self.__dom_dim__ == 1:
                # if the args is a simple number (int or float)
                if isinstance(args[0], (int, float)):
                    return self.source(args[0])
                # if the arguments are iterable, we map and return a list
                if isinstance(args[0], (list, tuple, np.ndarray)):
                    return list(map(self.source, args[0]))

            # if the function is n-D:
            else:
                # if each arg is a simple number (int or float)
                if all(isinstance(arg, (int, float)) for arg in args):
                    return self.source(*args)
                # if each arg is iterable, we map and return a list
                if all(isinstance(arg, (list, tuple, np.ndarray)) for arg in args):
                    return [self.source(*arg) for arg in zip(*args)]

        # Returns value for shepard interpolation
        elif self.__interpolation__ == "shepard":
            if isinstance(args[0], (list, tuple)):
                x = list(args[0])
            else:
                x = [[float(x) for x in list(args)]]
            ans = x
            x_data = self.source[:, 0:-1]
            y_data = self.source[:, -1]
            for i in range(len(x)):
                numerator_sum = 0
                denominator_sum = 0
                for o in range(len(y_data)):
                    sub = x_data[o] - x[i]
                    distance = (sub.dot(sub)) ** (0.5)
                    # print(x_data[o], x[i], distance)
                    if distance == 0:
                        numerator_sum = y_data[o]
                        denominator_sum = 1
                        break
                    else:
                        weight = distance ** (-3)
                        numerator_sum = numerator_sum + y_data[o] * weight
                        denominator_sum = denominator_sum + weight
                ans[i] = numerator_sum / denominator_sum
            return ans if len(ans) > 1 else ans[0]
        # Returns value for polynomial interpolation function type
        elif self.__interpolation__ == "polynomial":
            if isinstance(args[0], (int, float)):
                args = [list(args)]
            x = np.array(args[0])
            x_data = self.x_array
            y_data = self.y_array
            x_min, x_max = self.xinitial, self.xfinal
            coeffs = self.__polynomial_coefficients__
            A = np.zeros((len(args[0]), coeffs.shape[0]))
            for i in range(coeffs.shape[0]):
                A[:, i] = x**i
            ans = A.dot(coeffs).tolist()
            for i in range(len(x)):
                if not (x_min <= x[i] <= x_max):
                    if self.__extrapolation__ == "constant":
                        ans[i] = y_data[0] if x[i] < x_min else y_data[-1]
                    elif self.__extrapolation__ == "zero":
                        ans[i] = 0
            return ans if len(ans) > 1 else ans[0]
        # Returns value for spline, akima or linear interpolation function type
        elif self.__interpolation__ in ["spline", "akima", "linear"]:
            if isinstance(args[0], (int, float, complex, np.integer)):
                args = [list(args)]
            x = [arg for arg in args[0]]
            x_data = self.x_array
            y_data = self.y_array
            x_intervals = np.searchsorted(x_data, x)
            x_min, x_max = self.xinitial, self.xfinal
            if self.__interpolation__ == "spline":
                coeffs = self.__spline_coefficients__
                for i in range(len(x)):
                    if x[i] == x_min or x[i] == x_max:
                        x[i] = y_data[x_intervals[i]]
                    elif x_min < x[i] < x_max or (self.__extrapolation__ == "natural"):
                        if not x_min < x[i] < x_max:
                            a = coeffs[:, 0] if x[i] < x_min else coeffs[:, -1]
                            x[i] = (
                                x[i] - x_data[0] if x[i] < x_min else x[i] - x_data[-2]
                            )
                        else:
                            a = coeffs[:, x_intervals[i] - 1]
                            x[i] = x[i] - x_data[x_intervals[i] - 1]
                        x[i] = a[3] * x[i] ** 3 + a[2] * x[i] ** 2 + a[1] * x[i] + a[0]
                    else:
                        # Extrapolate
                        if self.__extrapolation__ == "zero":
                            x[i] = 0
                        else:  # Extrapolation is set to constant
                            x[i] = y_data[0] if x[i] < x_min else y_data[-1]
            elif self.__interpolation__ == "linear":
                for i in range(len(x)):
                    # Interval found... interpolate... or extrapolate
                    inter = x_intervals[i]
                    if x_min <= x[i] <= x_max:
                        # Interpolate
                        dx = float(x_data[inter] - x_data[inter - 1])
                        dy = float(y_data[inter] - y_data[inter - 1])
                        x[i] = (x[i] - x_data[inter - 1]) * (dy / dx) + y_data[
                            inter - 1
                        ]
                    else:
                        # Extrapolate
                        if self.__extrapolation__ == "zero":  # Extrapolation == zero
                            x[i] = 0
                        elif (
                            self.__extrapolation__ == "natural"
                        ):  # Extrapolation == natural
                            inter = 1 if x[i] < x_min else -1
                            dx = float(x_data[inter] - x_data[inter - 1])
                            dy = float(y_data[inter] - y_data[inter - 1])
                            x[i] = (x[i] - x_data[inter - 1]) * (dy / dx) + y_data[
                                inter - 1
                            ]
                        else:  # Extrapolation is set to constant
                            x[i] = y_data[0] if x[i] < x_min else y_data[-1]
            else:
                coeffs = self.__akima_coefficients__
                for i in range(len(x)):
                    if x[i] == x_min or x[i] == x_max:
                        x[i] = y_data[x_intervals[i]]
                    elif x_min < x[i] < x_max or (self.__extrapolation__ == "natural"):
                        if not (x_min < x[i] < x_max):
                            a = coeffs[:4] if x[i] < x_min else coeffs[-4:]
                        else:
                            a = coeffs[4 * x_intervals[i] - 4 : 4 * x_intervals[i]]
                        x[i] = a[3] * x[i] ** 3 + a[2] * x[i] ** 2 + a[1] * x[i] + a[0]
                    else:
                        # Extrapolate
                        if self.__extrapolation__ == "zero":
                            x[i] = 0
                        else:  # Extrapolation is set to constant
                            x[i] = y_data[0] if x[i] < x_min else y_data[-1]
            if isinstance(args[0], np.ndarray):
                return np.array(x)
            else:
                return x if len(x) > 1 else x[0]

    def __getitem__(self, args):
        """Returns item of the Function source. If the source is not an array,
        an error will result.

        Parameters
        ----------
        args : int, float
            Index of the item to be retrieved.

        Returns
        -------
        self.source[args] : float, array
            Item specified from Function.source.
        """
        return self.source[args]

    def __len__(self):
        """Returns length of the Function source. If the source is not an
        array, an error will result.

        Returns
        -------
        len(self.source) : int
            Length of Function.source.
        """
        return len(self.source)

    def __bool__(self):
        """Returns true if self exists. This is to avoid getting into __len__
        method in boolean statements.

        Returns
        -------
        bool : bool
            Always True.
        """
        return True

    # Define all conversion methods
    def to_frequency_domain(self, lower, upper, sampling_frequency, remove_dc=True):
        """Performs the conversion of the Function to the Frequency Domain and
        returns the result. This is done by taking the Fourier transform of the
        Function. The resulting frequency domain is symmetric, i.e., the
        negative frequencies are included as well.

        Parameters
        ----------
        lower : float
            Lower bound of the time range.
        upper : float
            Upper bound of the time range.
        sampling_frequency : float
            Sampling frequency at which to perform the Fourier transform.
        remove_dc : bool, optional
            If True, the DC component is removed from the Fourier transform.

        Returns
        -------
        Function
            The Function in the frequency domain.

        Examples
        --------
        >>> from rocketpy import Function
        >>> import numpy as np
        >>> main_frequency = 10 # Hz
        >>> time = np.linspace(0, 10, 1000)
        >>> signal = np.sin(2 * np.pi * main_frequency * time)
        >>> time_domain = Function(np.array([time, signal]).T)
        >>> frequency_domain = time_domain.to_frequency_domain(lower=0, upper=10, sampling_frequency=100)
        >>> peak_frequencies_index = np.where(frequency_domain[:, 1] > 0.001)
        >>> peak_frequencies = frequency_domain[peak_frequencies_index, 0]
        >>> print(peak_frequencies)
        [[-10.  10.]]
        """
        # Get the time domain data
        sampling_time_step = 1.0 / sampling_frequency
        sampling_range = np.arange(lower, upper, sampling_time_step)
        number_of_samples = len(sampling_range)
        sampled_points = self(sampling_range)
        if remove_dc:
            sampled_points -= np.mean(sampled_points)
        fourier_amplitude = np.abs(np.fft.fft(sampled_points) / (number_of_samples / 2))
        fourier_frequencies = np.fft.fftfreq(number_of_samples, sampling_time_step)
        return Function(
            source=np.array([fourier_frequencies, fourier_amplitude]).T,
            inputs="Frequency (Hz)",
            outputs="Amplitude",
            interpolation="linear",
            extrapolation="zero",
        )

    # Define all presentation methods
    def __call__(self, *args):
        """Plot the Function if no argument is given. If an
        argument is given, return the value of the function at the desired
        point.

        Parameters
        ----------
        args : scalar, list, optional
            Value where the Function is to be evaluated. If the Function is
            1-D, only one argument is expected, which may be an int, a float
            or a list of ints or floats, in which case the Function will be
            evaluated at all points in the list and a list of floats will be
            returned. If the function is N-D, N arguments must be given, each
            one being an scalar or list.

        Returns
        -------
        ans : None, scalar, list
        """
        if len(args) == 0:
            return self.plot()
        else:
            return self.get_value(*args)

    def __str__(self):
        "Return a string representation of the Function"
        return str(
            "Function from R"
            + str(self.__dom_dim__)
            + " to R"
            + str(self.__img_dim__)
            + " : ("
            + ", ".join(self.__inputs__)
            + ") → ("
            + ", ".join(self.__outputs__)
            + ")"
        )

    def __repr__(self):
        "Return a string representation of the Function"
        return repr(
            "Function from R"
            + str(self.__dom_dim__)
            + " to R"
            + str(self.__img_dim__)
            + " : ("
            + ", ".join(self.__inputs__)
            + ") → ("
            + ", ".join(self.__outputs__)
            + ")"
        )

    def set_title(self, title):
        if title:
            self.title = title
        else:
            if self.__dom_dim__ == 1:
                self.title = (
                    self.__outputs__[0].title() + " x " + self.__inputs__[0].title()
                )
            elif self.__dom_dim__ == 2:
                self.title = (
                    self.__outputs__[0].title()
                    + " x "
                    + self.__inputs__[0].title()
                    + " x "
                    + self.__inputs__[1].title()
                )

    def plot(self, *args, **kwargs):
        """Call Function.plot1D if Function is 1-Dimensional or call
        Function.plot2D if Function is 2-Dimensional and forward arguments
        and key-word arguments."""
        if isinstance(self, list):
            # Compare multiple plots
            Function.compare_plots(self)
        else:
            if self.__dom_dim__ == 1:
                self.plot1D(*args, **kwargs)
            elif self.__dom_dim__ == 2:
                self.plot2D(*args, **kwargs)
            else:
                print("Error: Only functions with 1D or 2D domains are plottable!")

    def plot1D(
        self,
        lower=None,
        upper=None,
        samples=1000,
        force_data=False,
        force_points=False,
        return_object=False,
        equal_axis=False,
    ):
        """Plot 1-Dimensional Function, from a lower limit to an upper limit,
        by sampling the Function several times in the interval. The title of
        the graph is given by the name of the axes, which are taken from
        the Function`s input and output names.

        Parameters
        ----------
        lower : scalar, optional
            The lower limit of the interval in which the function is to be
            plotted. The default value for function type Functions is 0. By
            contrast, if the Function is given by a dataset, the default
            value is the start of the dataset.
        upper : scalar, optional
            The upper limit of the interval in which the function is to be
            plotted. The default value for function type Functions is 10. By
            contrast, if the Function is given by a dataset, the default
            value is the end of the dataset.
        samples : int, optional
            The number of samples in which the function will be evaluated for
            plotting it, which draws lines between each evaluated point.
            The default value is 1000.
        force_data : Boolean, optional
            If Function is given by an interpolated dataset, setting force_data
            to True will plot all points, as a scatter, in the dataset.
            Default value is False.
        force_points : Boolean, optional
            Setting force_points to True will plot all points, as a scatter, in
            which the Function was evaluated in the dataset. Default value is
            False.

        Returns
        -------
        None
        """
        # Define a mesh and y values at mesh nodes for plotting
        fig = plt.figure()
        ax = fig.axes
        if callable(self.source):
            # Determine boundaries
            lower = 0 if lower is None else lower
            upper = 10 if upper is None else upper
        else:
            # Determine boundaries
            x_data = self.x_array
            x_min, x_max = self.xinitial, self.xfinal
            lower = x_min if lower is None else lower
            upper = x_max if upper is None else upper
            # Plot data points if force_data = True
            too_low = True if x_min >= lower else False
            too_high = True if x_max <= upper else False
            lo_ind = 0 if too_low else np.where(x_data >= lower)[0][0]
            up_ind = len(x_data) - 1 if too_high else np.where(x_data <= upper)[0][0]
            points = self.source[lo_ind : (up_ind + 1), :].T.tolist()
            if force_data:
                plt.scatter(points[0], points[1], marker="o")
        # Calculate function at mesh nodes
        x = np.linspace(lower, upper, samples)
        y = self.get_value(x.tolist())
        # Plots function
        if force_points:
            plt.scatter(x, y, marker="o")
        if equal_axis:
            plt.axis("equal")
        plt.plot(x, y)
        # Turn on grid and set title and axis
        plt.grid(True)
        plt.title(self.title)
        plt.xlabel(self.__inputs__[0].title())
        plt.ylabel(self.__outputs__[0].title())
        plt.show()
        if return_object:
            return fig, ax

    def plot2D(
        self,
        lower=None,
        upper=None,
        samples=[30, 30],
        force_data=True,
        disp_type="surface",
        alpha=0.6,
        cmap="viridis",
    ):
        """Plot 2-Dimensional Function, from a lower limit to an upper limit,
        by sampling the Function several times in the interval. The title of
        the graph is given by the name of the axis, which are taken from
        the Function`s inputs and output names.

        Parameters
        ----------
        lower : scalar, array of int or float, optional
            The lower limits of the interval in which the function is to be
            plotted, which can be an int or float, which is repeated for both
            axis, or an array specifying the limit for each axis. The default
            value for function type Functions is 0. By contrast, if the
            Function is given by a dataset, the default value is the start of
            the dataset for each axis.
        upper : scalar, array of int or float, optional
            The upper limits of the interval in which the function is to be
            plotted, which can be an int or float, which is repeated for both
            axis, or an array specifying the limit for each axis. The default
            value for function type Functions is 0. By contrast, if the
            Function is given by a dataset, the default value is the end of
            the dataset for each axis.
        samples : int, array of int, optional
            The number of samples in which the function will be evaluated for
            plotting it, which draws lines between each evaluated point.
            The default value is 30 for each axis.
        force_data : Boolean, optional
            If Function is given by an interpolated dataset, setting force_data
            to True will plot all points, as a scatter, in the dataset.
            Default value is False.
        disp_type : string, optional
            Display type of plotted graph, which can be surface, wireframe,
            contour, or contourf. Default value is surface.
        alpha : float, optional
            Transparency of plotted graph, which can be a value between 0 and
            1. Default value is 0.6.
        cmap : string, optional
            Colormap of plotted graph, which can be any of the colormaps
            available in matplotlib. Default value is viridis.

        Returns
        -------
        None
        """
        # Prepare plot
        figure = plt.figure()
        axes = figure.add_subplot(111, projection="3d")
        # Define a mesh and f values at mesh nodes for plotting
        if callable(self.source):
            # Determine boundaries
            lower = [0, 0] if lower is None else lower
            lower = 2 * [lower] if isinstance(lower, (int, float)) else lower
            upper = [10, 10] if upper is None else upper
            upper = 2 * [upper] if isinstance(upper, (int, float)) else upper
        else:
            # Determine boundaries
            x_data = self.x_array
            y_data = self.y_array
            x_min, x_max = x_data.min(), x_data.max()
            y_min, y_max = y_data.min(), y_data.max()
            lower = [x_min, y_min] if lower is None else lower
            lower = 2 * [lower] if isinstance(lower, (int, float)) else lower
            upper = [x_max, y_max] if upper is None else upper
            upper = 2 * [upper] if isinstance(upper, (int, float)) else upper
            # Plot data points if force_data = True
            if force_data:
                axes.scatter(x_data, y_data, self.source[:, -1])
        # Create nodes to evaluate function
        x = np.linspace(lower[0], upper[0], samples[0])
        y = np.linspace(lower[1], upper[1], samples[1])
        mesh_x, mesh_y = np.meshgrid(x, y)
        mesh = np.column_stack((mesh_x.flatten(), mesh_y.flatten()))

        # Evaluate function at all mesh nodes and convert it to matrix
<<<<<<< HEAD
        z = np.array(self.get_value(mesh[:, 0], mesh[:, 1])).reshape(mesh_x.shape)
=======
        z = np.array(self.get_value(mesh)).reshape(mesh_x.shape)
        z_min, z_max = z.min(), z.max()
        color_map = plt.cm.get_cmap(cmap)
        norm = plt.Normalize(z_min, z_max)
>>>>>>> 53176f6c
        # Plot function
        if disp_type == "surface":
            surf = axes.plot_surface(
                mesh_x,
                mesh_y,
                z,
                rstride=1,
                cstride=1,
                cmap=color_map,
                linewidth=0,
                alpha=alpha,
                vmin=z_min,
                vmax=z_max,
            )
            figure.colorbar(surf)
        elif disp_type == "wireframe":
            axes.plot_wireframe(mesh_x, mesh_y, z, rstride=1, cstride=1)
        elif disp_type == "contour":
            figure.clf()
            CS = plt.contour(mesh_x, mesh_y, z)
            plt.clabel(CS, inline=1, fontsize=10)
        elif disp_type == "contourf":
            figure.clf()
            CS = plt.contour(mesh_x, mesh_y, z)
            plt.contourf(mesh_x, mesh_y, z)
            plt.clabel(CS, inline=1, fontsize=10)
        # axes.contourf(mesh_x, mesh_y, z, zdir='x', offset=x_min, cmap=cm.coolwarm)
        # axes.contourf(mesh_x, mesh_y, z, zdir='y', offset=y_max, cmap=cm.coolwarm)
        plt.title(self.title)
        axes.set_xlabel(self.__inputs__[0].title())
        axes.set_ylabel(self.__inputs__[1].title())
        axes.set_zlabel(self.__outputs__[0].title())
        plt.show()

    @staticmethod
    def compare_plots(
        plot_list,
        lower=None,
        upper=None,
        samples=1000,
        title="",
        xlabel="",
        ylabel="",
        force_data=False,
        force_points=False,
        return_object=False,
    ):
        """Plots N 1-Dimensional Functions in the same plot, from a lower
        limit to an upper limit, by sampling the Functions several times in
        the interval.

        Parameters
        ----------
        plot_list : list
            List of Functions or list of tuples in the format (Function,
            label), where label is a string which will be displayed in the
            legend.
        lower : scalar, optional
            The lower limit of the interval in which the Functions are to be
            plotted. The default value for function type Functions is 0. By
            contrast, if the Functions given are defined by a dataset, the
            default value is the lowest value of the datasets.
        upper : scalar, optional
            The upper limit of the interval in which the Functions are to be
            plotted. The default value for function type Functions is 10. By
            contrast, if the Functions given are defined by a dataset, the
            default value is the highest value of the datasets.
        samples : int, optional
            The number of samples in which the functions will be evaluated for
            plotting it, which draws lines between each evaluated point.
            The default value is 1000.
        title : string, optional
            Title of the plot. Default value is an empty string.
        xlabel : string, optional
            X-axis label. Default value is an empty string.
        ylabel : string, optional
            Y-axis label. Default value is an empty string.
        force_data : Boolean, optional
            If Function is given by an interpolated dataset, setting force_data
            to True will plot all points, as a scatter, in the dataset.
            Default value is False.
        force_points : Boolean, optional
            Setting force_points to True will plot all points, as a scatter, in
            which the Function was evaluated to plot it. Default value is
            False.

        Returns
        -------
        None
        """
        no_range_specified = True if lower is None and upper is None else False
        # Convert to list of tuples if list of Function was given
        plots = []
        for plot in plot_list:
            if isinstance(plot, (tuple, list)):
                plots.append(plot)
            else:
                plots.append((plot, ""))

        # plots = []
        # if isinstance(plot_list[0], (tuple, list)) == False:
        #     for plot in plot_list:
        #         plots.append((plot, " "))
        # else:
        #     plots = plot_list

        # Create plot figure
        fig, ax = plt.subplots()

        # Define a mesh and y values at mesh nodes for plotting
        if lower is None:
            lower = 0
            for plot in plots:
                if not callable(plot[0].source):
                    # Determine boundaries
                    x_min = plot[0].source[0, 0]
                    lower = x_min if x_min < lower else lower
        if upper is None:
            upper = 10
            for plot in plots:
                if not callable(plot[0].source):
                    # Determine boundaries
                    x_max = plot[0].source[-1, 0]
                    upper = x_max if x_max > upper else upper
        x = np.linspace(lower, upper, samples)

        # Iterate to plot all plots
        for plot in plots:
            # Deal with discrete data sets when no range is given
            if no_range_specified and not callable(plot[0].source):
                ax.plot(plot[0][:, 0], plot[0][:, 1], label=plot[1])
                if force_points:
                    ax.scatter(plot[0][:, 0], plot[0][:, 1], marker="o")
            else:
                # Calculate function at mesh nodes
                y = plot[0].get_value(x.tolist())
                # Plots function
                ax.plot(x, y, label=plot[1])
                if force_points:
                    ax.scatter(x, y, marker="o")

        # Plot data points if specified
        if force_data:
            for plot in plots:
                if not callable(plot[0].source):
                    x_data = plot[0].source[:, 0]
                    x_min, x_max = x_data[0], x_data[-1]
                    too_low = True if x_min >= lower else False
                    too_high = True if x_max <= upper else False
                    lo_ind = 0 if too_low else np.where(x_data >= lower)[0][0]
                    up_ind = (
                        len(x_data) - 1 if too_high else np.where(x_data <= upper)[0][0]
                    )
                    points = plot[0].source[lo_ind : (up_ind + 1), :].T.tolist()
                    ax.scatter(points[0], points[1], marker="o")

        # Setup legend
        ax.legend(loc="best", shadow=True)

        # Turn on grid and set title and axis
        plt.grid(True)
        plt.title(title)
        plt.xlabel(xlabel)
        plt.ylabel(ylabel)

        # Show plot
        plt.show()

        if return_object:
            return fig, ax

    # Define all interpolation methods
    def __interpolate_polynomial__(self):
        """Calculate polynomail coefficients that fit the data exactly."""
        # Find the degree of the polynomial interpolation
        degree = self.source.shape[0] - 1
        # Get x and y values for all supplied points.
        x = self.x_array
        y = self.y_array
        # Check if interpolation requires large numbers
        if np.amax(x) ** degree > 1e308:
            print(
                "Polynomial interpolation of too many points can't be done."
                " Once the degree is too high, numbers get too large."
                " The process becomes inefficient. Using spline instead."
            )
            return self.set_interpolation("spline")
        # Create coefficient matrix1
        A = np.zeros((degree + 1, degree + 1))
        for i in range(degree + 1):
            A[:, i] = x**i
        # Solve the system and store the resultant coefficients
        self.__polynomial_coefficients__ = np.linalg.solve(A, y)

    def __interpolate_spline__(self):
        """Calculate natural spline coefficients that fit the data exactly."""
        # Get x and y values for all supplied points
        x = self.x_array
        y = self.y_array
        mdim = len(x)
        h = [x[i + 1] - x[i] for i in range(0, mdim - 1)]
        # Initialize the matrix
        Ab = np.zeros((3, mdim))
        # Construct the Ab banded matrix and B vector
        Ab[1, 0] = 1  # A[0, 0] = 1
        B = [0]
        for i in range(1, mdim - 1):
            Ab[2, i - 1] = h[i - 1]  # A[i, i - 1] = h[i - 1]
            Ab[1, i] = 2 * (h[i] + h[i - 1])  # A[i, i] = 2*(h[i] + h[i - 1])
            Ab[0, i + 1] = h[i]  # A[i, i + 1] = h[i]
            B.append(3 * ((y[i + 1] - y[i]) / (h[i]) - (y[i] - y[i - 1]) / (h[i - 1])))
        Ab[1, mdim - 1] = 1  # A[-1, -1] = 1
        B.append(0)
        # Solve the system for c coefficients
        c = linalg.solve_banded((1, 1), Ab, B, True, True)
        # Calculate other coefficients
        b = [
            ((y[i + 1] - y[i]) / h[i] - h[i] * (2 * c[i] + c[i + 1]) / 3)
            for i in range(0, mdim - 1)
        ]
        d = [(c[i + 1] - c[i]) / (3 * h[i]) for i in range(0, mdim - 1)]
        # Store coefficients
        self.__spline_coefficients__ = np.array([y[0:-1], b, c[0:-1], d])

    def __interpolate_akima__(self):
        """Calculate akima spline coefficients that fit the data exactly"""
        # Get x and y values for all supplied points
        x = self.x_array
        y = self.y_array
        # Estimate derivatives at each point
        d = [0] * len(x)
        d[0] = (y[1] - y[0]) / (x[1] - x[0])
        d[-1] = (y[-1] - y[-2]) / (x[-1] - x[-2])
        for i in range(1, len(x) - 1):
            w1, w2 = (x[i] - x[i - 1]), (x[i + 1] - x[i])
            d1, d2 = ((y[i] - y[i - 1]) / w1), ((y[i + 1] - y[i]) / w2)
            d[i] = (w1 * d2 + w2 * d1) / (w1 + w2)
        # Calculate coefficients for each interval with system already solved
        coeffs = [0] * 4 * (len(x) - 1)
        for i in range(len(x) - 1):
            xl, xr = x[i], x[i + 1]
            yl, yr = y[i], y[i + 1]
            dl, dr = d[i], d[i + 1]
            A = np.array(
                [
                    [1, xl, xl**2, xl**3],
                    [1, xr, xr**2, xr**3],
                    [0, 1, 2 * xl, 3 * xl**2],
                    [0, 1, 2 * xr, 3 * xr**2],
                ]
            )
            Y = np.array([yl, yr, dl, dr]).T
            coeffs[4 * i : 4 * i + 4] = np.linalg.solve(A, Y)
            """For some reason this doesn't always work!
            coeffs[4*i] = (dr*xl**2*xr*(-xl + xr) + dl*xl*xr**2*(-xl + xr) +
                           3*xl*xr**2*yl - xr**3*yl + xl**3*yr -
                          3*xl**2*xr*yr)/(xl-xr)**3
            coeffs[4*i+1] = (dr*xl*(xl**2 + xl*xr - 2*xr**2) -
                             xr*(dl*(-2*xl**2 + xl*xr + xr**2) +
                             6*xl*(yl - yr)))/(xl-xr)**3
            coeffs[4*i+2] = (-dl*(xl**2 + xl*xr - 2*xr**2) +
                             dr*(-2*xl**2 + xl*xr + xr**2) +
                             3*(xl + xr)*(yl - yr))/(xl-xr)**3
            coeffs[4*i+3] = (dl*(xl - xr) + dr*(xl - xr) -
                             2*yl + 2*yr)/(xl-xr)**3"""
        self.__akima_coefficients__ = coeffs

    def __neg__(self):
        """Negates the Function object. The result has the same effect as
        multiplying the Function by -1.

        Returns
        -------
        Function
            The negated Function object.
        """
        if isinstance(self.source, np.ndarray):
            neg_source = np.column_stack((self.x_array, -self.y_array))
            return Function(
                neg_source,
                self.__inputs__,
                self.__outputs__,
                self.__interpolation__,
                self.__extrapolation__,
            )
        else:
            return Function(
                lambda x: -self.source(x),
                self.__inputs__,
                self.__outputs__,
                self.__interpolation__,
                self.__extrapolation__,
            )

    def __ge__(self, other):
        """Greater than or equal to comparison operator. It can be used to
        compare a Function object with a scalar or another Function object.
        This has the same effect as comparing numpy arrays.

        Note that it only works for Functions if at least one of them is
        defined by a set of points so that the bounds of the domain can be
        set.
        If both are defined by a set of points, they must have the same
        discretization.

        Parameters
        ----------
        other : scalar or Function

        Returns
        -------
        numpy.ndarray of bool
            The result of the comparison one by one.
        """
        other_is_function = isinstance(other, Function)

        if isinstance(self.source, np.ndarray):
            if other_is_function:
                try:
                    return self.y_array >= other.y_array
                except AttributeError:
                    # Other is lambda based Function
                    return self.y_array >= other(self.x_array)
                except ValueError:
                    raise ValueError(
                        "Comparison not supported between instances of the "
                        "Function class with different domain discretization."
                    )
            else:
                # Other is not a Function
                try:
                    return self.y_array >= other
                except TypeError:
                    raise TypeError(
                        "Comparison not supported between instances of "
                        f"'Function' and '{type(other)}'."
                    )
        else:
            # self is lambda based Function
            if other_is_function:
                try:
                    return self(other.x_array) >= other.y_array
                except AttributeError:
                    raise TypeError(
                        "Comparison not supported between two instances of "
                        "the Function class with callable sources."
                    )

    def __le__(self, other):
        """Less than or equal to comparison operator. It can be used to
        compare a Function object with a scalar or another Function object.
        This has the same effect as comparing numpy arrays.

        Note that it only works for Functions if at least one of them is
        defined by a set of points so that the bounds of the domain can be
        set.
        If both are defined by a set of points, they must have the same
        discretization.

        Parameters
        ----------
        other : scalar or Function

        Returns
        -------
        numpy.ndarray of bool
            The result of the comparison one by one.
        """
        other_is_function = isinstance(other, Function)

        if isinstance(self.source, np.ndarray):
            if other_is_function:
                try:
                    return self.y_array <= other.y_array
                except AttributeError:
                    # Other is lambda based Function
                    return self.y_array <= other(self.x_array)
                except ValueError:
                    raise ValueError("Operands should have the same discretization.")
            else:
                # Other is not a Function
                try:
                    return self.y_array <= other
                except TypeError:
                    raise TypeError(
                        "Comparison not supported between instances of "
                        f"'Function' and '{type(other)}'."
                    )
        else:
            # self is lambda based Function
            if other_is_function:
                try:
                    return self(other.x_array) <= other.y_array
                except AttributeError:
                    raise TypeError(
                        "Comparison not supported between two instances of "
                        "the Function class with callable sources."
                    )

    def __gt__(self, other):
        """Greater than comparison operator. It can be used to compare a
        Function object with a scalar or another Function object. This has
        the same effect as comparing numpy arrays.

        Note that it only works for Functions if at least one of them is
        defined by a set of points so that the bounds of the domain can be
        set.
        If both are defined by a set of points, they must have the same
        discretization.

        Parameters
        ----------
        other : scalar or Function

        Returns
        -------
        numpy.ndarray of bool
            The result of the comparison one by one.
        """
        return ~self.__le__(other)

    def __lt__(self, other):
        """Less than comparison operator. It can be used to compare a
        Function object with a scalar or another Function object. This has
        the same effect as comparing numpy arrays.

        Note that it only works for Functions if at least one of them is
        defined by a set of points so that the bounds of the domain can be
        set.
        If both are defined by a set of points, they must have the same
        discretization.

        Parameters
        ----------
        other : scalar or Function

        Returns
        -------
        numpy.ndarray of bool
            The result of the comparison one by one.
        """
        return ~self.__ge__(other)

    # Define all possible algebraic operations
    def __add__(self, other):
        """Sums a Function object and 'other', returns a new Function
        object which gives the result of the sum. Only implemented for
        1D domains.

        Parameters
        ----------
        other : Function, int, float, callable
            What self will be added to. If other and self are Function
            objects which are based on a list of points, have the exact same
            domain (are defined in the same grid points) and have the same
            dimension, then a special implementation is used.
            This implementation is faster, however behavior between grid
            points is only interpolated, not calculated as it would be;
            the resultant Function has the same interpolation as self.

        Returns
        -------
        result : Function
            A Function object which gives the result of self(x)+other(x).
        """
        # If other is Function try...
        try:
            # Check if Function objects source is array or callable
            # Check if Function objects have the same domain discretization
            if (
                isinstance(other.source, np.ndarray)
                and isinstance(self.source, np.ndarray)
                and self.__dom_dim__ == other.__dom_dim__
                and np.array_equal(self.x_array, other.x_array)
            ):
                # Operate on grid values
                ys = self.y_array + other.y_array
                xs = self.x_array
                source = np.concatenate(([xs], [ys])).transpose()
                # Retrieve inputs, outputs and interpolation
                inputs = self.__inputs__[:]
                outputs = self.__outputs__[0] + " + " + other.__outputs__[0]
                outputs = "(" + outputs + ")"
                interpolation = self.__interpolation__
                extrapolation = self.__extrapolation__
                # Create new Function object
                return Function(source, inputs, outputs, interpolation, extrapolation)
            else:
                return Function(lambda x: (self.get_value(x) + other(x)))
        # If other is Float except...
        except AttributeError:
            if isinstance(other, (float, int, complex)):
                # Check if Function object source is array or callable
                if isinstance(self.source, np.ndarray):
                    # Operate on grid values
                    ys = self.y_array + other
                    xs = self.x_array
                    source = np.concatenate(([xs], [ys])).transpose()
                    # Retrieve inputs, outputs and interpolation
                    inputs = self.__inputs__[:]
                    outputs = self.__outputs__[0] + " + " + str(other)
                    outputs = "(" + outputs + ")"
                    interpolation = self.__interpolation__
                    extrapolation = self.__extrapolation__
                    # Create new Function object
                    return Function(
                        source, inputs, outputs, interpolation, extrapolation
                    )
                else:
                    return Function(lambda x: (self.get_value(x) + other))
            # Or if it is just a callable
            elif callable(other):
                return Function(lambda x: (self.get_value(x) + other(x)))

    def __radd__(self, other):
        """Sums 'other' and a Function object and returns a new Function
        object which gives the result of the sum. Only implemented for
        1D domains.

        Parameters
        ----------
        other : int, float, callable
            What self will be added to.

        Returns
        -------
        result : Function
            A Function object which gives the result of other(x)/+self(x).
        """
        return self + other

    def __sub__(self, other):
        """Subtracts from a Function object and returns a new Function object
        which gives the result of the subtraction. Only implemented for 1D
        domains.

        Parameters
        ----------
        other : Function, int, float, callable
            What self will be subtracted by. If other and self are Function
            objects which are based on a list of points, have the exact same
            domain (are defined in the same grid points) and have the same
            dimension, then a special implementation is used.
            This implementation is faster, however behavior between grid
            points is only interpolated, not calculated as it would be;
            the resultant Function has the same interpolation as self.

        Returns
        -------
        result : Function
            A Function object which gives the result of self(x)-other(x).
        """
        try:
            return self + (-other)
        except TypeError:
            return Function(lambda x: (self.get_value(x) - other(x)))

    def __rsub__(self, other):
        """Subtracts a Function object from 'other' and returns a new Function
        object which gives the result of the subtraction. Only implemented for
        1D domains.

        Parameters
        ----------
        other : int, float, callable
            What self will subtract from.

        Returns
        -------
        result : Function
            A Function object which gives the result of other(x)-self(x).
        """
        return other + (-self)

    def __mul__(self, other):
        """Multiplies a Function object and returns a new Function object
        which gives the result of the multiplication. Only implemented for 1D
        domains.

        Parameters
        ----------
        other : Function, int, float, callable
            What self will be multiplied by. If other and self are Function
            objects which are based on a list of points, have the exact same
            domain (are defined in the same grid points) and have the same
            dimension, then a special implementation is used.
            This implementation is faster, however behavior between grid
            points is only interpolated, not calculated as it would be;
            the resultant Function has the same interpolation as self.

        Returns
        -------
        result : Function
            A Function object which gives the result of self(x)*other(x).
        """
        # If other is Function try...
        try:
            # Check if Function objects source is array or callable
            # Check if Function objects have the same domain discretization
            if (
                isinstance(other.source, np.ndarray)
                and isinstance(self.source, np.ndarray)
                and self.__dom_dim__ == other.__dom_dim__
                and np.array_equal(self.x_array, other.x_array)
            ):
                # Operate on grid values
                ys = self.y_array * other.y_array
                xs = self.x_array
                source = np.concatenate(([xs], [ys])).transpose()
                # Retrieve inputs, outputs and interpolation
                inputs = self.__inputs__[:]
                outputs = self.__outputs__[0] + "*" + other.__outputs__[0]
                outputs = "(" + outputs + ")"
                interpolation = self.__interpolation__
                extrapolation = self.__extrapolation__
                # Create new Function object
                return Function(source, inputs, outputs, interpolation, extrapolation)
            else:
                return Function(lambda x: (self.get_value(x) * other(x)))
        # If other is Float except...
        except AttributeError:
            if isinstance(other, (float, int, complex)):
                # Check if Function object source is array or callable
                if isinstance(self.source, np.ndarray):
                    # Operate on grid values
                    ys = self.y_array * other
                    xs = self.x_array
                    source = np.concatenate(([xs], [ys])).transpose()
                    # Retrieve inputs, outputs and interpolation
                    inputs = self.__inputs__[:]
                    outputs = self.__outputs__[0] + "*" + str(other)
                    outputs = "(" + outputs + ")"
                    interpolation = self.__interpolation__
                    extrapolation = self.__extrapolation__
                    # Create new Function object
                    return Function(
                        source, inputs, outputs, interpolation, extrapolation
                    )
                else:
                    return Function(lambda x: (self.get_value(x) * other))
            # Or if it is just a callable
            elif callable(other):
                return Function(lambda x: (self.get_value(x) * other(x)))

    def __rmul__(self, other):
        """Multiplies 'other' by a Function object and returns a new Function
        object which gives the result of the multiplication. Only implemented for
        1D domains.

        Parameters
        ----------
        other : int, float, callable
            What self will be multiplied by.

        Returns
        -------
        result : Function
            A Function object which gives the result of other(x)*self(x).
        """
        return self * other

    def __truediv__(self, other):
        """Divides a Function object and returns a new Function object
        which gives the result of the division. Only implemented for 1D
        domains.

        Parameters
        ----------
        other : Function, int, float, callable
            What self will be divided by. If other and self are Function
            objects which are based on a list of points, have the exact same
            domain (are defined in the same grid points) and have the same
            dimension, then a special implementation is used.
            This implementation is faster, however behavior between grid
            points is only interpolated, not calculated as it would be;
            the resultant Function has the same interpolation as self.

        Returns
        -------
        result : Function
            A Function object which gives the result of self(x)/other(x).
        """
        # If other is Function try...
        try:
            # Check if Function objects source is array or callable
            # Check if Function objects have the same domain discretization
            if (
                isinstance(other.source, np.ndarray)
                and isinstance(self.source, np.ndarray)
                and self.__dom_dim__ == other.__dom_dim__
                and np.array_equal(self.x_array, other.x_array)
            ):
                # operate on grid values
                with np.errstate(divide="ignore", invalid="ignore"):
                    ys = self.source[:, 1] / other.source[:, 1]
                    ys = np.nan_to_num(ys)
                xs = self.source[:, 0]
                source = np.concatenate(([xs], [ys])).transpose()
                # retrieve inputs, outputs and interpolation
                inputs = self.__inputs__[:]
                outputs = self.__outputs__[0] + "/" + other.__outputs__[0]
                outputs = "(" + outputs + ")"
                interpolation = self.__interpolation__
                extrapolation = self.__extrapolation__
                # Create new Function object
                return Function(source, inputs, outputs, interpolation, extrapolation)
            else:
                return Function(lambda x: (self.get_value_opt(x) / other(x)))
        # If other is Float except...
        except AttributeError:
            if isinstance(other, (float, int, complex)):
                # Check if Function object source is array or callable
                if isinstance(self.source, np.ndarray):
                    # Operate on grid values
                    ys = self.y_array / other
                    xs = self.x_array
                    source = np.concatenate(([xs], [ys])).transpose()
                    # Retrieve inputs, outputs and interpolation
                    inputs = self.__inputs__[:]
                    outputs = self.__outputs__[0] + "/" + str(other)
                    outputs = "(" + outputs + ")"
                    interpolation = self.__interpolation__
                    extrapolation = self.__extrapolation__
                    # Create new Function object
                    return Function(
                        source, inputs, outputs, interpolation, extrapolation
                    )
                else:
                    return Function(lambda x: (self.get_value_opt(x) / other))
            # Or if it is just a callable
            elif callable(other):
                return Function(lambda x: (self.get_value_opt(x) / other(x)))

    def __rtruediv__(self, other):
        """Divides 'other' by a Function object and returns a new Function
        object which gives the result of the division. Only implemented for
        1D domains.

        Parameters
        ----------
        other : int, float, callable
            What self will divide.

        Returns
        -------
        result : Function
            A Function object which gives the result of other(x)/self(x).
        """
        # Check if Function object source is array and other is float
        if isinstance(other, (float, int, complex)):
            if isinstance(self.source, np.ndarray):
                # Operate on grid values
                ys = other / self.y_array
                xs = self.x_array
                source = np.concatenate(([xs], [ys])).transpose()
                # Retrieve inputs, outputs and interpolation
                inputs = self.__inputs__[:]
                outputs = str(other) + "/" + self.__outputs__[0]
                outputs = "(" + outputs + ")"
                interpolation = self.__interpolation__
                extrapolation = self.__extrapolation__
                # Create new Function object
                return Function(source, inputs, outputs, interpolation, extrapolation)
            else:
                return Function(lambda x: (other / self.get_value_opt(x)))
        # Or if it is just a callable
        elif callable(other):
            return Function(lambda x: (other(x) / self.get_value_opt(x)))

    def __pow__(self, other):
        """Raises a Function object to the power of 'other' and
        returns a new Function object which gives the result. Only
        implemented for 1D domains.

        Parameters
        ----------
        other : Function, int, float, callable
            What self will be raised to. If other and self are Function
            objects which are based on a list of points, have the exact same
            domain (are defined in the same grid points) and have the same
            dimension, then a special implementation is used.
            This implementation is faster, however behavior between grid
            points is only interpolated, not calculated as it would be;
            the resultant Function has the same interpolation as self.

        Returns
        -------
        result : Function
            A Function object which gives the result of self(x)**other(x).
        """
        # If other is Function try...
        try:
            # Check if Function objects source is array or callable
            # Check if Function objects have the same domain discretization
            if (
                isinstance(other.source, np.ndarray)
                and isinstance(self.source, np.ndarray)
                and self.__dom_dim__ == other.__dom_dim__
                and np.any(self.x_array - other.x_array) == False
                and np.array_equal(self.x_array, other.x_array)
            ):
                # Operate on grid values
                ys = self.y_array**other.y_array
                xs = self.x_array
                source = np.concatenate(([xs], [ys])).transpose()
                # Retrieve inputs, outputs and interpolation
                inputs = self.__inputs__[:]
                outputs = self.__outputs__[0] + "**" + other.__outputs__[0]
                outputs = "(" + outputs + ")"
                interpolation = self.__interpolation__
                extrapolation = self.__extrapolation__
                # Create new Function object
                return Function(source, inputs, outputs, interpolation, extrapolation)
            else:
                return Function(lambda x: (self.get_value_opt(x) ** other(x)))
        # If other is Float except...
        except AttributeError:
            if isinstance(other, (float, int, complex)):
                # Check if Function object source is array or callable
                if isinstance(self.source, np.ndarray):
                    # Operate on grid values
                    ys = self.y_array**other
                    xs = self.x_array
                    source = np.concatenate(([xs], [ys])).transpose()
                    # Retrieve inputs, outputs and interpolation
                    inputs = self.__inputs__[:]
                    outputs = self.__outputs__[0] + "**" + str(other)
                    outputs = "(" + outputs + ")"
                    interpolation = self.__interpolation__
                    extrapolation = self.__extrapolation__
                    # Create new Function object
                    return Function(
                        source, inputs, outputs, interpolation, extrapolation
                    )
                else:
                    return Function(lambda x: (self.get_value(x) ** other))
            # Or if it is just a callable
            elif callable(other):
                return Function(lambda x: (self.get_value(x) ** other(x)))

    def __rpow__(self, other):
        """Raises 'other' to the power of a Function object and returns
        a new Function object which gives the result. Only implemented
        for 1D domains.

        Parameters
        ----------
        other : int, float, callable
            What self will exponentiate.

        Returns
        -------
        result : Function
            A Function object which gives the result of other(x)**self(x).
        """
        # Check if Function object source is array and other is float
        if isinstance(other, (float, int, complex)):
            if isinstance(self.source, np.ndarray):
                # Operate on grid values
                ys = other**self.y_array
                xs = self.x_array
                source = np.concatenate(([xs], [ys])).transpose()
                # Retrieve inputs, outputs and interpolation
                inputs = self.__inputs__[:]
                outputs = str(other) + "**" + self.__outputs__[0]
                outputs = "(" + outputs + ")"
                interpolation = self.__interpolation__
                extrapolation = self.__extrapolation__
                # Create new Function object
                return Function(source, inputs, outputs, interpolation, extrapolation)
            else:
                return Function(lambda x: (other ** self.get_value(x)))
        # Or if it is just a callable
        elif callable(other):
            return Function(lambda x: (other(x) ** self.get_value(x)))

    def __matmul__(self, other):
        """Operator @ as an alias for composition. Therefore, this
        method is a shorthand for Function.compose(other).

        Parameters
        ----------
        other : Function
            Function object to be composed with self.

        Returns
        -------
        result : Function
            A Function object which gives the result of self(other(x)).

        See Also
        --------
        Function.compose
        """
        return self.compose(other)

    def integral(self, a, b, numerical=False):
        """Evaluate a definite integral of a 1-D Function in the interval
        from a to b.

        Parameters
        ----------
        a : float
            Lower limit of integration.
        b : float
            Upper limit of integration.
        numerical : bool
            If True, forces the definite integral to be evaluated numerically.
            The current numerical method used is scipy.integrate.quad.
            If False, try to calculate using interpolation information.
            Currently, only available for spline and linear interpolation. If
            unavailable, calculate numerically anyways.

        Returns
        -------
        ans : float
            Evaluated integral.
        """
        # Guarantee a < b
        integration_sign = np.sign(b - a)
        if integration_sign == -1:
            a, b = b, a
        # Different implementations depending on interpolation
        if self.__interpolation__ == "spline" and numerical is False:
            x_data = self.x_array
            y_data = self.y_array
            coeffs = self.__spline_coefficients__
            ans = 0
            # Check to see if interval starts before point data
            if a < x_data[0]:
                if self.__extrapolation__ == "constant":
                    ans += y_data[0] * (min(x_data[0], b) - a)
                elif self.__extrapolation__ == "natural":
                    c = coeffs[:, 0]
                    sub_b = a - x_data[0]
                    sub_a = min(b, x_data[0]) - x_data[0]
                    ans += (
                        (c[3] * sub_a**4) / 4
                        + (c[2] * sub_a**3 / 3)
                        + (c[1] * sub_a**2 / 2)
                        + c[0] * sub_a
                    )
                    ans -= (
                        (c[3] * sub_b**4) / 4
                        + (c[2] * sub_b**3 / 3)
                        + (c[1] * sub_b**2 / 2)
                        + c[0] * sub_b
                    )
                else:
                    # self.__extrapolation__ = 'zero'
                    pass

            # Integrate in subintervals between xs of given data up to b
            i = max(np.searchsorted(x_data, a, side="left") - 1, 0)
            while i < len(x_data) - 1 and x_data[i] < b:
                if x_data[i] <= a <= x_data[i + 1] and x_data[i] <= b <= x_data[i + 1]:
                    sub_a = a - x_data[i]
                    sub_b = b - x_data[i]
                elif x_data[i] <= a <= x_data[i + 1]:
                    sub_a = a - x_data[i]
                    sub_b = x_data[i + 1] - x_data[i]
                elif b <= x_data[i + 1]:
                    sub_a = 0
                    sub_b = b - x_data[i]
                else:
                    sub_a = 0
                    sub_b = x_data[i + 1] - x_data[i]
                c = coeffs[:, i]
                ans += (
                    (c[3] * sub_b**4) / 4
                    + (c[2] * sub_b**3 / 3)
                    + (c[1] * sub_b**2 / 2)
                    + c[0] * sub_b
                )
                ans -= (
                    (c[3] * sub_a**4) / 4
                    + (c[2] * sub_a**3 / 3)
                    + (c[1] * sub_a**2 / 2)
                    + c[0] * sub_a
                )
                i += 1
            # Check to see if interval ends after point data
            if b > x_data[-1]:
                if self.__extrapolation__ == "constant":
                    ans += y_data[-1] * (b - max(x_data[-1], a))
                elif self.__extrapolation__ == "natural":
                    c = coeffs[:, -1]
                    sub_a = max(x_data[-1], a) - x_data[-2]
                    sub_b = b - x_data[-2]
                    ans -= (
                        (c[3] * sub_a**4) / 4
                        + (c[2] * sub_a**3 / 3)
                        + (c[1] * sub_a**2 / 2)
                        + c[0] * sub_a
                    )
                    ans += (
                        (c[3] * sub_b**4) / 4
                        + (c[2] * sub_b**3 / 3)
                        + (c[1] * sub_b**2 / 2)
                        + c[0] * sub_b
                    )
                else:
                    # self.__extrapolation__ = 'zero'
                    pass
        elif self.__interpolation__ == "linear" and numerical is False:
            # Integrate from a to b using np.trapz
            x_data = self.x_array
            y_data = self.y_array
            # Get data in interval
            x_integration_data = x_data[(x_data >= a) & (x_data <= b)]
            y_integration_data = y_data[(x_data >= a) & (x_data <= b)]
            # Add integration limits to data
            if self.__extrapolation__ == "zero":
                if a >= x_data[0]:
                    x_integration_data = np.concatenate(([a], x_integration_data))
                    y_integration_data = np.concatenate(([self(a)], y_integration_data))
                if b <= x_data[-1]:
                    x_integration_data = np.concatenate((x_integration_data, [b]))
                    y_integration_data = np.concatenate((y_integration_data, [self(b)]))
            else:
                x_integration_data = np.concatenate(([a], x_integration_data))
                y_integration_data = np.concatenate(([self(a)], y_integration_data))
                x_integration_data = np.concatenate((x_integration_data, [b]))
                y_integration_data = np.concatenate((y_integration_data, [self(b)]))
            # Integrate using np.trapz
            ans = np.trapz(y_integration_data, x_integration_data)
        else:
            # Integrate numerically
            ans, _ = integrate.quad(self, a, b, epsabs=1e-4, epsrel=1e-3, limit=1000)
        return integration_sign * ans

    def differentiate(self, x, dx=1e-6, order=1):
        """Differentiate a Function object at a given point.

        Parameters
        ----------
        x : float
            Point at which to differentiate.
        dx : float
            Step size to use for numerical differentiation.
        order : int
            Order of differentiation.

        Returns
        -------
        ans : float
            Evaluated derivative.
        """
        if order == 1:
            return (self.get_value(x + dx) - self.get_value(x - dx)) / (2 * dx)
        elif order == 2:
            return (
                self.get_value(x + dx) - 2 * self.get_value(x) + self.get_value(x - dx)
            ) / dx**2

    def identity_function(self):
        """Returns a Function object that correspond to the identity mapping,
        i.e. f(x) = x.
        If the Function object is defined on an array, the identity Function
        follows the same discretization, and has linear interpolation and
        extrapolation.
        If the Function is defined by a lambda, the identity Function is the
        identity map 'lambda x: x'.

        Returns
        -------
        result : Function
            A Function object that corresponds to the identity mapping.
        """

        # Check if Function object source is array
        if isinstance(self.source, np.ndarray):
            return Function(
                np.column_stack((self.x_array, self.x_array)),
                inputs=self.__inputs__,
                outputs=f"identity of {self.__outputs__}",
                interpolation="linear",
                extrapolation="natural",
            )
        else:
            return Function(
                lambda x: x,
                inputs=self.__inputs__,
                outputs=f"identity of {self.__outputs__}",
            )

    def derivative_function(self):
        """Returns a Function object which gives the derivative of the Function object.

        Returns
        -------
        result : Function
            A Function object which gives the derivative of self.
        """
        # Check if Function object source is array
        if isinstance(self.source, np.ndarray):
            # Operate on grid values
            ys = np.diff(self.y_array) / np.diff(self.x_array)
            xs = self.source[:-1, 0] + np.diff(self.x_array) / 2
            source = np.column_stack((xs, ys))
            # Retrieve inputs, outputs and interpolation
            inputs = self.__inputs__[:]
            outputs = f"d({self.__outputs__[0]})/d({inputs[0]})"
        else:
            source = lambda x: self.differentiate(x)
            inputs = self.__inputs__[:]
            outputs = f"d({self.__outputs__[0]})/d({inputs[0]})"

        # Create new Function object
        return Function(
            source, inputs, outputs, self.__interpolation__, self.__extrapolation__
        )

    def integral_function(self, lower=None, upper=None, datapoints=100):
        """Returns a Function object representing the integral of the Function
        object.

        Parameters
        ----------
        lower : scalar, optional
            The lower limit of the interval in which the function is to be
            evaluated at. If the Function is given by a dataset, the default
            value is the start of the dataset.
        upper : scalar, optional
            The upper limit of the interval in which the function is to be
            evaluated at. If the Function is given by a dataset, the default
            value is the end of the dataset.
        datapoints : int, optional
            The number of points in which the integral will be evaluated for
            plotting it, which draws lines between each evaluated point.
            The default value is 100.

        Returns
        -------
        result : Function
            The integral of the Function object.
        """
        if isinstance(self.source, np.ndarray):
            lower = self.source[0, 0] if lower is None else lower
            upper = self.source[-1, 0] if upper is None else upper
            x_data = np.linspace(lower, upper, datapoints)
            y_data = np.zeros(datapoints)
            for i in range(datapoints):
                y_data[i] = self.integral(lower, x_data[i])
            return Function(
                np.column_stack((x_data, y_data)),
                inputs=self.__inputs__,
                outputs=[o + " Integral" for o in self.__outputs__],
            )
        else:
            lower = 0 if lower is None else lower
            return Function(
                lambda x: self.integral(lower, x),
                inputs=self.__inputs__,
                outputs=[o + " Integral" for o in self.__outputs__],
            )

    def isbijective(self):
        """Checks whether the Function is bijective. Only applicable to
        Functions whose source is a list of points, raises an error otherwise.

        Returns
        -------
        result : bool
            True if the Function is bijective, False otherwise.
        """
        if isinstance(self.source, np.ndarray):
            x_data_distinct = set(self.x_array)
            y_data_distinct = set(self.y_array)
            distinct_map = set(zip(x_data_distinct, y_data_distinct))
            return len(distinct_map) == len(x_data_distinct) == len(y_data_distinct)
        else:
            raise TypeError(
                "Only Functions whose source is a list of points can be "
                "checked for bijectivity."
            )

    def is_strictly_bijective(self):
        """Checks whether the Function is "strictly" bijective.
        Only applicable to Functions whose source is a list of points,
        raises an error otherwise.

        Notes
        -----
        By "strictly" bijective, this implementation considers the
        list-of-points-defined Function bijective between each consecutive pair
        of points. Therefore, the Function may be flagged as not bijective even
        if the mapping between the set of points which define the Function is
        bijective.

        Returns
        -------
        result : bool
            True if the Function is "strictly" bijective, False otherwise.

        Examples
        --------
        >>> f = Function([[0, 0], [1, 1], [2, 4]])
        >>> f.isbijective()
        True
        >>> f.is_strictly_bijective()
        True

        >>> f = Function([[-1, 1], [0, 0], [1, 1], [2, 4]])
        >>> f.isbijective()
        False
        >>> f.is_strictly_bijective()
        False

        A Function which is not "strictly" bijective, but is bijective, can be
        constructed as x^2 defined at -1, 0 and 2.

        >>> f = Function([[-1, 1], [0, 0], [2, 4]])
        >>> f.isbijective()
        True
        >>> f.is_strictly_bijective()
        False
        """
        if isinstance(self.source, np.ndarray):
            # Assuming domain is sorted, range must also be
            y_data = self.y_array
            # Both ascending and descending order means Function is bijective
            y_data_diff = np.diff(y_data)
            return np.all(y_data_diff >= 0) or np.all(y_data_diff <= 0)
        else:
            raise TypeError(
                "Only Functions whose source is a list of points can be "
                "checked for bijectivity."
            )

    def inverse_function(self, approx_func=None, tol=1e-4):
        """
        Returns the inverse of the Function. The inverse function of F is a
        function that undoes the operation of F. The inverse of F exists if
        and only if F is bijective. Makes the domain the range and the range
        the domain.

        If the Function is given by a list of points, its bijectivity is
        checked and an error is raised if it is not bijective.
        If the Function is given by a function, its bijection is not
        checked and may lead to innacuracies outside of its bijective region.

        Parameters
        ----------
        approx_func : callable, optional
            A function that approximates the inverse of the Function. This
            function is used to find the starting guesses for the inverse
            root finding algorithm. This is better used when the inverse
            in complex but has a simple approximation or when the root
            finding algorithm performs poorly due to default start point.
            The default is None in which case the starting point is zero.

        tol : float, optional
            The tolerance for the inverse root finding algorithm. The default
            is 1e-4.

        Returns
        -------
        result : Function
            A Function whose domain and range have been inverted.
        """
        if isinstance(self.source, np.ndarray):
            if self.is_strictly_bijective():
                # Swap the columns
                source = np.flip(self.source, axis=1)
            else:
                raise ValueError(
                    "Function is not bijective, so it does not have an inverse."
                )
        else:
            if approx_func is not None:
                source = lambda x: self.find_input(x, start=approx_func(x), tol=tol)
            else:
                source = lambda x: self.find_input(x, start=0, tol=tol)
        return Function(
            source,
            inputs=self.__outputs__,
            outputs=self.__inputs__,
            interpolation=self.__interpolation__,
            extrapolation=self.__extrapolation__,
        )

    def find_input(self, val, start, tol=1e-4):
        """
        Finds the optimal input for a given output.

        Parameters
        ----------
        val : int, float
            The value of the output.
        start : int, float
            Initial guess of the output.
        tol : int, float
            Tolerance for termination.

        Returns
        -------
        result : ndarray
            The value of the input which gives the output closest to val.
        """
        return optimize.root(
            lambda x: self.get_value(x) - val,
            start,
            tol=tol,
        ).x[0]

    def average(self, lower, upper):
        """
        Returns the average of the function.

        Parameters
        ----------
        lower : float
            Lower point of the region that the average will be calculated at.
        upper : float
            Upper point of the region that the average will be calculated at.

        Returns
        -------
        result : float
            The average of the function.
        """
        return self.integral(lower, upper) / (upper - lower)

    def average_function(self, lower=None):
        """
        Returns a Function object representing the average of the Function
        object.

        Parameters
        ----------
        lower : float
            Lower limit of the new domain. Only required if the Function's
            source is a callable instead of a list of points.

        Returns
        -------
        result : Function
            The average of the Function object.
        """
        if isinstance(self.source, np.ndarray):
            if lower is None:
                lower = self.source[0, 0]
            upper = self.source[-1, 0]
            x_data = np.linspace(lower, upper, 100)
            y_data = np.zeros(100)
            y_data[0] = self.source[:, 1][0]
            for i in range(1, 100):
                y_data[i] = self.average(lower, x_data[i])
            return Function(
                np.concatenate(([x_data], [y_data])).transpose(),
                inputs=self.__inputs__,
                outputs=[o + " Average" for o in self.__outputs__],
            )
        else:
            if lower is None:
                lower = 0
            return Function(
                lambda x: self.average(lower, x),
                inputs=self.__inputs__,
                outputs=[o + " Average" for o in self.__outputs__],
            )

    def compose(self, func, extrapolate=False):
        """
        Returns a Function object which is the result of inputting a function
        into a function (i.e. f(g(x))). The domain will become the domain of
        the input function and the range will become the range of the original
        function.

        Parameters
        ----------
        func : Function
            The function to be inputted into the function.

        extrapolate : bool, optional
            Whether or not to extrapolate the function if the input function's
            range is outside of the original function's domain. The default is
            False.

        Returns
        -------
        result : Function
            The result of inputting the function into the function.
        """
        # Check if the input is a function
        if not isinstance(func, Function):
            raise TypeError("Input must be a Function object.")

        if isinstance(self.source, np.ndarray) and isinstance(func.source, np.ndarray):
            # Perform bounds check for composition
            if not extrapolate:
                if func.min < self.xinitial and func.max > self.xfinal:
                    raise ValueError(
                        f"Input Function image {func.min, func.max} must be within "
                        f"the domain of the Function {self.xinitial, self.xfinal}."
                    )

            return Function(
                np.concatenate(([func.x_array], [self(func.y_array)])).T,
                inputs=func.__inputs__,
                outputs=self.__outputs__,
                interpolation=self.__interpolation__,
                extrapolation=self.__extrapolation__,
            )
        else:
            return Function(
                lambda x: self(func(x)),
                inputs=func.__inputs__,
                outputs=self.__outputs__,
                interpolation=self.__interpolation__,
                extrapolation=self.__extrapolation__,
            )

    @staticmethod
    def _check_user_input(
        source,
        inputs,
        outputs,
        interpolation,
        extrapolation,
    ):
        """
        Validates and processes the user input parameters for creating or
        modifying a Function object. This function ensures the inputs, outputs,
        interpolation, and extrapolation parameters are compatible with the
        given source. It converts the source to a numpy array if necessary, sets
        default values and raises warnings or errors for incompatible or
        ill-defined parameters.

        Parameters
        ----------
        source : list, np.ndarray, or Function
            The source data or Function object. If a list or ndarray, it should
            contain numeric data. If a Function, its inputs and outputs are
            checked against the provided inputs and outputs.
        inputs : list of str or None
            The names of the input variables. If None, defaults are generated
            based on the dimensionality of the source.
        outputs : str or list of str
            The name(s) of the output variable(s). If a list is provided, it
            must have a single element.
        interpolation : str or None
            The method of interpolation to be used. For multidimensional sources
            it defaults to 'shepard' if not provided.
        extrapolation : str or None
            The method of extrapolation to be used. For multidimensional sources
            it defaults to 'natural' if not provided.

        Returns
        -------
        tuple
            A tuple containing the processed inputs, outputs, interpolation, and
            extrapolation parameters.

        Raises
        ------
        ValueError
            If the dimensionality of the source does not match the combined
            dimensions of inputs and outputs. If the outputs list has more than
            one element.
        TypeError
            If the source is not a list, np.ndarray, or Function object.
        Warning
            If inputs or outputs do not match for a Function source, or if
            defaults are used for inputs, interpolation,and extrapolation for a
            multidimensional source.

        Examples
        --------
        >>> from rocketpy import Function
        >>> source = np.array([(1, 1), (2, 4), (3, 9)])
        >>> inputs = "x"
        >>> outputs = ["y"]
        >>> interpolation = 'linear'
        >>> extrapolation = 'zero'
        >>> inputs, outputs, interpolation, extrapolation = Function._check_user_input(
        ...     source, inputs, outputs, interpolation, extrapolation
        ... )
        >>> inputs
        ['x']
        >>> outputs
        ['y']
        >>> interpolation
        'linear'
        >>> extrapolation
        'zero'
        """
        # check output type and dimensions
        if isinstance(outputs, str):
            outputs = [outputs]
        if isinstance(inputs, str):
            inputs = [inputs]

        elif len(outputs) > 1:
            raise ValueError(
                "Output must either be a string or have dimension 1, "
                + f"it currently has dimension ({len(outputs)})."
            )

        # check source for data type
        # if list or ndarray, check for dimensions, interpolation and extrapolation
        if isinstance(source, (list, np.ndarray)):
            # this will also trigger an error if the source is not a list of
            # numbers or if the array is not homogeneous
            source = np.array(source, dtype=np.float64)

            # check dimensions
            source_dim = source.shape[1]

            # check interpolation and extrapolation
            if source_dim > 2:
                # check for inputs and outputs
                if inputs == ["Scalar"]:
                    inputs = [f"Input {i+1}" for i in range(source_dim - 1)]
                    warnings.warn(
                        f"Inputs not set, defaulting to {inputs} for "
                        + "multidimensional functions.",
                    )

                if interpolation not in [None, "shepard"]:
                    interpolation = "shepard"
                    warnings.warn(
                        (
                            "Interpolation method for multidimensional functions is set"
                            "to 'shepard', currently other methods are not supported."
                        ),
                    )

                if extrapolation is None:
                    extrapolation = "natural"
                    warnings.warn(
                        "Extrapolation not set, defaulting to 'natural' "
                        + "for multidimensional functions.",
                    )

            # check input dimensions
            in_out_dim = len(inputs) + len(outputs)
            if source_dim != in_out_dim:
                raise ValueError(
                    "Source dimension ({source_dim}) does not match input "
                    + f"and output dimension ({in_out_dim})."
                )

        # if function, check for inputs and outputs
        if isinstance(source, Function):
            # check inputs
            if inputs is not None and inputs != source.get_inputs():
                warnings.warn(
                    f"Inputs do not match source inputs, setting inputs to {inputs}.",
                )

            # check outputs
            if outputs is not None and outputs != source.get_outputs():
                warnings.warn(
                    f"Outputs do not match source outputs, setting outputs to {outputs}.",
                )

        return inputs, outputs, interpolation, extrapolation


class PiecewiseFunction(Function):
    def __new__(
        cls,
        source,
        inputs=["Scalar"],
        outputs=["Scalar"],
        interpolation="spline",
        extrapolation=None,
        datapoints=100,
    ):
        """
        Creates a piecewise function from a dictionary of functions. The keys of
        the dictionary must be tuples that represent the domain of the function.
        The domains must be disjoint. The piecewise function will be evaluated
        at datapoints points to create Function object.

        Parameters
        ----------
        source: dictionary
            A dictionary of Function objects, where the keys are the domains.
        inputs : list of strings
            A list of strings that represent the inputs of the function.
        outputs: list of strings
            A list of strings that represent the outputs of the function.
        interpolation: str
            The type of interpolation to use. The default value is 'akima'.
        extrapolation: str
            The type of extrapolation to use. The default value is None.
        datapoints: int
            The number of points in which the piecewise function will be
            evaluated to create a base function. The default value is 100.
        """
        # Check if source is a dictionary
        if not isinstance(source, dict):
            raise TypeError("source must be a dictionary")
        # Check if all keys are tuples
        for key in source.keys():
            if not isinstance(key, tuple):
                raise TypeError("keys of source must be tuples")
        # Check if all domains are disjoint
        for key1 in source.keys():
            for key2 in source.keys():
                if key1 != key2:
                    if key1[0] < key2[1] and key1[1] > key2[0]:
                        raise ValueError("domains must be disjoint")

        # Crate Function
        def calc_output(func, inputs):
            o = np.zeros(len(inputs))
            for j in range(len(inputs)):
                o[j] = func.get_value(inputs[j])
            return o

        input_data = []
        output_data = []
        for key in sorted(source.keys()):
            i = np.linspace(key[0], key[1], datapoints)
            i = i[~np.in1d(i, input_data)]
            input_data = np.concatenate((input_data, i))

            f = Function(source[key])
            output_data = np.concatenate((output_data, calc_output(f, i)))

        return Function(
            np.concatenate(([input_data], [output_data])).T,
            inputs=inputs,
            outputs=outputs,
            interpolation=interpolation,
            extrapolation=extrapolation,
        )


def funcify_method(*args, **kwargs):
    """Decorator factory to wrap methods as Function objects and save them as
    cached properties.

    Parameters
    ----------
    *args : list
        Positional arguments to be passed to rocketpy.Function.
    **kwargs : dict
        Keyword arguments to be passed to rocketpy.Function.

    Returns
    -------
    decorator : function
        Decorator function to wrap callables as Function objects.

    Examples
    --------
    There are 3 types of methods that this decorator supports:

    1. Method which returns a valid rocketpy.Function source argument.

    >>> from rocketpy.mathutils import funcify_method
    >>> class Example():
    ...     @funcify_method(inputs=['x'], outputs=['y'])
    ...     def f(self):
    ...         return lambda x: x**2
    >>> example = Example()
    >>> example.f
    'Function from R1 to R1 : (x) → (y)'

    Normal algebra can be performed afterwards:

    >>> g = 2*example.f + 3
    >>> g(2)
    11

    2. Method which returns a rocketpy.Function instance. An interesting use is
    to reset input and output names after algebraic operations.

    >>> class Example():
    ...     @funcify_method(inputs=['x'], outputs=['x**3'])
    ...     def cube(self):
    ...         f = Function(lambda x: x**2)
    ...         g = Function(lambda x: x**5)
    ...         return g / f
    >>> example = Example()
    >>> example.cube
    'Function from R1 to R1 : (x) → (x**3)'

    3. Method which is itself a valid rocketpy.Function source argument.

    >>> class Example():
    ...     @funcify_method('x', 'f(x)')
    ...     def f(self, x):
    ...         return x**2
    >>> example = Example()
    >>> example.f
    'Function from R1 to R1 : (x) → (f(x))'

    In order to reset the cache, just delete de attribute from the instance:

    >>> del example.f

    Once it is requested again, it will be re-created as a new Function object:

    >>> example.f
    'Function from R1 to R1 : (x) → (f(x))'
    """
    func = None
    if len(args) == 1 and callable(args[0]):
        func = args[0]
        args = []

    class funcify_method_decorator:
        def __init__(self, func):
            self.func = func
            self.attrname = None
            self.__doc__ = func.__doc__

        def __set_name__(self, owner, name):
            self.attrname = name

        def __get__(self, instance, owner=None):
            if instance is None:
                return self
            cache = instance.__dict__
            try:
                # If cache is ready, return it
                val = cache[self.attrname]
            except KeyError:
                # If cache is not ready, create it
                try:
                    # Handle methods which return Function instances
                    val = self.func(instance).reset(*args, **kwargs)
                except AttributeError:
                    # Handle methods which return a valid source
                    source = self.func(instance)
                    val = Function(source, *args, **kwargs)
                except TypeError:
                    # Handle methods which are the source themselves
                    source = lambda *_: self.func(instance, *_)
                    val = Function(source, *args, **kwargs)
                except Exception:
                    raise Exception(
                        "Could not create Function object from method "
                        f"{self.func.__name__}."
                    )

                val.__doc__ = self.__doc__
                val.__cached__ = True
                cache[self.attrname] = val
            return val

    if func:
        return funcify_method_decorator(func)
    else:
        return funcify_method_decorator


def reset_funcified_methods(instance):
    """Resets all the funcified methods of the instance. It does so by
    deleting the current Functions, which will make the interperter redefine
    them when they are called. This is useful when the instance has changed
    and the methods need to be recalculated.

    Parameters
    ----------
    instance : object
        The instance of the class whose funcified methods will be recalculated.
        The class must have a mutable __dict__ attribute.

    Return
    ------
    None
    """
    for key in list(instance.__dict__):
        if hasattr(instance.__dict__[key], "__cached__"):
            instance.__dict__.pop(key)


if __name__ == "__main__":
    import doctest

    results = doctest.testmod()
    if results.failed < 1:
        print(f"All the {results.attempted} tests passed!")
    else:
        print(f"{results.failed} out of {results.attempted} tests failed.")<|MERGE_RESOLUTION|>--- conflicted
+++ resolved
@@ -1300,14 +1300,11 @@
         mesh = np.column_stack((mesh_x.flatten(), mesh_y.flatten()))
 
         # Evaluate function at all mesh nodes and convert it to matrix
-<<<<<<< HEAD
         z = np.array(self.get_value(mesh[:, 0], mesh[:, 1])).reshape(mesh_x.shape)
-=======
-        z = np.array(self.get_value(mesh)).reshape(mesh_x.shape)
         z_min, z_max = z.min(), z.max()
         color_map = plt.cm.get_cmap(cmap)
         norm = plt.Normalize(z_min, z_max)
->>>>>>> 53176f6c
+
         # Plot function
         if disp_type == "surface":
             surf = axes.plot_surface(
