""" The mathutils/function.py is a rocketpy module totally dedicated to function
operations, including interpolation, extrapolation, integration, differentiation
and more. This is a core class of our package, and should be maintained
carefully as it may impact all the rest of the project.
"""
import warnings
from collections.abc import Iterable
from inspect import signature
from pathlib import Path

import matplotlib.pyplot as plt
import numpy as np
from scipy import integrate, linalg, optimize

try:
    from functools import cached_property
except ImportError:
    from ..tools import cached_property


class Function:
    """Class converts a python function or a data sequence into an object
    which can be handled more naturally, enabling easy interpolation,
    extrapolation, plotting and algebra.
    """

    def __init__(
        self,
        source,
        inputs=None,
        outputs=None,
        interpolation=None,
        extrapolation=None,
        title=None,
    ):
        """Convert source into a Function, to be used more naturally.
        Set inputs, outputs, domain dimension, interpolation and extrapolation
        method, and process the source.

        Parameters
        ----------
        source : callable, scalar, ndarray, string, or Function
            The data source to be used for the function:

            - Callable: Called for evaluation with input values. Must have the
              desired inputs as arguments and return a single output value.
              Input order is important. Example: Python functions, classes, and
              methods.

            - int or float: Treated as a constant value function.

            - ndarray: Used for interpolation. Format as [(x0, y0, z0),
            (x1, y1, z1), ..., (xn, yn, zn)], where 'x' and 'y' are inputs,
            and 'z' is the output.

            - string: Path to a CSV file. The file is read and converted into an
            ndarray. The file can optionally contain a single header line.

            - Function: Copies the source of the provided Function object,
            creating a new Function with adjusted inputs and outputs.

        inputs : string, sequence of strings, optional
            The name of the inputs of the function. Will be used for
            representation and graphing (axis names). 'Scalar' is default.
            If source is function, int or float and has multiple inputs,
            this parameter must be given for correct operation.
        outputs : string, sequence of strings, optional
            The name of the outputs of the function. Will be used for
            representation and graphing (axis names). Scalar is default.
        interpolation : string, optional
            Interpolation method to be used if source type is ndarray.
            For 1-D functions, linear, polynomial, akima and spline are
            supported. For N-D functions, only shepard is supported.
            Default for 1-D functions is spline.
        extrapolation : string, optional
            Extrapolation method to be used if source type is ndarray.
            Options are 'natural', which keeps interpolation, 'constant',
            which returns the value of the function at the edge of the interval,
            and 'zero', which returns zero for all points outside of source
            range. Default for 1-D functions is constant.
        title : string, optional
            Title to be displayed in the plots' figures. If none, the title will
            be constructed using the inputs and outputs arguments in the form
            of  "{inputs} x {outputs}".

        Returns
        -------
        None

        Notes
        -----
        (I) CSV files can optionally contain a single header line. If present,
        the header is ignored during processing.
        (II) Fields in CSV files may be enclosed in double quotes. If fields are
        not quoted, double quotes should not appear inside them.
        """
        # Set input and output
        if inputs is None:
            inputs = ["Scalar"]
        if outputs is None:
            outputs = ["Scalar"]

        inputs, outputs, interpolation, extrapolation = self._check_user_input(
            source, inputs, outputs, interpolation, extrapolation
        )

        # initialize variables to avoid errors when being called by other methods
        self.get_value_opt = None
        self.__polynomial_coefficients__ = None
        self.__akima_coefficients__ = None
        self.__spline_coefficients__ = None

        # store variables
        self.set_inputs(inputs)
        self.set_outputs(outputs)
        self.__interpolation__ = interpolation
        self.__extrapolation__ = extrapolation
        self.set_source(source)
        self.set_title(title)

    # Define all set methods
    def set_inputs(self, inputs):
        """Set the name and number of the incoming arguments of the Function.

        Parameters
        ----------
        inputs : string, sequence of strings
            The name of the parameters (inputs) of the Function.

        Returns
        -------
        self : Function
        """
        self.__inputs__ = [inputs] if isinstance(inputs, str) else list(inputs)
        self.__dom_dim__ = len(self.__inputs__)
        return self

    def set_outputs(self, outputs):
        """Set the name and number of the output of the Function.

        Parameters
        ----------
        outputs : string, sequence of strings
            The name of the output of the function. Example: Distance (m).

        Returns
        -------
        self : Function
        """
        self.__outputs__ = [outputs] if isinstance(outputs, str) else list(outputs)
        self.__img_dim__ = len(self.__outputs__)
        return self

    def set_source(self, source):
        """Sets the data source for the function, defining how the function
        produces output from a given input.

        Parameters
        ----------
        source : callable, scalar, ndarray, string, or Function
            The data source to be used for the function:

            - Callable: Called for evaluation with input values. Must have the
              desired inputs as arguments and return a single output value.
              Input order is important. Example: Python functions, classes, and
              methods.

            - int or float: Treated as a constant value function.

            - ndarray: Used for interpolation. Format as [(x0, y0, z0),
            (x1, y1, z1), ..., (xn, yn, zn)], where 'x' and 'y' are inputs,
            and 'z' is the output.

            - string: Path to a CSV file. The file is read and converted into an
            ndarray. The file can optionally contain a single header line.

            - Function: Copies the source of the provided Function object,
            creating a new Function with adjusted inputs and outputs.

        Notes
        -----
        (I) CSV files can optionally contain a single header line. If present,
        the header is ignored during processing.
        (II) Fields in CSV files may be enclosed in double quotes. If fields are
        not quoted, double quotes should not appear inside them.

        Returns
        -------
        self : Function
            Returns the Function instance.
        """
        _ = self._check_user_input(
            source,
            self.__inputs__,
            self.__outputs__,
            self.__interpolation__,
            self.__extrapolation__,
        )
        # If the source is a Function
        if isinstance(source, Function):
            source = source.get_source()
        # Import CSV if source is a string or Path and convert values to ndarray
<<<<<<< HEAD
        elif isinstance(source, (str, Path)):
            # Read file and check for headers
            with open(source, mode="r") as f:
                first_line = f.readline()
            # If headers are found...
            if first_line[0] in ['"', "'"]:
                # Headers available
                first_line = first_line.replace('"', " ").replace("'", " ")
                first_line = first_line.split(" , ")
                self.set_inputs(first_line[0])
                self.set_outputs(first_line[1:])
                source = np.loadtxt(source, delimiter=",", skiprows=1, dtype=float)
            # if headers are not found
            else:
                source = np.loadtxt(source, delimiter=",", dtype=float)
=======
        if isinstance(source, (str, Path)):
            with open(source, "r") as file:
                try:
                    source = np.loadtxt(file, delimiter=",", dtype=float)
                except ValueError:
                    # If an error occurs, headers are present
                    source = np.loadtxt(source, delimiter=",", dtype=float, skiprows=1)
                except Exception as e:
                    raise ValueError(
                        "The source file is not a valid csv or txt file."
                    ) from e

>>>>>>> 19169561
        # Convert to ndarray if source is a list
        if isinstance(source, (list, tuple)):
            source = np.array(source, dtype=np.float64)
        # Convert number source into vectorized lambda function
        if isinstance(source, (int, float)):
            temp = 1 * source

            def source_function(_):
                return temp

            source = source_function

        # Handle callable source or number source
        if callable(source):
            # Set source
            self.source = source
            # Set get_value_opt
            self.get_value_opt = source
            # Set arguments name and domain dimensions
            parameters = signature(source).parameters
            self.__dom_dim__ = len(parameters)
            if self.__inputs__ == ["Scalar"]:
                self.__inputs__ = list(parameters)
            # Set interpolation and extrapolation
            self.__interpolation__ = None
            self.__extrapolation__ = None
        # Handle ndarray source
        else:
            # Check to see if dimensions match incoming data set
            new_total_dim = len(source[0, :])
            old_total_dim = self.__dom_dim__ + self.__img_dim__

            # If they don't, update default values or throw error
            if new_total_dim != old_total_dim:
                # Update dimensions and inputs
                self.__dom_dim__ = new_total_dim - 1
                self.__inputs__ = self.__dom_dim__ * self.__inputs__

            # Do things if domDim is 1
            if self.__dom_dim__ == 1:
                source = source[source[:, 0].argsort()]

                self.x_array = source[:, 0]
                self.x_initial, self.x_final = self.x_array[0], self.x_array[-1]

                self.y_array = source[:, 1]
                self.y_initial, self.y_final = self.y_array[0], self.y_array[-1]

                # Finally set data source as source
                self.source = source
            # Do things if function is multivariate
            else:
                self.x_array = source[:, 0]
                self.x_initial, self.x_final = self.x_array[0], self.x_array[-1]

                self.y_array = source[:, 1]
                self.y_initial, self.y_final = self.y_array[0], self.y_array[-1]

                self.z_array = source[:, 2]
                self.z_initial, self.z_final = self.z_array[0], self.z_array[-1]

                # Finally set data source as source
                self.source = source
            # Update extrapolation method
            if self.__extrapolation__ is None:
                self.set_extrapolation()
            # Set default interpolation for point source if it hasn't
            if self.__interpolation__ is None:
                self.set_interpolation()
            else:
                # Updates interpolation coefficients
                self.set_interpolation(self.__interpolation__)
        return self

    @cached_property
    def min(self):
        """Get the minimum value of the Function y_array.
        Raises an error if the Function is lambda based.

        Returns
        -------
        minimum : float
        """
        return self.y_array.min()

    @cached_property
    def max(self):
        """Get the maximum value of the Function y_array.
        Raises an error if the Function is lambda based.

        Returns
        -------
        maximum : float
        """
        return self.y_array.max()

    def set_interpolation(self, method="spline"):
        """Set interpolation method and process data is method requires.

        Parameters
        ----------
        method : string, optional
            Interpolation method to be used if source type is ndarray.
            For 1-D functions, linear, polynomial, akima and spline is
            supported. For N-D functions, only shepard is supported.
            Default is 'spline'.

        Returns
        -------
        self : Function
        """
        # Set interpolation method
        self.__interpolation__ = method
        # Spline, akima and polynomial need data processing
        # Shepard, and linear do not
        if method == "spline":
            self.__interpolate_spline__()
        elif method == "polynomial":
            self.__interpolate_polynomial__()
        elif method == "akima":
            self.__interpolate_akima__()

        # Set get_value_opt
        self.set_get_value_opt()

        return self

    def set_extrapolation(self, method="constant"):
        """Set extrapolation behavior of data set.

        Parameters
        ----------
        extrapolation : string, optional
            Extrapolation method to be used if source type is ndarray.
            Options are 'natural', which keeps interpolation, 'constant',
            which returns the value of the function at the edge of the interval,
            and 'zero', which returns zero for all points outside of source
            range. Default is 'constant'.

        Returns
        -------
        self : Function
            The Function object.
        """
        self.__extrapolation__ = method
        return self

    def set_get_value_opt(self):
        """Crates a method that evaluates interpolations rather quickly
        when compared to other options available, such as just calling
        the object instance or calling ``Function.get_value`` directly. See
        ``Function.get_value_opt`` for documentation.

        Returns
        -------
        self : Function
        """
        # Retrieve general info
        x_data = self.x_array
        y_data = self.y_array
        x_min, x_max = self.x_initial, self.x_final
        if self.__extrapolation__ == "zero":
            extrapolation = 0  # Extrapolation is zero
        elif self.__extrapolation__ == "natural":
            extrapolation = 1  # Extrapolation is natural
        elif self.__extrapolation__ == "constant":
            extrapolation = 2  # Extrapolation is constant
        else:
            raise ValueError(f"Invalid extrapolation type {self.__extrapolation__}")

        # Crete method to interpolate this info for each interpolation type
        if self.__interpolation__ == "spline":
            coeffs = self.__spline_coefficients__

            def get_value_opt(x):
                x_interval = np.searchsorted(x_data, x)
                # Interval found... interpolate... or extrapolate
                if x_min <= x <= x_max:
                    # Interpolate
                    x_interval = x_interval if x_interval != 0 else 1
                    a = coeffs[:, x_interval - 1]
                    x = x - x_data[x_interval - 1]
                    y = a[3] * x**3 + a[2] * x**2 + a[1] * x + a[0]
                else:
                    # Extrapolate
                    if extrapolation == 0:  # Extrapolation == zero
                        y = 0
                    elif extrapolation == 1:  # Extrapolation == natural
                        a = coeffs[:, 0] if x < x_min else coeffs[:, -1]
                        x = x - x_data[0] if x < x_min else x - x_data[-2]
                        y = a[3] * x**3 + a[2] * x**2 + a[1] * x + a[0]
                    else:  # Extrapolation is set to constant
                        y = y_data[0] if x < x_min else y_data[-1]
                return y

        elif self.__interpolation__ == "linear":

            def get_value_opt(x):
                x_interval = np.searchsorted(x_data, x)
                # Interval found... interpolate... or extrapolate
                if x_min <= x <= x_max:
                    # Interpolate
                    dx = float(x_data[x_interval] - x_data[x_interval - 1])
                    dy = float(y_data[x_interval] - y_data[x_interval - 1])
                    y = (x - x_data[x_interval - 1]) * (dy / dx) + y_data[
                        x_interval - 1
                    ]
                else:
                    # Extrapolate
                    if extrapolation == 0:  # Extrapolation == zero
                        y = 0
                    elif extrapolation == 1:  # Extrapolation == natural
                        x_interval = 1 if x < x_min else -1
                        dx = float(x_data[x_interval] - x_data[x_interval - 1])
                        dy = float(y_data[x_interval] - y_data[x_interval - 1])
                        y = (x - x_data[x_interval - 1]) * (dy / dx) + y_data[
                            x_interval - 1
                        ]
                    else:  # Extrapolation is set to constant
                        y = y_data[0] if x < x_min else y_data[-1]
                return y

        elif self.__interpolation__ == "akima":
            coeffs = np.array(self.__akima_coefficients__)

            def get_value_opt(x):
                x_interval = np.searchsorted(x_data, x)
                # Interval found... interpolate... or extrapolate
                if x_min <= x <= x_max:
                    # Interpolate
                    x_interval = x_interval if x_interval != 0 else 1
                    a = coeffs[4 * x_interval - 4 : 4 * x_interval]
                    y = a[3] * x**3 + a[2] * x**2 + a[1] * x + a[0]
                else:
                    # Extrapolate
                    if extrapolation == 0:  # Extrapolation == zero
                        y = 0
                    elif extrapolation == 1:  # Extrapolation == natural
                        a = coeffs[:4] if x < x_min else coeffs[-4:]
                        y = a[3] * x**3 + a[2] * x**2 + a[1] * x + a[0]
                    else:  # Extrapolation is set to constant
                        y = y_data[0] if x < x_min else y_data[-1]
                return y

        elif self.__interpolation__ == "polynomial":
            coeffs = self.__polynomial_coefficients__

            def get_value_opt(x):
                # Interpolate... or extrapolate
                if x_min <= x <= x_max:
                    # Interpolate
                    y = 0
                    for i, coef in enumerate(coeffs):
                        y += coef * (x**i)
                else:
                    # Extrapolate
                    if extrapolation == 0:  # Extrapolation == zero
                        y = 0
                    elif extrapolation == 1:  # Extrapolation == natural
                        y = 0
                        for i, coef in enumerate(coeffs):
                            y += coef * (x**i)
                    else:  # Extrapolation is set to constant
                        y = y_data[0] if x < x_min else y_data[-1]
                return y

        elif self.__interpolation__ == "shepard":
            x_data = self.source[:, 0:-1]  # Support for N-Dimensions
            len_y_data = len(y_data)  # A little speed up

            # change the function's name to avoid mypy's error
            def get_value_opt_multiple(*args):
                x = np.array([[float(x) for x in list(args)]])
                numerator_sum = 0
                denominator_sum = 0
                for i in range(len_y_data):
                    sub = x_data[i] - x
                    distance = np.linalg.norm(sub)
                    if distance == 0:
                        numerator_sum = y_data[i]
                        denominator_sum = 1
                        break
                    weight = distance ** (-3)
                    numerator_sum = numerator_sum + y_data[i] * weight
                    denominator_sum = denominator_sum + weight
                return numerator_sum / denominator_sum

            get_value_opt = get_value_opt_multiple

        self.get_value_opt = get_value_opt
        return self

    def set_discrete(
        self,
        lower=0,
        upper=10,
        samples=200,
        interpolation="spline",
        extrapolation="constant",
        one_by_one=True,
    ):
        """This method transforms function defined Functions into list
        defined Functions. It evaluates the function at certain points
        (sampling range) and stores the results in a list, which is converted
        into a Function and then returned. The original Function object is
        replaced by the new one.

        Parameters
        ----------
        lower : scalar, optional
            Value where sampling range will start. Default is 0.
        upper : scalar, optional
            Value where sampling range will end. Default is 10.
        samples : int, optional
            Number of samples to be taken from inside range. Default is 200.
        interpolation : string
            Interpolation method to be used if source type is ndarray.
            For 1-D functions, linear, polynomial, akima and spline is
            supported. For N-D functions, only shepard is supported.
            Default is 'spline'.
        extrapolation : string, optional
            Extrapolation method to be used if source type is ndarray.
            Options are 'natural', which keeps interpolation, 'constant',
            which returns the value of the function at the edge of the interval,
            and 'zero', which returns zero for all points outside of source
            range. Default is 'constant'.
        one_by_one : boolean, optional
            If True, evaluate Function in each sample point separately. If
            False, evaluates Function in vectorized form. Default is True.

        Returns
        -------
        self : Function
        """
        if self.__dom_dim__ == 1:
            xs = np.linspace(lower, upper, samples)
            ys = self.get_value(xs.tolist()) if one_by_one else self.get_value(xs)
            self.set_source(np.concatenate(([xs], [ys])).transpose())
            self.set_interpolation(interpolation)
            self.set_extrapolation(extrapolation)
        elif self.__dom_dim__ == 2:
            lower = 2 * [lower] if isinstance(lower, (int, float)) else lower
            upper = 2 * [upper] if isinstance(upper, (int, float)) else upper
            sam = 2 * [samples] if isinstance(samples, (int, float)) else samples
            # Create nodes to evaluate function
            xs = np.linspace(lower[0], upper[0], sam[0])
            ys = np.linspace(lower[1], upper[1], sam[1])
            xs, ys = np.meshgrid(xs, ys)
            xs, ys = xs.flatten(), ys.flatten()
            mesh = [[xs[i], ys[i]] for i in range(len(xs))]
            # Evaluate function at all mesh nodes and convert it to matrix
            zs = np.array(self.get_value(mesh))
            self.set_source(np.concatenate(([xs], [ys], [zs])).transpose())
            self.__interpolation__ = "shepard"
            self.__extrapolation__ = "natural"
        return self

    def set_discrete_based_on_model(
        self, model_function, one_by_one=True, keep_self=True
    ):
        """This method transforms the domain of Function instance into a list of
        discrete points based on the domain of a model Function instance. It
        does so by retrieving the domain, domain name, interpolation method and
        extrapolation method of the model Function instance. It then evaluates
        the original Function instance in all points of the retrieved domain to
        generate the list of discrete points that will be used for interpolation
        when this Function is called.

        Parameters
        ----------
        model_function : Function
            Function object that will be used to define the sampling points,
            interpolation method and extrapolation method.
            Must be a Function whose source attribute is a list (i.e. a list
            based Function instance). Must have the same domain dimension as the
            Function to be discretized.

        one_by_one : boolean, optional
            If True, evaluate Function in each sample point separately. If
            False, evaluates Function in vectorized form. Default is True.

        keepSelf : boolean, optional
            If True, the original Function interpolation and extrapolation
            methods will be kept. If False, those are substituted by the ones
            from the model Function. Default is True.

        Returns
        -------
        self : Function

        See also
        --------
        Function.set_discrete

        Examples
        --------
        This method is particularly useful when algebraic operations are carried
        out using Function instances defined by different discretized domains
        (same range, but different mesh size). Once an algebraic operation is
        done, it will not directly be applied between the list of discrete
        points of the two Function instances. Instead, the result will be a
        Function instance defined by a callable that calls both Function
        instances and performs the operation. This makes the evaluation of the
        resulting Function inefficient, due to extra function calling overhead
        and multiple interpolations being carried out.

        >>> from rocketpy import Function
        >>> f = Function([(0, 0), (1, 1), (2, 4), (3, 9), (4, 16)])
        >>> g = Function([(0, 0), (2, 2), (4, 4)])
        >>> h = f * g
        >>> type(h.source)
        <class 'function'>

        Therefore, it is good practice to make sure both Function instances are
        defined by the same domain, i.e. by the same list of mesh points. This
        way, the algebraic operation will be carried out directly between the
        lists of discrete points, generating a new Function instance defined by
        this result. When it is evaluated, there are no extra function calling
        overheads neither multiple interpolations.

        >>> g.set_discrete_based_on_model(f)
        'Function from R1 to R1 : (Scalar) → (Scalar)'
        >>> h = f * g
        >>> h.source
        array([[ 0.,  0.],
               [ 1.,  1.],
               [ 2.,  8.],
               [ 3., 27.],
               [ 4., 64.]])

        Notes
        -----
        1. This method performs in place replacement of the original Function
        object source.

        2. This method is similar to set_discrete, but it uses the domain of a
        model Function to define the domain of the new Function instance.
        """
        if not isinstance(model_function.source, np.ndarray):
            raise TypeError("model_function must be a list based Function.")
        if model_function.__dom_dim__ != self.__dom_dim__:
            raise ValueError("model_function must have the same domain dimension.")

        if self.__dom_dim__ == 1:
            xs = model_function.source[:, 0]
            ys = self.get_value(xs.tolist()) if one_by_one else self.get_value(xs)
            self.set_source(np.concatenate(([xs], [ys])).transpose())
        elif self.__dom_dim__ == 2:
            # Create nodes to evaluate function
            xs = model_function.source[:, 0]
            ys = model_function.source[:, 1]
            xs, ys = np.meshgrid(xs, ys)
            xs, ys = xs.flatten(), ys.flatten()
            mesh = [[xs[i], ys[i]] for i in range(len(xs))]
            # Evaluate function at all mesh nodes and convert it to matrix
            zs = np.array(self.get_value(mesh))
            self.set_source(np.concatenate(([xs], [ys], [zs])).transpose())

        interp = (
            self.__interpolation__ if keep_self else model_function.__interpolation__
        )
        extrap = (
            self.__extrapolation__ if keep_self else model_function.__extrapolation__
        )

        self.set_interpolation(interp)
        self.set_extrapolation(extrap)

        return self

    def reset(
        self,
        inputs=None,
        outputs=None,
        interpolation=None,
        extrapolation=None,
        title=None,
    ):
        """This method allows the user to reset the inputs, outputs,
        interpolation and extrapolation settings of a Function object, all at
        once, without having to call each of the corresponding methods.

        Parameters
        ----------
        inputs : string, sequence of strings, optional
            List of input variable names. If None, the original inputs are kept.
            See Function.set_inputs for more information.
        outputs : string, sequence of strings, optional
            List of output variable names. If None, the original outputs are
            kept. See Function.set_outputs for more information.
        interpolation : string, optional
            Interpolation method to be used if source type is ndarray.
            See Function.set_interpolation for more information.
        extrapolation : string, optional
            Extrapolation method to be used if source type is ndarray.
            See Function.set_extrapolation for more information.

        Examples
        --------
        A simple use case is to reset the inputs and outputs of a Function
        object that has been defined by algebraic manipulation of other Function
        objects.

        >>> from rocketpy import Function
        >>> v = Function(lambda t: (9.8*t**2)/2, inputs='t', outputs='v')
        >>> mass = 10 # Mass
        >>> kinetic_energy = mass * v**2 / 2
        >>> v.get_inputs(), v.get_outputs()
        (['t'], ['v'])
        >>> kinetic_energy
        'Function from R1 to R1 : (x) → (Scalar)'
        >>> kinetic_energy.reset(inputs='t', outputs='Kinetic Energy');
        'Function from R1 to R1 : (t) → (Kinetic Energy)'

        Returns
        -------
        self : Function
        """
        if inputs is not None:
            self.set_inputs(inputs)
        if outputs is not None:
            self.set_outputs(outputs)
        if interpolation is not None and interpolation != self.__interpolation__:
            self.set_interpolation(interpolation)
        if extrapolation is not None and extrapolation != self.__extrapolation__:
            self.set_extrapolation(extrapolation)

        self.set_title(title)

        return self

    # Define all get methods
    def get_inputs(self):
        "Return tuple of inputs of the function."
        return self.__inputs__

    def get_outputs(self):
        "Return tuple of outputs of the function."
        return self.__outputs__

    def get_source(self):
        "Return source list or function of the Function."
        return self.source

    def get_image_dim(self):
        "Return int describing dimension of the image space of the function."
        return self.__img_dim__

    def get_domain_dim(self):
        "Return int describing dimension of the domain space of the function."
        return self.__dom_dim__

    def get_interpolation_method(self):
        "Return string describing interpolation method used."
        return self.__interpolation__

    def get_extrapolation_method(self):
        "Return string describing extrapolation method used."
        return self.__extrapolation__

    def get_value(self, *args):
        """This method returns the value of the Function at the specified
        point. See Function.get_value_opt for a faster, but limited,
        implementation.

        Parameters
        ----------
        args : scalar, list
            Value where the Function is to be evaluated. If the Function is
            1-D, only one argument is expected, which may be an int, a float
            or a list of ints or floats, in which case the Function will be
            evaluated at all points in the list and a list of floats will be
            returned. If the function is N-D, N arguments must be given, each
            one being an scalar or list.

        Returns
        -------
        ans : scalar, list
            Value of the Function at the specified point(s).

        Examples
        --------
        >>> from rocketpy import Function

        Testing with callable source (1 dimension):
        >>> f = Function(lambda x: x**2)
        >>> f.get_value(2)
        4
        >>> f.get_value(2.5)
        6.25
        >>> f.get_value([1, 2, 3])
        [1, 4, 9]
        >>> f.get_value([1, 2.5, 4.0])
        [1, 6.25, 16.0]

        Testing with callable source (2 dimensions):
        >>> f2 = Function(lambda x, y: x**2 + y**2)
        >>> f2.get_value(1, 2)
        5
        >>> f2.get_value([1, 2, 3], [1, 2, 3])
        [2, 8, 18]
        >>> f2.get_value([5], [5])
        [50]

        Testing with ndarray source (1 dimension):
        >>> f3 = Function(
        ...    [(0, 0), (1, 1), (1.5, 2.25), (2, 4), (2.5, 6.25), (3, 9), (4, 16)]
        ... )
        >>> f3.get_value(2)
        4.0
        >>> f3.get_value(2.5)
        6.25
        >>> f3.get_value([1, 2, 3])
        [1.0, 4.0, 9.0]
        >>> f3.get_value([1, 2.5, 4.0])
        [1.0, 6.25, 16.0]

        Testing with ndarray source (2 dimensions):
        >>> f4 = Function(
        ...    [(0, 0, 0), (1, 1, 1), (1, 2, 2), (2, 4, 8), (3, 9, 27)]
        ... )
        >>> f4.get_value(1, 1)
        1.0
        >>> f4.get_value(2, 4)
        8.0
        >>> abs(f4.get_value(1, 1.5) - 1.5) < 1e-2  # the interpolation is not perfect
        True
        >>> f4.get_value(3, 9)
        27.0
        """
        if len(args) != self.__dom_dim__:
            raise ValueError(
                f"This Function takes {self.__dom_dim__} arguments, {len(args)} given."
            )

        # Return value for Function of function type
        if callable(self.source):
            # if the function is 1-D:
            if self.__dom_dim__ == 1:
                # if the args is a simple number (int or float)
                if isinstance(args[0], (int, float)):
                    return self.source(args[0])
                # if the arguments are iterable, we map and return a list
                if isinstance(args[0], Iterable):
                    return list(map(self.source, args[0]))

            # if the function is n-D:
            else:
                # if each arg is a simple number (int or float)
                if all(isinstance(arg, (int, float)) for arg in args):
                    return self.source(*args)
                # if each arg is iterable, we map and return a list
                if all(isinstance(arg, Iterable) for arg in args):
                    return [self.source(*arg) for arg in zip(*args)]

        # Returns value for shepard interpolation
        elif self.__interpolation__ == "shepard":
            if all(isinstance(arg, Iterable) for arg in args):
                x = list(np.column_stack(args))
            else:
                x = [[float(x) for x in list(args)]]
            ans = x
            x_data = self.source[:, 0:-1]
            y_data = self.source[:, -1]
            for i, _ in enumerate(x):
                numerator_sum = 0
                denominator_sum = 0
                for o, _ in enumerate(y_data):
                    sub = x_data[o] - x[i]
                    distance = (sub.dot(sub)) ** (0.5)
                    if distance == 0:
                        numerator_sum = y_data[o]
                        denominator_sum = 1
                        break
                    weight = distance ** (-3)
                    numerator_sum = numerator_sum + y_data[o] * weight
                    denominator_sum = denominator_sum + weight
                ans[i] = numerator_sum / denominator_sum
            return ans if len(ans) > 1 else ans[0]
        # Returns value for polynomial interpolation function type
        elif self.__interpolation__ == "polynomial":
            if isinstance(args[0], (int, float)):
                args = [list(args)]
            x = np.array(args[0])
            x_data = self.x_array
            y_data = self.y_array
            x_min, x_max = self.x_initial, self.x_final
            coeffs = self.__polynomial_coefficients__
            matrix = np.zeros((len(args[0]), coeffs.shape[0]))
            for i in range(coeffs.shape[0]):
                matrix[:, i] = x**i
            ans = matrix.dot(coeffs).tolist()
            for i, _ in enumerate(x):
                if not x_min <= x[i] <= x_max:
                    if self.__extrapolation__ == "constant":
                        ans[i] = y_data[0] if x[i] < x_min else y_data[-1]
                    elif self.__extrapolation__ == "zero":
                        ans[i] = 0
            return ans if len(ans) > 1 else ans[0]
        # Returns value for spline, akima or linear interpolation function type
        elif self.__interpolation__ in ["spline", "akima", "linear"]:
            if isinstance(args[0], (int, float, complex, np.integer)):
                args = [list(args)]
            x = list(args[0])
            x_data = self.x_array
            y_data = self.y_array
            x_intervals = np.searchsorted(x_data, x)
            x_min, x_max = self.x_initial, self.x_final
            if self.__interpolation__ == "spline":
                coeffs = self.__spline_coefficients__
                for i, _ in enumerate(x):
                    if x[i] == x_min or x[i] == x_max:
                        x[i] = y_data[x_intervals[i]]
                    elif x_min < x[i] < x_max or (self.__extrapolation__ == "natural"):
                        if not x_min < x[i] < x_max:
                            a = coeffs[:, 0] if x[i] < x_min else coeffs[:, -1]
                            x[i] = (
                                x[i] - x_data[0] if x[i] < x_min else x[i] - x_data[-2]
                            )
                        else:
                            a = coeffs[:, x_intervals[i] - 1]
                            x[i] = x[i] - x_data[x_intervals[i] - 1]
                        x[i] = a[3] * x[i] ** 3 + a[2] * x[i] ** 2 + a[1] * x[i] + a[0]
                    else:
                        # Extrapolate
                        if self.__extrapolation__ == "zero":
                            x[i] = 0
                        else:  # Extrapolation is set to constant
                            x[i] = y_data[0] if x[i] < x_min else y_data[-1]
            elif self.__interpolation__ == "linear":
                for i, _ in enumerate(x):
                    # Interval found... interpolate... or extrapolate
                    inter = x_intervals[i]
                    if x_min <= x[i] <= x_max:
                        # Interpolate
                        dx = float(x_data[inter] - x_data[inter - 1])
                        dy = float(y_data[inter] - y_data[inter - 1])
                        x[i] = (x[i] - x_data[inter - 1]) * (dy / dx) + y_data[
                            inter - 1
                        ]
                    else:
                        # Extrapolate
                        if self.__extrapolation__ == "zero":  # Extrapolation == zero
                            x[i] = 0
                        elif (
                            self.__extrapolation__ == "natural"
                        ):  # Extrapolation == natural
                            inter = 1 if x[i] < x_min else -1
                            dx = float(x_data[inter] - x_data[inter - 1])
                            dy = float(y_data[inter] - y_data[inter - 1])
                            x[i] = (x[i] - x_data[inter - 1]) * (dy / dx) + y_data[
                                inter - 1
                            ]
                        else:  # Extrapolation is set to constant
                            x[i] = y_data[0] if x[i] < x_min else y_data[-1]
            else:
                coeffs = self.__akima_coefficients__
                for i, _ in enumerate(x):
                    if x[i] == x_min or x[i] == x_max:
                        x[i] = y_data[x_intervals[i]]
                    elif x_min < x[i] < x_max or (self.__extrapolation__ == "natural"):
                        if not x_min < x[i] < x_max:
                            a = coeffs[:4] if x[i] < x_min else coeffs[-4:]
                        else:
                            a = coeffs[4 * x_intervals[i] - 4 : 4 * x_intervals[i]]
                        x[i] = a[3] * x[i] ** 3 + a[2] * x[i] ** 2 + a[1] * x[i] + a[0]
                    else:
                        # Extrapolate
                        if self.__extrapolation__ == "zero":
                            x[i] = 0
                        else:  # Extrapolation is set to constant
                            x[i] = y_data[0] if x[i] < x_min else y_data[-1]
            if isinstance(args[0], np.ndarray):
                return np.array(x)
            else:
                return x if len(x) > 1 else x[0]

    def __getitem__(self, args):
        """Returns item of the Function source. If the source is not an array,
        an error will result.

        Parameters
        ----------
        args : int, float
            Index of the item to be retrieved.

        Returns
        -------
        self.source[args] : float, array
            Item specified from Function.source.
        """
        return self.source[args]

    def __len__(self):
        """Returns length of the Function source. If the source is not an
        array, an error will result.

        Returns
        -------
        len(self.source) : int
            Length of Function.source.
        """
        return len(self.source)

    def __bool__(self):
        """Returns true if self exists. This is to avoid getting into __len__
        method in boolean statements.

        Returns
        -------
        bool : bool
            Always True.
        """
        return True

    # Define all conversion methods
    def to_frequency_domain(self, lower, upper, sampling_frequency, remove_dc=True):
        """Performs the conversion of the Function to the Frequency Domain and
        returns the result. This is done by taking the Fourier transform of the
        Function. The resulting frequency domain is symmetric, i.e., the
        negative frequencies are included as well.

        Parameters
        ----------
        lower : float
            Lower bound of the time range.
        upper : float
            Upper bound of the time range.
        sampling_frequency : float
            Sampling frequency at which to perform the Fourier transform.
        remove_dc : bool, optional
            If True, the DC component is removed from the Fourier transform.

        Returns
        -------
        Function
            The Function in the frequency domain.

        Examples
        --------
        >>> from rocketpy import Function
        >>> import numpy as np
        >>> main_frequency = 10 # Hz
        >>> time = np.linspace(0, 10, 1000)
        >>> signal = np.sin(2 * np.pi * main_frequency * time)
        >>> time_domain = Function(np.array([time, signal]).T)
        >>> frequency_domain = time_domain.to_frequency_domain(
        ...     lower=0, upper=10, sampling_frequency=100
        ... )
        >>> peak_frequencies_index = np.where(frequency_domain[:, 1] > 0.001)
        >>> peak_frequencies = frequency_domain[peak_frequencies_index, 0]
        >>> print(peak_frequencies)
        [[-10.  10.]]
        """
        # Get the time domain data
        sampling_time_step = 1.0 / sampling_frequency
        sampling_range = np.arange(lower, upper, sampling_time_step)
        number_of_samples = len(sampling_range)
        sampled_points = self(sampling_range)
        if remove_dc:
            sampled_points -= np.mean(sampled_points)
        fourier_amplitude = np.abs(np.fft.fft(sampled_points) / (number_of_samples / 2))
        fourier_frequencies = np.fft.fftfreq(number_of_samples, sampling_time_step)
        return Function(
            source=np.array([fourier_frequencies, fourier_amplitude]).T,
            inputs="Frequency (Hz)",
            outputs="Amplitude",
            interpolation="linear",
            extrapolation="zero",
        )

    # Define all presentation methods
    def __call__(self, *args):
        """Plot the Function if no argument is given. If an
        argument is given, return the value of the function at the desired
        point.

        Parameters
        ----------
        args : scalar, list, optional
            Value where the Function is to be evaluated. If the Function is
            1-D, only one argument is expected, which may be an int, a float
            or a list of ints or floats, in which case the Function will be
            evaluated at all points in the list and a list of floats will be
            returned. If the function is N-D, N arguments must be given, each
            one being an scalar or list.

        Returns
        -------
        ans : None, scalar, list
        """
        if len(args) == 0:
            return self.plot()
        else:
            return self.get_value(*args)

    def __str__(self):
        "Return a string representation of the Function"
        return str(
            "Function from R"
            + str(self.__dom_dim__)
            + " to R"
            + str(self.__img_dim__)
            + " : ("
            + ", ".join(self.__inputs__)
            + ") → ("
            + ", ".join(self.__outputs__)
            + ")"
        )

    def __repr__(self):
        "Return a string representation of the Function"
        return repr(
            "Function from R"
            + str(self.__dom_dim__)
            + " to R"
            + str(self.__img_dim__)
            + " : ("
            + ", ".join(self.__inputs__)
            + ") → ("
            + ", ".join(self.__outputs__)
            + ")"
        )

    def set_title(self, title):
        """Used to define the title of the Function object.

        Parameters
        ----------
        title : str
            Title to be assigned to the Function.
        """
        if title:
            self.title = title
        else:
            if self.__dom_dim__ == 1:
                self.title = (
                    self.__outputs__[0].title() + " x " + self.__inputs__[0].title()
                )
            elif self.__dom_dim__ == 2:
                self.title = (
                    self.__outputs__[0].title()
                    + " x "
                    + self.__inputs__[0].title()
                    + " x "
                    + self.__inputs__[1].title()
                )

    def plot(self, *args, **kwargs):
        """Call Function.plot_1d if Function is 1-Dimensional or call
        Function.plot_2d if Function is 2-Dimensional and forward arguments
        and key-word arguments."""
        if isinstance(self, list):
            # Compare multiple plots
            Function.compare_plots(self)
        else:
            if self.__dom_dim__ == 1:
                self.plot_1d(*args, **kwargs)
            elif self.__dom_dim__ == 2:
                self.plot_2d(*args, **kwargs)
            else:
                print("Error: Only functions with 1D or 2D domains are plottable!")

    def plot1D(self, *args, **kwargs):
        """Deprecated method, use Function.plot_1d instead."""
        warnings.warn(
            "The `Function.plot1D` method is set to be deprecated and fully "
            + "removed in rocketpy v2.0.0, use `Function.plot_1d` instead. "
            + "This method is calling `Function.plot_1d`.",
            DeprecationWarning,
        )
        return self.plot_1d(*args, **kwargs)

    def plot_1d(
        self,
        lower=None,
        upper=None,
        samples=1000,
        force_data=False,
        force_points=False,
        return_object=False,
        equal_axis=False,
    ):
        """Plot 1-Dimensional Function, from a lower limit to an upper limit,
        by sampling the Function several times in the interval. The title of
        the graph is given by the name of the axes, which are taken from
        the Function`s input and output names.

        Parameters
        ----------
        lower : scalar, optional
            The lower limit of the interval in which the function is to be
            plotted. The default value for function type Functions is 0. By
            contrast, if the Function is given by a dataset, the default
            value is the start of the dataset.
        upper : scalar, optional
            The upper limit of the interval in which the function is to be
            plotted. The default value for function type Functions is 10. By
            contrast, if the Function is given by a dataset, the default
            value is the end of the dataset.
        samples : int, optional
            The number of samples in which the function will be evaluated for
            plotting it, which draws lines between each evaluated point.
            The default value is 1000.
        force_data : Boolean, optional
            If Function is given by an interpolated dataset, setting force_data
            to True will plot all points, as a scatter, in the dataset.
            Default value is False.
        force_points : Boolean, optional
            Setting force_points to True will plot all points, as a scatter, in
            which the Function was evaluated in the dataset. Default value is
            False.

        Returns
        -------
        None
        """
        # Define a mesh and y values at mesh nodes for plotting
        fig = plt.figure()
        ax = fig.axes
        if callable(self.source):
            # Determine boundaries
            lower = 0 if lower is None else lower
            upper = 10 if upper is None else upper
        else:
            # Determine boundaries
            x_data = self.x_array
            x_min, x_max = self.x_initial, self.x_final
            lower = x_min if lower is None else lower
            upper = x_max if upper is None else upper
            # Plot data points if force_data = True
            too_low = x_min >= lower
            too_high = x_max <= upper
            lo_ind = 0 if too_low else np.where(x_data >= lower)[0][0]
            up_ind = len(x_data) - 1 if too_high else np.where(x_data <= upper)[0][0]
            points = self.source[lo_ind : (up_ind + 1), :].T.tolist()
            if force_data:
                plt.scatter(points[0], points[1], marker="o")
        # Calculate function at mesh nodes
        x = np.linspace(lower, upper, samples)
        y = self.get_value(x.tolist())
        # Plots function
        if force_points:
            plt.scatter(x, y, marker="o")
        if equal_axis:
            plt.axis("equal")
        plt.plot(x, y)
        # Turn on grid and set title and axis
        plt.grid(True)
        plt.title(self.title)
        plt.xlabel(self.__inputs__[0].title())
        plt.ylabel(self.__outputs__[0].title())
        plt.show()
        if return_object:
            return fig, ax

    def plot2D(self, *args, **kwargs):
        """Deprecated method, use Function.plot_2d instead."""
        warnings.warn(
            "The `Function.plot2D` method is set to be deprecated and fully "
            + "removed in rocketpy v2.0.0, use `Function.plot_2d` instead. "
            + "This method is calling `Function.plot_2d`.",
            DeprecationWarning,
        )
        return self.plot_2d(*args, **kwargs)

    def plot_2d(
        self,
        lower=None,
        upper=None,
        samples=None,
        force_data=True,
        disp_type="surface",
        alpha=0.6,
        cmap="viridis",
    ):
        """Plot 2-Dimensional Function, from a lower limit to an upper limit,
        by sampling the Function several times in the interval. The title of
        the graph is given by the name of the axis, which are taken from
        the Function`s inputs and output names.

        Parameters
        ----------
        lower : scalar, array of int or float, optional
            The lower limits of the interval in which the function is to be
            plotted, which can be an int or float, which is repeated for both
            axis, or an array specifying the limit for each axis. The default
            value for function type Functions is 0. By contrast, if the
            Function is given by a dataset, the default value is the start of
            the dataset for each axis.
        upper : scalar, array of int or float, optional
            The upper limits of the interval in which the function is to be
            plotted, which can be an int or float, which is repeated for both
            axis, or an array specifying the limit for each axis. The default
            value for function type Functions is 0. By contrast, if the
            Function is given by a dataset, the default value is the end of
            the dataset for each axis.
        samples : int, array of int, optional
            The number of samples in which the function will be evaluated for
            plotting it, which draws lines between each evaluated point.
            The default value is 30 for each axis.
        force_data : Boolean, optional
            If Function is given by an interpolated dataset, setting force_data
            to True will plot all points, as a scatter, in the dataset.
            Default value is False.
        disp_type : string, optional
            Display type of plotted graph, which can be surface, wireframe,
            contour, or contourf. Default value is surface.
        alpha : float, optional
            Transparency of plotted graph, which can be a value between 0 and
            1. Default value is 0.6.
        cmap : string, optional
            Colormap of plotted graph, which can be any of the color maps
            available in matplotlib. Default value is viridis.

        Returns
        -------
        None
        """
        if samples is None:
            samples = [30, 30]
        # Prepare plot
        figure = plt.figure()
        axes = figure.add_subplot(111, projection="3d")
        # Define a mesh and f values at mesh nodes for plotting
        if callable(self.source):
            # Determine boundaries
            lower = [0, 0] if lower is None else lower
            lower = 2 * [lower] if isinstance(lower, (int, float)) else lower
            upper = [10, 10] if upper is None else upper
            upper = 2 * [upper] if isinstance(upper, (int, float)) else upper
        else:
            # Determine boundaries
            x_data = self.x_array
            y_data = self.y_array
            x_min, x_max = x_data.min(), x_data.max()
            y_min, y_max = y_data.min(), y_data.max()
            lower = [x_min, y_min] if lower is None else lower
            lower = 2 * [lower] if isinstance(lower, (int, float)) else lower
            upper = [x_max, y_max] if upper is None else upper
            upper = 2 * [upper] if isinstance(upper, (int, float)) else upper
            # Plot data points if force_data = True
            if force_data:
                axes.scatter(x_data, y_data, self.source[:, -1])
        # Create nodes to evaluate function
        x = np.linspace(lower[0], upper[0], samples[0])
        y = np.linspace(lower[1], upper[1], samples[1])
        mesh_x, mesh_y = np.meshgrid(x, y)

        # Evaluate function at all mesh nodes and convert it to matrix
        z = np.array(self.get_value(mesh_x.flatten(), mesh_y.flatten())).reshape(
            mesh_x.shape
        )
        z_min, z_max = z.min(), z.max()
        color_map = plt.colormaps[cmap]
        norm = plt.Normalize(z_min, z_max)

        # Plot function
        if disp_type == "surface":
            surf = axes.plot_surface(
                mesh_x,
                mesh_y,
                z,
                rstride=1,
                cstride=1,
                cmap=color_map,
                linewidth=0,
                alpha=alpha,
                vmin=z_min,
                vmax=z_max,
            )
            figure.colorbar(surf)
        elif disp_type == "wireframe":
            axes.plot_wireframe(mesh_x, mesh_y, z, rstride=1, cstride=1)
        elif disp_type == "contour":
            figure.clf()
            contour_set = plt.contour(mesh_x, mesh_y, z)
            plt.clabel(contour_set, inline=1, fontsize=10)
        elif disp_type == "contourf":
            figure.clf()
            contour_set = plt.contour(mesh_x, mesh_y, z)
            plt.contourf(mesh_x, mesh_y, z)
            plt.clabel(contour_set, inline=1, fontsize=10)
        plt.title(self.title)
        axes.set_xlabel(self.__inputs__[0].title())
        axes.set_ylabel(self.__inputs__[1].title())
        axes.set_zlabel(self.__outputs__[0].title())
        plt.show()

    @staticmethod
    def compare_plots(
        plot_list,
        lower=None,
        upper=None,
        samples=1000,
        title="",
        xlabel="",
        ylabel="",
        force_data=False,
        force_points=False,
        return_object=False,
    ):
        """Plots N 1-Dimensional Functions in the same plot, from a lower
        limit to an upper limit, by sampling the Functions several times in
        the interval.

        Parameters
        ----------
        plot_list : list
            List of Functions or list of tuples in the format (Function,
            label), where label is a string which will be displayed in the
            legend.
        lower : scalar, optional
            The lower limit of the interval in which the Functions are to be
            plotted. The default value for function type Functions is 0. By
            contrast, if the Functions given are defined by a dataset, the
            default value is the lowest value of the datasets.
        upper : scalar, optional
            The upper limit of the interval in which the Functions are to be
            plotted. The default value for function type Functions is 10. By
            contrast, if the Functions given are defined by a dataset, the
            default value is the highest value of the datasets.
        samples : int, optional
            The number of samples in which the functions will be evaluated for
            plotting it, which draws lines between each evaluated point.
            The default value is 1000.
        title : string, optional
            Title of the plot. Default value is an empty string.
        xlabel : string, optional
            X-axis label. Default value is an empty string.
        ylabel : string, optional
            Y-axis label. Default value is an empty string.
        force_data : Boolean, optional
            If Function is given by an interpolated dataset, setting force_data
            to True will plot all points, as a scatter, in the dataset.
            Default value is False.
        force_points : Boolean, optional
            Setting force_points to True will plot all points, as a scatter, in
            which the Function was evaluated to plot it. Default value is
            False.

        Returns
        -------
        None
        """
        no_range_specified = lower is None and upper is None
        # Convert to list of tuples if list of Function was given
        plots = []
        for plot in plot_list:
            if isinstance(plot, (tuple, list)):
                plots.append(plot)
            else:
                plots.append((plot, ""))

        # Create plot figure
        fig, ax = plt.subplots()

        # Define a mesh and y values at mesh nodes for plotting
        if lower is None:
            lower = 0
            for plot in plots:
                if not callable(plot[0].source):
                    # Determine boundaries
                    x_min = plot[0].source[0, 0]
                    lower = x_min if x_min < lower else lower
        if upper is None:
            upper = 10
            for plot in plots:
                if not callable(plot[0].source):
                    # Determine boundaries
                    x_max = plot[0].source[-1, 0]
                    upper = x_max if x_max > upper else upper
        x = np.linspace(lower, upper, samples)

        # Iterate to plot all plots
        for plot in plots:
            # Deal with discrete data sets when no range is given
            if no_range_specified and not callable(plot[0].source):
                ax.plot(plot[0][:, 0], plot[0][:, 1], label=plot[1])
                if force_points:
                    ax.scatter(plot[0][:, 0], plot[0][:, 1], marker="o")
            else:
                # Calculate function at mesh nodes
                y = plot[0].get_value(x.tolist())
                # Plots function
                ax.plot(x, y, label=plot[1])
                if force_points:
                    ax.scatter(x, y, marker="o")

        # Plot data points if specified
        if force_data:
            for plot in plots:
                if not callable(plot[0].source):
                    x_data = plot[0].source[:, 0]
                    x_min, x_max = x_data[0], x_data[-1]
                    too_low = x_min >= lower
                    too_high = x_max <= upper
                    lo_ind = 0 if too_low else np.where(x_data >= lower)[0][0]
                    up_ind = (
                        len(x_data) - 1 if too_high else np.where(x_data <= upper)[0][0]
                    )
                    points = plot[0].source[lo_ind : (up_ind + 1), :].T.tolist()
                    ax.scatter(points[0], points[1], marker="o")

        # Setup legend
        ax.legend(loc="best", shadow=True)

        # Turn on grid and set title and axis
        plt.grid(True)
        plt.title(title)
        plt.xlabel(xlabel)
        plt.ylabel(ylabel)

        plt.show()

        if return_object:
            return fig, ax

    # Define all interpolation methods
    def __interpolate_polynomial__(self):
        """Calculate polynomial coefficients that fit the data exactly."""
        # Find the degree of the polynomial interpolation
        degree = self.source.shape[0] - 1
        # Get x and y values for all supplied points.
        x = self.x_array
        y = self.y_array
        # Check if interpolation requires large numbers
        if np.amax(x) ** degree > 1e308:
            warnings.warn(
                "Polynomial interpolation of too many points can't be done."
                " Once the degree is too high, numbers get too large."
                " The process becomes inefficient. Using spline instead."
            )
            return self.set_interpolation("spline")
        # Create coefficient matrix1
        sys_coeffs = np.zeros((degree + 1, degree + 1))
        for i in range(degree + 1):
            sys_coeffs[:, i] = x**i
        # Solve the system and store the resultant coefficients
        self.__polynomial_coefficients__ = np.linalg.solve(sys_coeffs, y)

    def __interpolate_spline__(self):
        """Calculate natural spline coefficients that fit the data exactly."""
        # Get x and y values for all supplied points
        x, y = self.x_array, self.y_array
        m_dim = len(x)
        h = np.diff(x)
        # Initialize the matrix
        banded_matrix = np.zeros((3, m_dim))
        banded_matrix[1, 0] = banded_matrix[1, m_dim - 1] = 1
        # Construct the Ab banded matrix and B vector
        vector_b = [0]
        banded_matrix[2, :-2] = h[:-1]
        banded_matrix[1, 1:-1] = 2 * (h[:-1] + h[1:])
        banded_matrix[0, 2:] = h[1:]
        vector_b.extend(3 * ((y[2:] - y[1:-1]) / h[1:] - (y[1:-1] - y[:-2]) / h[:-1]))
        vector_b.append(0)
        # Solve the system for c coefficients
        c = linalg.solve_banded(
            (1, 1), banded_matrix, vector_b, overwrite_ab=True, overwrite_b=True
        )
        # Calculate other coefficients
        b = (y[1:] - y[:-1]) / h - h * (2 * c[:-1] + c[1:]) / 3
        d = (c[1:] - c[:-1]) / (3 * h)
        # Store coefficients
        self.__spline_coefficients__ = np.vstack([y[:-1], b, c[:-1], d])

    def __interpolate_akima__(self):
        """Calculate akima spline coefficients that fit the data exactly"""
        # Get x and y values for all supplied points
        x, y = self.x_array, self.y_array
        # Estimate derivatives at each point
        d = [0] * len(x)
        d[0] = (y[1] - y[0]) / (x[1] - x[0])
        d[-1] = (y[-1] - y[-2]) / (x[-1] - x[-2])
        for i in range(1, len(x) - 1):
            w1, w2 = (x[i] - x[i - 1]), (x[i + 1] - x[i])
            d1, d2 = ((y[i] - y[i - 1]) / w1), ((y[i + 1] - y[i]) / w2)
            d[i] = (w1 * d2 + w2 * d1) / (w1 + w2)
        # Calculate coefficients for each interval with system already solved
        coeffs = [0] * 4 * (len(x) - 1)
        for i in range(len(x) - 1):
            xl, xr = x[i], x[i + 1]
            yl, yr = y[i], y[i + 1]
            dl, dr = d[i], d[i + 1]
            matrix = np.array(
                [
                    [1, xl, xl**2, xl**3],
                    [1, xr, xr**2, xr**3],
                    [0, 1, 2 * xl, 3 * xl**2],
                    [0, 1, 2 * xr, 3 * xr**2],
                ]
            )
            result = np.array([yl, yr, dl, dr]).T
            coeffs[4 * i : 4 * i + 4] = np.linalg.solve(matrix, result)
        self.__akima_coefficients__ = coeffs

    def __neg__(self):
        """Negates the Function object. The result has the same effect as
        multiplying the Function by -1.

        Returns
        -------
        Function
            The negated Function object.
        """
        if isinstance(self.source, np.ndarray):
            neg_source = np.column_stack((self.x_array, -self.y_array))
            return Function(
                neg_source,
                self.__inputs__,
                self.__outputs__,
                self.__interpolation__,
                self.__extrapolation__,
            )
        else:
            return Function(
                lambda x: -self.source(x),
                self.__inputs__,
                self.__outputs__,
                self.__interpolation__,
                self.__extrapolation__,
            )

    def __ge__(self, other):
        """Greater than or equal to comparison operator. It can be used to
        compare a Function object with a scalar or another Function object.
        This has the same effect as comparing numpy arrays.

        Note that it only works for Functions if at least one of them is
        defined by a set of points so that the bounds of the domain can be
        set.
        If both are defined by a set of points, they must have the same
        discretization.

        Parameters
        ----------
        other : scalar or Function

        Returns
        -------
        numpy.ndarray of bool
            The result of the comparison one by one.
        """
        other_is_function = isinstance(other, Function)

        if isinstance(self.source, np.ndarray):
            if other_is_function:
                try:
                    return self.y_array >= other.y_array
                except AttributeError:
                    # Other is lambda based Function
                    return self.y_array >= other(self.x_array)
                except ValueError as exc:
                    raise ValueError(
                        "Comparison not supported between instances of the "
                        "Function class with different domain discretization."
                    ) from exc
            else:
                # Other is not a Function
                try:
                    return self.y_array >= other
                except TypeError as exc:
                    raise TypeError(
                        "Comparison not supported between instances of "
                        f"'Function' and '{type(other)}'."
                    ) from exc
        else:
            # self is lambda based Function
            if other_is_function:
                try:
                    return self(other.x_array) >= other.y_array
                except AttributeError as exc:
                    raise TypeError(
                        "Comparison not supported between two instances of "
                        "the Function class with callable sources."
                    ) from exc
        return None

    def __le__(self, other):
        """Less than or equal to comparison operator. It can be used to
        compare a Function object with a scalar or another Function object.
        This has the same effect as comparing numpy arrays.

        Note that it only works for Functions if at least one of them is
        defined by a set of points so that the bounds of the domain can be
        set.
        If both are defined by a set of points, they must have the same
        discretization.

        Parameters
        ----------
        other : scalar or Function

        Returns
        -------
        numpy.ndarray of bool
            The result of the comparison one by one.
        """
        other_is_function = isinstance(other, Function)

        if isinstance(self.source, np.ndarray):
            if other_is_function:
                try:
                    return self.y_array <= other.y_array
                except AttributeError:
                    # Other is lambda based Function
                    return self.y_array <= other(self.x_array)
                except ValueError as exc:
                    raise ValueError(
                        "Operands should have the same discretization."
                    ) from exc
            else:
                # Other is not a Function
                try:
                    return self.y_array <= other
                except TypeError as exc:
                    raise TypeError(
                        "Comparison not supported between instances of "
                        f"'Function' and '{type(other)}'."
                    ) from exc
        else:
            # self is lambda based Function
            if other_is_function:
                try:
                    return self(other.x_array) <= other.y_array
                except AttributeError as exc:
                    raise TypeError(
                        "Comparison not supported between two instances of "
                        "the Function class with callable sources."
                    ) from exc
        return None

    def __gt__(self, other):
        """Greater than comparison operator. It can be used to compare a
        Function object with a scalar or another Function object. This has
        the same effect as comparing numpy arrays.

        Note that it only works for Functions if at least one of them is
        defined by a set of points so that the bounds of the domain can be
        set.
        If both are defined by a set of points, they must have the same
        discretization.

        Parameters
        ----------
        other : scalar or Function

        Returns
        -------
        numpy.ndarray of bool
            The result of the comparison one by one.
        """
        return ~self.__le__(other)

    def __lt__(self, other):
        """Less than comparison operator. It can be used to compare a
        Function object with a scalar or another Function object. This has
        the same effect as comparing numpy arrays.

        Note that it only works for Functions if at least one of them is
        defined by a set of points so that the bounds of the domain can be
        set.
        If both are defined by a set of points, they must have the same
        discretization.

        Parameters
        ----------
        other : scalar or Function

        Returns
        -------
        numpy.ndarray of bool
            The result of the comparison one by one.
        """
        return ~self.__ge__(other)

    # Define all possible algebraic operations
    def __add__(self, other):
        """Sums a Function object and 'other', returns a new Function
        object which gives the result of the sum. Only implemented for
        1D domains.

        Parameters
        ----------
        other : Function, int, float, callable
            What self will be added to. If other and self are Function
            objects which are based on a list of points, have the exact same
            domain (are defined in the same grid points) and have the same
            dimension, then a special implementation is used.
            This implementation is faster, however behavior between grid
            points is only interpolated, not calculated as it would be;
            the resultant Function has the same interpolation as self.

        Returns
        -------
        result : Function
            A Function object which gives the result of self(x)+other(x).
        """
        # If other is Function try...
        try:
            # Check if Function objects source is array or callable
            # Check if Function objects have the same domain discretization
            if (
                isinstance(other.source, np.ndarray)
                and isinstance(self.source, np.ndarray)
                and self.__dom_dim__ == other.__dom_dim__
                and np.array_equal(self.x_array, other.x_array)
            ):
                # Operate on grid values
                ys = self.y_array + other.y_array
                xs = self.x_array
                source = np.concatenate(([xs], [ys])).transpose()
                # Retrieve inputs, outputs and interpolation
                inputs = self.__inputs__[:]
                outputs = self.__outputs__[0] + " + " + other.__outputs__[0]
                outputs = "(" + outputs + ")"
                interpolation = self.__interpolation__
                extrapolation = self.__extrapolation__
                # Create new Function object
                return Function(source, inputs, outputs, interpolation, extrapolation)
            else:
                return Function(lambda x: (self.get_value(x) + other(x)))
        # If other is Float except...
        except AttributeError:
            if isinstance(other, (float, int, complex)):
                # Check if Function object source is array or callable
                if isinstance(self.source, np.ndarray):
                    # Operate on grid values
                    ys = self.y_array + other
                    xs = self.x_array
                    source = np.concatenate(([xs], [ys])).transpose()
                    # Retrieve inputs, outputs and interpolation
                    inputs = self.__inputs__[:]
                    outputs = self.__outputs__[0] + " + " + str(other)
                    outputs = "(" + outputs + ")"
                    interpolation = self.__interpolation__
                    extrapolation = self.__extrapolation__
                    # Create new Function object
                    return Function(
                        source, inputs, outputs, interpolation, extrapolation
                    )
                else:
                    return Function(lambda x: (self.get_value(x) + other))
            # Or if it is just a callable
            elif callable(other):
                return Function(lambda x: (self.get_value(x) + other(x)))

    def __radd__(self, other):
        """Sums 'other' and a Function object and returns a new Function
        object which gives the result of the sum. Only implemented for
        1D domains.

        Parameters
        ----------
        other : int, float, callable
            What self will be added to.

        Returns
        -------
        result : Function
            A Function object which gives the result of other(x)/+self(x).
        """
        return self + other

    def __sub__(self, other):
        """Subtracts from a Function object and returns a new Function object
        which gives the result of the subtraction. Only implemented for 1D
        domains.

        Parameters
        ----------
        other : Function, int, float, callable
            What self will be subtracted by. If other and self are Function
            objects which are based on a list of points, have the exact same
            domain (are defined in the same grid points) and have the same
            dimension, then a special implementation is used.
            This implementation is faster, however behavior between grid
            points is only interpolated, not calculated as it would be;
            the resultant Function has the same interpolation as self.

        Returns
        -------
        result : Function
            A Function object which gives the result of self(x)-other(x).
        """
        try:
            return self + (-other)
        except TypeError:
            return Function(lambda x: (self.get_value(x) - other(x)))

    def __rsub__(self, other):
        """Subtracts a Function object from 'other' and returns a new Function
        object which gives the result of the subtraction. Only implemented for
        1D domains.

        Parameters
        ----------
        other : int, float, callable
            What self will subtract from.

        Returns
        -------
        result : Function
            A Function object which gives the result of other(x)-self(x).
        """
        return other + (-self)

    def __mul__(self, other):
        """Multiplies a Function object and returns a new Function object
        which gives the result of the multiplication. Only implemented for 1D
        domains.

        Parameters
        ----------
        other : Function, int, float, callable
            What self will be multiplied by. If other and self are Function
            objects which are based on a list of points, have the exact same
            domain (are defined in the same grid points) and have the same
            dimension, then a special implementation is used.
            This implementation is faster, however behavior between grid
            points is only interpolated, not calculated as it would be;
            the resultant Function has the same interpolation as self.

        Returns
        -------
        result : Function
            A Function object which gives the result of self(x)*other(x).
        """
        # If other is Function try...
        try:
            # Check if Function objects source is array or callable
            # Check if Function objects have the same domain discretization
            if (
                isinstance(other.source, np.ndarray)
                and isinstance(self.source, np.ndarray)
                and self.__dom_dim__ == other.__dom_dim__
                and np.array_equal(self.x_array, other.x_array)
            ):
                # Operate on grid values
                ys = self.y_array * other.y_array
                xs = self.x_array
                source = np.concatenate(([xs], [ys])).transpose()
                # Retrieve inputs, outputs and interpolation
                inputs = self.__inputs__[:]
                outputs = self.__outputs__[0] + "*" + other.__outputs__[0]
                outputs = "(" + outputs + ")"
                interpolation = self.__interpolation__
                extrapolation = self.__extrapolation__
                # Create new Function object
                return Function(source, inputs, outputs, interpolation, extrapolation)
            else:
                return Function(lambda x: (self.get_value(x) * other(x)))
        # If other is Float except...
        except AttributeError:
            if isinstance(other, (float, int, complex)):
                # Check if Function object source is array or callable
                if isinstance(self.source, np.ndarray):
                    # Operate on grid values
                    ys = self.y_array * other
                    xs = self.x_array
                    source = np.concatenate(([xs], [ys])).transpose()
                    # Retrieve inputs, outputs and interpolation
                    inputs = self.__inputs__[:]
                    outputs = self.__outputs__[0] + "*" + str(other)
                    outputs = "(" + outputs + ")"
                    interpolation = self.__interpolation__
                    extrapolation = self.__extrapolation__
                    # Create new Function object
                    return Function(
                        source, inputs, outputs, interpolation, extrapolation
                    )
                else:
                    return Function(lambda x: (self.get_value(x) * other))
            # Or if it is just a callable
            elif callable(other):
                return Function(lambda x: (self.get_value(x) * other(x)))

    def __rmul__(self, other):
        """Multiplies 'other' by a Function object and returns a new Function
        object which gives the result of the multiplication. Only implemented for
        1D domains.

        Parameters
        ----------
        other : int, float, callable
            What self will be multiplied by.

        Returns
        -------
        result : Function
            A Function object which gives the result of other(x)*self(x).
        """
        return self * other

    def __truediv__(self, other):
        """Divides a Function object and returns a new Function object
        which gives the result of the division. Only implemented for 1D
        domains.

        Parameters
        ----------
        other : Function, int, float, callable
            What self will be divided by. If other and self are Function
            objects which are based on a list of points, have the exact same
            domain (are defined in the same grid points) and have the same
            dimension, then a special implementation is used.
            This implementation is faster, however behavior between grid
            points is only interpolated, not calculated as it would be;
            the resultant Function has the same interpolation as self.

        Returns
        -------
        result : Function
            A Function object which gives the result of self(x)/other(x).
        """
        # If other is Function try...
        try:
            # Check if Function objects source is array or callable
            # Check if Function objects have the same domain discretization
            if (
                isinstance(other.source, np.ndarray)
                and isinstance(self.source, np.ndarray)
                and self.__dom_dim__ == other.__dom_dim__
                and np.array_equal(self.x_array, other.x_array)
            ):
                # operate on grid values
                with np.errstate(divide="ignore", invalid="ignore"):
                    ys = self.source[:, 1] / other.source[:, 1]
                    ys = np.nan_to_num(ys)
                xs = self.source[:, 0]
                source = np.concatenate(([xs], [ys])).transpose()
                # retrieve inputs, outputs and interpolation
                inputs = self.__inputs__[:]
                outputs = self.__outputs__[0] + "/" + other.__outputs__[0]
                outputs = "(" + outputs + ")"
                interpolation = self.__interpolation__
                extrapolation = self.__extrapolation__
                # Create new Function object
                return Function(source, inputs, outputs, interpolation, extrapolation)
            else:
                return Function(lambda x: (self.get_value_opt(x) / other(x)))
        # If other is Float except...
        except AttributeError:
            if isinstance(other, (float, int, complex)):
                # Check if Function object source is array or callable
                if isinstance(self.source, np.ndarray):
                    # Operate on grid values
                    ys = self.y_array / other
                    xs = self.x_array
                    source = np.concatenate(([xs], [ys])).transpose()
                    # Retrieve inputs, outputs and interpolation
                    inputs = self.__inputs__[:]
                    outputs = self.__outputs__[0] + "/" + str(other)
                    outputs = "(" + outputs + ")"
                    interpolation = self.__interpolation__
                    extrapolation = self.__extrapolation__
                    # Create new Function object
                    return Function(
                        source, inputs, outputs, interpolation, extrapolation
                    )
                else:
                    return Function(lambda x: (self.get_value_opt(x) / other))
            # Or if it is just a callable
            elif callable(other):
                return Function(lambda x: (self.get_value_opt(x) / other(x)))

    def __rtruediv__(self, other):
        """Divides 'other' by a Function object and returns a new Function
        object which gives the result of the division. Only implemented for
        1D domains.

        Parameters
        ----------
        other : int, float, callable
            What self will divide.

        Returns
        -------
        result : Function
            A Function object which gives the result of other(x)/self(x).
        """
        # Check if Function object source is array and other is float
        if isinstance(other, (float, int, complex)):
            if isinstance(self.source, np.ndarray):
                # Operate on grid values
                ys = other / self.y_array
                xs = self.x_array
                source = np.concatenate(([xs], [ys])).transpose()
                # Retrieve inputs, outputs and interpolation
                inputs = self.__inputs__[:]
                outputs = str(other) + "/" + self.__outputs__[0]
                outputs = "(" + outputs + ")"
                interpolation = self.__interpolation__
                extrapolation = self.__extrapolation__
                # Create new Function object
                return Function(source, inputs, outputs, interpolation, extrapolation)
            else:
                return Function(lambda x: (other / self.get_value_opt(x)))
        # Or if it is just a callable
        elif callable(other):
            return Function(lambda x: (other(x) / self.get_value_opt(x)))

    def __pow__(self, other):
        """Raises a Function object to the power of 'other' and
        returns a new Function object which gives the result. Only
        implemented for 1D domains.

        Parameters
        ----------
        other : Function, int, float, callable
            What self will be raised to. If other and self are Function
            objects which are based on a list of points, have the exact same
            domain (are defined in the same grid points) and have the same
            dimension, then a special implementation is used.
            This implementation is faster, however behavior between grid
            points is only interpolated, not calculated as it would be;
            the resultant Function has the same interpolation as self.

        Returns
        -------
        result : Function
            A Function object which gives the result of self(x)**other(x).
        """
        # If other is Function try...
        try:
            # Check if Function objects source is array or callable
            # Check if Function objects have the same domain discretization
            if (
                isinstance(other.source, np.ndarray)
                and isinstance(self.source, np.ndarray)
                and self.__dom_dim__ == other.__dom_dim__
                and np.any(self.x_array - other.x_array) is False
                and np.array_equal(self.x_array, other.x_array)
            ):
                # Operate on grid values
                ys = self.y_array**other.y_array
                xs = self.x_array
                source = np.concatenate(([xs], [ys])).transpose()
                # Retrieve inputs, outputs and interpolation
                inputs = self.__inputs__[:]
                outputs = self.__outputs__[0] + "**" + other.__outputs__[0]
                outputs = "(" + outputs + ")"
                interpolation = self.__interpolation__
                extrapolation = self.__extrapolation__
                # Create new Function object
                return Function(source, inputs, outputs, interpolation, extrapolation)
            else:
                return Function(lambda x: (self.get_value_opt(x) ** other(x)))
        # If other is Float except...
        except AttributeError:
            if isinstance(other, (float, int, complex)):
                # Check if Function object source is array or callable
                if isinstance(self.source, np.ndarray):
                    # Operate on grid values
                    ys = self.y_array**other
                    xs = self.x_array
                    source = np.concatenate(([xs], [ys])).transpose()
                    # Retrieve inputs, outputs and interpolation
                    inputs = self.__inputs__[:]
                    outputs = self.__outputs__[0] + "**" + str(other)
                    outputs = "(" + outputs + ")"
                    interpolation = self.__interpolation__
                    extrapolation = self.__extrapolation__
                    # Create new Function object
                    return Function(
                        source, inputs, outputs, interpolation, extrapolation
                    )
                else:
                    return Function(lambda x: (self.get_value(x) ** other))
            # Or if it is just a callable
            elif callable(other):
                return Function(lambda x: (self.get_value(x) ** other(x)))

    def __rpow__(self, other):
        """Raises 'other' to the power of a Function object and returns
        a new Function object which gives the result. Only implemented
        for 1D domains.

        Parameters
        ----------
        other : int, float, callable
            The object that will be exponentiated by the function.

        Returns
        -------
        result : Function
            A Function object which gives the result of other(x)**self(x).
        """
        # Check if Function object source is array and other is float
        if isinstance(other, (float, int, complex)):
            if isinstance(self.source, np.ndarray):
                # Operate on grid values
                ys = other**self.y_array
                xs = self.x_array
                source = np.concatenate(([xs], [ys])).transpose()
                # Retrieve inputs, outputs and interpolation
                inputs = self.__inputs__[:]
                outputs = str(other) + "**" + self.__outputs__[0]
                outputs = "(" + outputs + ")"
                interpolation = self.__interpolation__
                extrapolation = self.__extrapolation__
                # Create new Function object
                return Function(source, inputs, outputs, interpolation, extrapolation)
            else:
                return Function(lambda x: (other ** self.get_value(x)))
        # Or if it is just a callable
        elif callable(other):
            return Function(lambda x: (other(x) ** self.get_value(x)))

    def __matmul__(self, other):
        """Operator @ as an alias for composition. Therefore, this
        method is a shorthand for Function.compose(other).

        Parameters
        ----------
        other : Function
            Function object to be composed with self.

        Returns
        -------
        result : Function
            A Function object which gives the result of self(other(x)).

        See Also
        --------
        Function.compose
        """
        return self.compose(other)

    def integral(self, a, b, numerical=False):
        """Evaluate a definite integral of a 1-D Function in the interval
        from a to b.

        Parameters
        ----------
        a : float
            Lower limit of integration.
        b : float
            Upper limit of integration.
        numerical : bool
            If True, forces the definite integral to be evaluated numerically.
            The current numerical method used is scipy.integrate.quad.
            If False, try to calculate using interpolation information.
            Currently, only available for spline and linear interpolation. If
            unavailable, calculate numerically anyways.

        Returns
        -------
        ans : float
            Evaluated integral.
        """
        # Guarantee a < b
        integration_sign = np.sign(b - a)
        if integration_sign == -1:
            a, b = b, a
        # Different implementations depending on interpolation
        if self.__interpolation__ == "spline" and numerical is False:
            x_data = self.x_array
            y_data = self.y_array
            coeffs = self.__spline_coefficients__
            ans = 0
            # Check to see if interval starts before point data
            if a < x_data[0]:
                if self.__extrapolation__ == "constant":
                    ans += y_data[0] * (min(x_data[0], b) - a)
                elif self.__extrapolation__ == "natural":
                    c = coeffs[:, 0]
                    sub_b = a - x_data[0]
                    sub_a = min(b, x_data[0]) - x_data[0]
                    ans += (
                        (c[3] * sub_a**4) / 4
                        + (c[2] * sub_a**3 / 3)
                        + (c[1] * sub_a**2 / 2)
                        + c[0] * sub_a
                    )
                    ans -= (
                        (c[3] * sub_b**4) / 4
                        + (c[2] * sub_b**3 / 3)
                        + (c[1] * sub_b**2 / 2)
                        + c[0] * sub_b
                    )
                else:
                    # self.__extrapolation__ = 'zero'
                    pass

            # Integrate in subintervals between xs of given data up to b
            i = max(np.searchsorted(x_data, a, side="left") - 1, 0)
            while i < len(x_data) - 1 and x_data[i] < b:
                if x_data[i] <= a <= x_data[i + 1] and x_data[i] <= b <= x_data[i + 1]:
                    sub_a = a - x_data[i]
                    sub_b = b - x_data[i]
                elif x_data[i] <= a <= x_data[i + 1]:
                    sub_a = a - x_data[i]
                    sub_b = x_data[i + 1] - x_data[i]
                elif b <= x_data[i + 1]:
                    sub_a = 0
                    sub_b = b - x_data[i]
                else:
                    sub_a = 0
                    sub_b = x_data[i + 1] - x_data[i]
                c = coeffs[:, i]
                ans += (
                    (c[3] * sub_b**4) / 4
                    + (c[2] * sub_b**3 / 3)
                    + (c[1] * sub_b**2 / 2)
                    + c[0] * sub_b
                )
                ans -= (
                    (c[3] * sub_a**4) / 4
                    + (c[2] * sub_a**3 / 3)
                    + (c[1] * sub_a**2 / 2)
                    + c[0] * sub_a
                )
                i += 1
            # Check to see if interval ends after point data
            if b > x_data[-1]:
                if self.__extrapolation__ == "constant":
                    ans += y_data[-1] * (b - max(x_data[-1], a))
                elif self.__extrapolation__ == "natural":
                    c = coeffs[:, -1]
                    sub_a = max(x_data[-1], a) - x_data[-2]
                    sub_b = b - x_data[-2]
                    ans -= (
                        (c[3] * sub_a**4) / 4
                        + (c[2] * sub_a**3 / 3)
                        + (c[1] * sub_a**2 / 2)
                        + c[0] * sub_a
                    )
                    ans += (
                        (c[3] * sub_b**4) / 4
                        + (c[2] * sub_b**3 / 3)
                        + (c[1] * sub_b**2 / 2)
                        + c[0] * sub_b
                    )
                else:
                    # self.__extrapolation__ = 'zero'
                    pass
        elif self.__interpolation__ == "linear" and numerical is False:
            # Integrate from a to b using np.trapz
            x_data = self.x_array
            y_data = self.y_array
            # Get data in interval
            x_integration_data = x_data[(x_data >= a) & (x_data <= b)]
            y_integration_data = y_data[(x_data >= a) & (x_data <= b)]
            # Add integration limits to data
            if self.__extrapolation__ == "zero":
                if a >= x_data[0]:
                    x_integration_data = np.concatenate(([a], x_integration_data))
                    y_integration_data = np.concatenate(([self(a)], y_integration_data))
                if b <= x_data[-1]:
                    x_integration_data = np.concatenate((x_integration_data, [b]))
                    y_integration_data = np.concatenate((y_integration_data, [self(b)]))
            else:
                x_integration_data = np.concatenate(([a], x_integration_data))
                y_integration_data = np.concatenate(([self(a)], y_integration_data))
                x_integration_data = np.concatenate((x_integration_data, [b]))
                y_integration_data = np.concatenate((y_integration_data, [self(b)]))
            # Integrate using np.trapz
            ans = np.trapz(y_integration_data, x_integration_data)
        else:
            # Integrate numerically
            ans, _ = integrate.quad(self, a, b, epsabs=1e-4, epsrel=1e-3, limit=1000)
        return integration_sign * ans

    def differentiate(self, x, dx=1e-6, order=1):
        """Differentiate a Function object at a given point.

        Parameters
        ----------
        x : float
            Point at which to differentiate.
        dx : float
            Step size to use for numerical differentiation.
        order : int
            Order of differentiation.

        Returns
        -------
        ans : float
            Evaluated derivative.
        """
        if order == 1:
            return (self.get_value(x + dx) - self.get_value(x - dx)) / (2 * dx)
        elif order == 2:
            return (
                self.get_value(x + dx) - 2 * self.get_value(x) + self.get_value(x - dx)
            ) / dx**2

    def identity_function(self):
        """Returns a Function object that correspond to the identity mapping,
        i.e. f(x) = x.
        If the Function object is defined on an array, the identity Function
        follows the same discretization, and has linear interpolation and
        extrapolation.
        If the Function is defined by a lambda, the identity Function is the
        identity map 'lambda x: x'.

        Returns
        -------
        result : Function
            A Function object that corresponds to the identity mapping.
        """

        # Check if Function object source is array
        if isinstance(self.source, np.ndarray):
            return Function(
                np.column_stack((self.x_array, self.x_array)),
                inputs=self.__inputs__,
                outputs=f"identity of {self.__outputs__}",
                interpolation="linear",
                extrapolation="natural",
            )
        else:
            return Function(
                lambda x: x,
                inputs=self.__inputs__,
                outputs=f"identity of {self.__outputs__}",
            )

    def derivative_function(self):
        """Returns a Function object which gives the derivative of the Function object.

        Returns
        -------
        result : Function
            A Function object which gives the derivative of self.
        """
        # Check if Function object source is array
        if isinstance(self.source, np.ndarray):
            # Operate on grid values
            ys = np.diff(self.y_array) / np.diff(self.x_array)
            xs = self.source[:-1, 0] + np.diff(self.x_array) / 2
            source = np.column_stack((xs, ys))
            # Retrieve inputs, outputs and interpolation
            inputs = self.__inputs__[:]
            outputs = f"d({self.__outputs__[0]})/d({inputs[0]})"
        else:

            def source_function(x):
                return self.differentiate(x)

            source = source_function
            inputs = self.__inputs__[:]
            outputs = f"d({self.__outputs__[0]})/d({inputs[0]})"

        # Create new Function object
        return Function(
            source, inputs, outputs, self.__interpolation__, self.__extrapolation__
        )

    def integral_function(self, lower=None, upper=None, datapoints=100):
        """Returns a Function object representing the integral of the Function
        object.

        Parameters
        ----------
        lower : scalar, optional
            The lower limit of the interval in which the function is to be
            evaluated at. If the Function is given by a dataset, the default
            value is the start of the dataset.
        upper : scalar, optional
            The upper limit of the interval in which the function is to be
            evaluated at. If the Function is given by a dataset, the default
            value is the end of the dataset.
        datapoints : int, optional
            The number of points in which the integral will be evaluated for
            plotting it, which draws lines between each evaluated point.
            The default value is 100.

        Returns
        -------
        result : Function
            The integral of the Function object.
        """
        if isinstance(self.source, np.ndarray):
            lower = self.source[0, 0] if lower is None else lower
            upper = self.source[-1, 0] if upper is None else upper
            x_data = np.linspace(lower, upper, datapoints)
            y_data = np.zeros(datapoints)
            for i in range(datapoints):
                y_data[i] = self.integral(lower, x_data[i])
            return Function(
                np.column_stack((x_data, y_data)),
                inputs=self.__inputs__,
                outputs=[o + " Integral" for o in self.__outputs__],
            )
        else:
            lower = 0 if lower is None else lower
            return Function(
                lambda x: self.integral(lower, x),
                inputs=self.__inputs__,
                outputs=[o + " Integral" for o in self.__outputs__],
            )

    def isbijective(self):
        """Checks whether the Function is bijective. Only applicable to
        Functions whose source is a list of points, raises an error otherwise.

        Returns
        -------
        result : bool
            True if the Function is bijective, False otherwise.
        """
        if isinstance(self.source, np.ndarray):
            x_data_distinct = set(self.x_array)
            y_data_distinct = set(self.y_array)
            distinct_map = set(zip(x_data_distinct, y_data_distinct))
            return len(distinct_map) == len(x_data_distinct) == len(y_data_distinct)
        else:
            raise TypeError(
                "Only Functions whose source is a list of points can be "
                "checked for bijectivity."
            )

    def is_strictly_bijective(self):
        """Checks whether the Function is "strictly" bijective.
        Only applicable to Functions whose source is a list of points,
        raises an error otherwise.

        Notes
        -----
        By "strictly" bijective, this implementation considers the
        list-of-points-defined Function bijective between each consecutive pair
        of points. Therefore, the Function may be flagged as not bijective even
        if the mapping between the set of points which define the Function is
        bijective.

        Returns
        -------
        result : bool
            True if the Function is "strictly" bijective, False otherwise.

        Examples
        --------
        >>> f = Function([[0, 0], [1, 1], [2, 4]])
        >>> f.isbijective()
        True
        >>> f.is_strictly_bijective()
        True

        >>> f = Function([[-1, 1], [0, 0], [1, 1], [2, 4]])
        >>> f.isbijective()
        False
        >>> f.is_strictly_bijective()
        False

        A Function which is not "strictly" bijective, but is bijective, can be
        constructed as x^2 defined at -1, 0 and 2.

        >>> f = Function([[-1, 1], [0, 0], [2, 4]])
        >>> f.isbijective()
        True
        >>> f.is_strictly_bijective()
        False
        """
        if isinstance(self.source, np.ndarray):
            # Assuming domain is sorted, range must also be
            y_data = self.y_array
            # Both ascending and descending order means Function is bijective
            y_data_diff = np.diff(y_data)
            return np.all(y_data_diff >= 0) or np.all(y_data_diff <= 0)
        else:
            raise TypeError(
                "Only Functions whose source is a list of points can be "
                "checked for bijectivity."
            )

    def inverse_function(self, approx_func=None, tol=1e-4):
        """
        Returns the inverse of the Function. The inverse function of F is a
        function that undoes the operation of F. The inverse of F exists if
        and only if F is bijective. Makes the domain the range and the range
        the domain.

        If the Function is given by a list of points, its bijectivity is
        checked and an error is raised if it is not bijective.
        If the Function is given by a function, its bijection is not
        checked and may lead to inaccuracies outside of its bijective region.

        Parameters
        ----------
        approx_func : callable, optional
            A function that approximates the inverse of the Function. This
            function is used to find the starting guesses for the inverse
            root finding algorithm. This is better used when the inverse
            in complex but has a simple approximation or when the root
            finding algorithm performs poorly due to default start point.
            The default is None in which case the starting point is zero.

        tol : float, optional
            The tolerance for the inverse root finding algorithm. The default
            is 1e-4.

        Returns
        -------
        result : Function
            A Function whose domain and range have been inverted.
        """
        if isinstance(self.source, np.ndarray):
            if self.is_strictly_bijective():
                # Swap the columns
                source = np.flip(self.source, axis=1)
            else:
                raise ValueError(
                    "Function is not bijective, so it does not have an inverse."
                )
        else:
            if approx_func is not None:

                def source_function(x):
                    return self.find_input(x, start=approx_func(x), tol=tol)

            else:

                def source_function(x):
                    return self.find_input(x, start=0, tol=tol)

            source = source_function
        return Function(
            source,
            inputs=self.__outputs__,
            outputs=self.__inputs__,
            interpolation=self.__interpolation__,
            extrapolation=self.__extrapolation__,
        )

    def find_input(self, val, start, tol=1e-4):
        """
        Finds the optimal input for a given output.

        Parameters
        ----------
        val : int, float
            The value of the output.
        start : int, float
            Initial guess of the output.
        tol : int, float
            Tolerance for termination.

        Returns
        -------
        result : ndarray
            The value of the input which gives the output closest to val.
        """
        return optimize.root(
            lambda x: self.get_value(x)[0] - val,
            start,
            tol=tol,
        ).x[0]

    def average(self, lower, upper):
        """
        Returns the average of the function.

        Parameters
        ----------
        lower : float
            Lower point of the region that the average will be calculated at.
        upper : float
            Upper point of the region that the average will be calculated at.

        Returns
        -------
        result : float
            The average of the function.
        """
        return self.integral(lower, upper) / (upper - lower)

    def average_function(self, lower=None):
        """
        Returns a Function object representing the average of the Function
        object.

        Parameters
        ----------
        lower : float
            Lower limit of the new domain. Only required if the Function's
            source is a callable instead of a list of points.

        Returns
        -------
        result : Function
            The average of the Function object.
        """
        if isinstance(self.source, np.ndarray):
            if lower is None:
                lower = self.source[0, 0]
            upper = self.source[-1, 0]
            x_data = np.linspace(lower, upper, 100)
            y_data = np.zeros(100)
            y_data[0] = self.source[:, 1][0]
            for i in range(1, 100):
                y_data[i] = self.average(lower, x_data[i])
            return Function(
                np.concatenate(([x_data], [y_data])).transpose(),
                inputs=self.__inputs__,
                outputs=[o + " Average" for o in self.__outputs__],
            )
        else:
            lower = 0 if lower is None else lower
            return Function(
                lambda x: self.average(lower, x),
                inputs=self.__inputs__,
                outputs=[o + " Average" for o in self.__outputs__],
            )

    def compose(self, func, extrapolate=False):
        """
        Returns a Function object which is the result of inputting a function
        into a function (i.e. f(g(x))). The domain will become the domain of
        the input function and the range will become the range of the original
        function.

        Parameters
        ----------
        func : Function
            The function to be inputted into the function.

        extrapolate : bool, optional
            Whether or not to extrapolate the function if the input function's
            range is outside of the original function's domain. The default is
            False.

        Returns
        -------
        result : Function
            The result of inputting the function into the function.
        """
        # Check if the input is a function
        if not isinstance(func, Function):
            raise TypeError("Input must be a Function object.")

        if isinstance(self.source, np.ndarray) and isinstance(func.source, np.ndarray):
            # Perform bounds check for composition
            if not extrapolate:
                if func.min < self.x_initial or func.max > self.x_final:
                    raise ValueError(
                        f"Input Function image {func.min, func.max} must be within "
                        f"the domain of the Function {self.x_initial, self.x_final}."
                    )

            return Function(
                np.concatenate(([func.x_array], [self(func.y_array)])).T,
                inputs=func.__inputs__,
                outputs=self.__outputs__,
                interpolation=self.__interpolation__,
                extrapolation=self.__extrapolation__,
            )
        else:
            return Function(
                lambda x: self(func(x)),
                inputs=func.__inputs__,
                outputs=self.__outputs__,
                interpolation=self.__interpolation__,
                extrapolation=self.__extrapolation__,
            )

    @staticmethod
    def _check_user_input(
        source,
        inputs=None,
        outputs=None,
        interpolation=None,
        extrapolation=None,
    ):
        """
        Validates and processes the user input parameters for creating or
        modifying a Function object. This function ensures the inputs, outputs,
        interpolation, and extrapolation parameters are compatible with the
        given source. It converts the source to a numpy array if necessary, sets
        default values and raises warnings or errors for incompatible or
        ill-defined parameters.

        Parameters
        ----------
        source : list, np.ndarray, or callable
            The source data or Function object. If a list or ndarray, it should
            contain numeric data. If a Function, its inputs and outputs are
            checked against the provided inputs and outputs.
        inputs : list of str or None
            The names of the input variables. If None, defaults are generated
            based on the dimensionality of the source.
        outputs : str or list of str
            The name(s) of the output variable(s). If a list is provided, it
            must have a single element.
        interpolation : str or None
            The method of interpolation to be used. For multidimensional sources
            it defaults to 'shepard' if not provided.
        extrapolation : str or None
            The method of extrapolation to be used. For multidimensional sources
            it defaults to 'natural' if not provided.

        Returns
        -------
        tuple
            A tuple containing the processed inputs, outputs, interpolation, and
            extrapolation parameters.

        Raises
        ------
        ValueError
            If the dimensionality of the source does not match the combined
            dimensions of inputs and outputs. If the outputs list has more than
            one element.
        TypeError
            If the source is not a list, np.ndarray, Function object, str or
            Path.
        Warning
            If inputs or outputs do not match for a Function source, or if
            defaults are used for inputs, interpolation,and extrapolation for a
            multidimensional source.

        Examples
        --------
        >>> from rocketpy import Function
        >>> source = np.array([(1, 1), (2, 4), (3, 9)])
        >>> inputs = "x"
        >>> outputs = ["y"]
        >>> interpolation = 'linear'
        >>> extrapolation = 'zero'
        >>> inputs, outputs, interpolation, extrapolation = Function._check_user_input(
        ...     source, inputs, outputs, interpolation, extrapolation
        ... )
        >>> inputs
        ['x']
        >>> outputs
        ['y']
        >>> interpolation
        'linear'
        >>> extrapolation
        'zero'
        """
        # check output type and dimensions
        if isinstance(outputs, str):
            outputs = [outputs]
        if isinstance(inputs, str):
            inputs = [inputs]

        elif len(outputs) > 1:
            raise ValueError(
                "Output must either be a string or have dimension 1, "
                + f"it currently has dimension ({len(outputs)})."
            )

        # check source for data type
        # if list or ndarray, check for dimensions, interpolation and extrapolation
        if isinstance(source, (list, np.ndarray, str, Path)):
            # Deal with csv or txt
            if isinstance(source, (str, Path)):
                # Convert to numpy array
<<<<<<< HEAD
                source = np.loadtxt(source, delimiter=",", dtype=float)

            # this will also trigger an error if the source is not a list of
            # numbers or if the array is not homogeneous
            source = np.array(source, dtype=np.float64)
=======
                try:
                    source = np.loadtxt(source, delimiter=",", dtype=float)
                except ValueError:
                    # Skip header
                    source = np.loadtxt(source, delimiter=",", dtype=float, skiprows=1)
                except Exception as e:
                    raise ValueError(
                        "The source file is not a valid csv or txt file."
                    ) from e

            else:
                # this will also trigger an error if the source is not a list of
                # numbers or if the array is not homogeneous
                source = np.array(source, dtype=np.float64)
>>>>>>> 19169561

            # check dimensions
            source_dim = source.shape[1]

            # check interpolation and extrapolation

            ## single dimension
            if source_dim == 2:
                # possible interpolation values: llinear, polynomial, akima and spline
                if interpolation is None:
                    interpolation = "spline"
                elif interpolation.lower() not in [
                    "spline",
                    "linear",
                    "polynomial",
                    "akima",
                ]:
                    warnings.warn(
                        "Interpolation method for single dimensional functions was "
                        + f"set to 'spline', the {interpolation} method is not supported."
                    )
                    interpolation = "spline"

                # possible extrapolation values: constant, natural, zero
                if extrapolation is None:
                    extrapolation = "constant"
                elif extrapolation.lower() not in ["constant", "natural", "zero"]:
                    warnings.warn(
                        "Extrapolation method for single dimensional functions was "
                        + f"set to 'constant', the {extrapolation} method is not supported."
                    )
                    extrapolation = "constant"

            ## multiple dimensions
            elif source_dim > 2:
                # check for inputs and outputs
                if inputs == ["Scalar"]:
                    inputs = [f"Input {i+1}" for i in range(source_dim - 1)]

                if interpolation not in [None, "shepard"]:
                    warnings.warn(
                        (
                            "Interpolation method for multidimensional functions was"
                            "set to 'shepard', other methods are not supported yet."
                        ),
                    )
                interpolation = "shepard"

                if extrapolation not in [None, "natural"]:
                    warnings.warn(
                        "Extrapolation method for multidimensional functions was set"
                        "to 'natural', other methods are not supported yet."
                    )
                extrapolation = "natural"

            # check input dimensions
            in_out_dim = len(inputs) + len(outputs)
            if source_dim != in_out_dim:
                raise ValueError(
                    "Source dimension ({source_dim}) does not match input "
                    + f"and output dimension ({in_out_dim})."
                )
        return inputs, outputs, interpolation, extrapolation


class PiecewiseFunction(Function):
    """Class for creating piecewise functions. These kind of functions are
    defined by a dictionary of functions, where the keys are tuples that
    represent the domain of the function. The domains must be disjoint.
    """

    def __new__(
        cls,
        source,
        inputs=None,
        outputs=None,
        interpolation="spline",
        extrapolation=None,
        datapoints=100,
    ):
        """
        Creates a piecewise function from a dictionary of functions. The keys of
        the dictionary must be tuples that represent the domain of the function.
        The domains must be disjoint. The piecewise function will be evaluated
        at datapoints points to create Function object.

        Parameters
        ----------
        source: dictionary
            A dictionary of Function objects, where the keys are the domains.
        inputs : list of strings
            A list of strings that represent the inputs of the function.
        outputs: list of strings
            A list of strings that represent the outputs of the function.
        interpolation: str
            The type of interpolation to use. The default value is 'spline'.
        extrapolation: str
            The type of extrapolation to use. The default value is None.
        datapoints: int
            The number of points in which the piecewise function will be
            evaluated to create a base function. The default value is 100.
        """
        if inputs is None:
            inputs = ["Scalar"]
        if outputs is None:
            outputs = ["Scalar"]
        # Check if source is a dictionary
        if not isinstance(source, dict):
            raise TypeError("source must be a dictionary")
        # Check if all keys are tuples
        for key in source.keys():
            if not isinstance(key, tuple):
                raise TypeError("keys of source must be tuples")
        # Check if all domains are disjoint
        for key1 in source.keys():
            for key2 in source.keys():
                if key1 != key2:
                    if key1[0] < key2[1] and key1[1] > key2[0]:
                        raise ValueError("domains must be disjoint")

        # Crate Function
        def calc_output(func, inputs):
            """Receives a list of inputs value and a function, populates another
            list with the results corresponding to the same results.

            Parameters
            ----------
            func : Function
                The Function object to be
            inputs : list, tuple, np.array
                The array of points to applied the func to.

            Examples
            --------
            >>> inputs = [0, 1, 2, 3, 4, 5]
            >>> def func(x):
            ...     return x*10
            >>> calc_output(func, inputs)
            [0, 10, 20, 30, 40, 50]

            Notes
            -----
            In the future, consider using the built-in map function from python.
            """
            output = np.zeros(len(inputs))
            for j, value in enumerate(inputs):
                output[j] = func.get_value(value)
            return output

        input_data = []
        output_data = []
        for key in sorted(source.keys()):
            i = np.linspace(key[0], key[1], datapoints)
            i = i[~np.in1d(i, input_data)]
            input_data = np.concatenate((input_data, i))

            f = Function(source[key])
            output_data = np.concatenate((output_data, calc_output(f, i)))

        return Function(
            np.concatenate(([input_data], [output_data])).T,
            inputs=inputs,
            outputs=outputs,
            interpolation=interpolation,
            extrapolation=extrapolation,
        )


def funcify_method(*args, **kwargs):
    """Decorator factory to wrap methods as Function objects and save them as
    cached properties.

    Parameters
    ----------
    *args : list
        Positional arguments to be passed to rocketpy.Function.
    **kwargs : dict
        Keyword arguments to be passed to rocketpy.Function.

    Returns
    -------
    decorator : function
        Decorator function to wrap callables as Function objects.

    Examples
    --------
    There are 3 types of methods that this decorator supports:

    1. Method which returns a valid rocketpy.Function source argument.

    >>> from rocketpy.mathutils import funcify_method
    >>> class Example():
    ...     @funcify_method(inputs=['x'], outputs=['y'])
    ...     def f(self):
    ...         return lambda x: x**2
    >>> example = Example()
    >>> example.f
    'Function from R1 to R1 : (x) → (y)'

    Normal algebra can be performed afterwards:

    >>> g = 2*example.f + 3
    >>> g(2)
    11

    2. Method which returns a rocketpy.Function instance. An interesting use is
    to reset input and output names after algebraic operations.

    >>> class Example():
    ...     @funcify_method(inputs=['x'], outputs=['x**3'])
    ...     def cube(self):
    ...         f = Function(lambda x: x**2)
    ...         g = Function(lambda x: x**5)
    ...         return g / f
    >>> example = Example()
    >>> example.cube
    'Function from R1 to R1 : (x) → (x**3)'

    3. Method which is itself a valid rocketpy.Function source argument.

    >>> class Example():
    ...     @funcify_method('x', 'f(x)')
    ...     def f(self, x):
    ...         return x**2
    >>> example = Example()
    >>> example.f
    'Function from R1 to R1 : (x) → (f(x))'

    In order to reset the cache, just delete de attribute from the instance:

    >>> del example.f

    Once it is requested again, it will be re-created as a new Function object:

    >>> example.f
    'Function from R1 to R1 : (x) → (f(x))'
    """
    func = None
    if len(args) == 1 and callable(args[0]):
        func = args[0]
        args = []

    class funcify_method_decorator:
        """Decorator class to transform a cached property that is being defined
        inside a class to a Function object. This improves readability of the
        code since it will not require the user to directly invoke the Function
        class.
        """

        # pylint: disable=C0103,R0903
        def __init__(self, func):
            self.func = func
            self.attrname = None
            self.__doc__ = func.__doc__

        def __set_name__(self, owner, name):
            self.attrname = name

        def __get__(self, instance, owner=None):
            if instance is None:
                return self
            cache = instance.__dict__
            try:
                # If cache is ready, return it
                val = cache[self.attrname]
            except KeyError:
                # If cache is not ready, create it
                try:
                    # Handle methods which return Function instances
                    val = self.func(instance).reset(*args, **kwargs)
                except AttributeError:
                    # Handle methods which return a valid source
                    source = self.func(instance)
                    val = Function(source, *args, **kwargs)
                except TypeError:
                    # Handle methods which are the source themselves
                    def source_function(*_):
                        return self.func(instance, *_)

                    source = source_function
                    val = Function(source, *args, **kwargs)
                # pylint: disable=W0201
                val.__doc__ = self.__doc__
                val.__cached__ = True
                cache[self.attrname] = val
            return val

    if func:
        return funcify_method_decorator(func)
    else:
        return funcify_method_decorator


def reset_funcified_methods(instance):
    """Resets all the funcified methods of the instance. It does so by
    deleting the current Functions, which will make the interpreter redefine
    them when they are called. This is useful when the instance has changed
    and the methods need to be recalculated.

    Parameters
    ----------
    instance : object
        The instance of the class whose funcified methods will be recalculated.
        The class must have a mutable __dict__ attribute.

    Return
    ------
    None
    """
    for key in list(instance.__dict__):
        if hasattr(instance.__dict__[key], "__cached__"):
            instance.__dict__.pop(key)


if __name__ == "__main__":
    import doctest

    results = doctest.testmod()
    if results.failed < 1:
        print(f"All the {results.attempted} tests passed!")
    else:
        print(f"{results.failed} out of {results.attempted} tests failed.")<|MERGE_RESOLUTION|>--- conflicted
+++ resolved
@@ -200,23 +200,6 @@
         if isinstance(source, Function):
             source = source.get_source()
         # Import CSV if source is a string or Path and convert values to ndarray
-<<<<<<< HEAD
-        elif isinstance(source, (str, Path)):
-            # Read file and check for headers
-            with open(source, mode="r") as f:
-                first_line = f.readline()
-            # If headers are found...
-            if first_line[0] in ['"', "'"]:
-                # Headers available
-                first_line = first_line.replace('"', " ").replace("'", " ")
-                first_line = first_line.split(" , ")
-                self.set_inputs(first_line[0])
-                self.set_outputs(first_line[1:])
-                source = np.loadtxt(source, delimiter=",", skiprows=1, dtype=float)
-            # if headers are not found
-            else:
-                source = np.loadtxt(source, delimiter=",", dtype=float)
-=======
         if isinstance(source, (str, Path)):
             with open(source, "r") as file:
                 try:
@@ -229,7 +212,6 @@
                         "The source file is not a valid csv or txt file."
                     ) from e
 
->>>>>>> 19169561
         # Convert to ndarray if source is a list
         if isinstance(source, (list, tuple)):
             source = np.array(source, dtype=np.float64)
@@ -2881,13 +2863,6 @@
             # Deal with csv or txt
             if isinstance(source, (str, Path)):
                 # Convert to numpy array
-<<<<<<< HEAD
-                source = np.loadtxt(source, delimiter=",", dtype=float)
-
-            # this will also trigger an error if the source is not a list of
-            # numbers or if the array is not homogeneous
-            source = np.array(source, dtype=np.float64)
-=======
                 try:
                     source = np.loadtxt(source, delimiter=",", dtype=float)
                 except ValueError:
@@ -2902,7 +2877,6 @@
                 # this will also trigger an error if the source is not a list of
                 # numbers or if the array is not homogeneous
                 source = np.array(source, dtype=np.float64)
->>>>>>> 19169561
 
             # check dimensions
             source_dim = source.shape[1]
